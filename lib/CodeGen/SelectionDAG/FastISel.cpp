//===-- FastISel.cpp - Implementation of the FastISel class ---------------===//
//
//                     The LLVM Compiler Infrastructure
//
// This file is distributed under the University of Illinois Open Source
// License. See LICENSE.TXT for details.
//
//===----------------------------------------------------------------------===//
//
// This file contains the implementation of the FastISel class.
//
// "Fast" instruction selection is designed to emit very poor code quickly.
// Also, it is not designed to be able to do much lowering, so most illegal
// types (e.g. i64 on 32-bit targets) and operations are not supported.  It is
// also not intended to be able to do much optimization, except in a few cases
// where doing optimizations reduces overall compile time.  For example, folding
// constants into immediate fields is often done, because it's cheap and it
// reduces the number of instructions later phases have to examine.
//
// "Fast" instruction selection is able to fail gracefully and transfer
// control to the SelectionDAG selector for operations that it doesn't
// support.  In many cases, this allows us to avoid duplicating a lot of
// the complicated lowering logic that SelectionDAG currently has.
//
// The intended use for "fast" instruction selection is "-O0" mode
// compilation, where the quality of the generated code is irrelevant when
// weighed against the speed at which the code can be generated.  Also,
// at -O0, the LLVM optimizers are not running, and this makes the
// compile time of codegen a much higher portion of the overall compile
// time.  Despite its limitations, "fast" instruction selection is able to
// handle enough code on its own to provide noticeable overall speedups
// in -O0 compiles.
//
// Basic operations are supported in a target-independent way, by reading
// the same instruction descriptions that the SelectionDAG selector reads,
// and identifying simple arithmetic operations that can be directly selected
// from simple operators.  More complicated operations currently require
// target-specific code.
//
//===----------------------------------------------------------------------===//

#include "llvm/CodeGen/Analysis.h"
#include "llvm/ADT/Optional.h"
#include "llvm/ADT/Statistic.h"
#include "llvm/Analysis/BranchProbabilityInfo.h"
#include "llvm/Analysis/Loads.h"
#include "llvm/Analysis/TargetLibraryInfo.h"
#include "llvm/CodeGen/Analysis.h"
#include "llvm/CodeGen/FastISel.h"
#include "llvm/CodeGen/FunctionLoweringInfo.h"
#include "llvm/CodeGen/MachineFrameInfo.h"
#include "llvm/CodeGen/MachineInstrBuilder.h"
#include "llvm/CodeGen/MachineModuleInfo.h"
#include "llvm/CodeGen/MachineRegisterInfo.h"
#include "llvm/CodeGen/StackMaps.h"
#include "llvm/IR/DataLayout.h"
#include "llvm/IR/DebugInfo.h"
#include "llvm/IR/Function.h"
#include "llvm/IR/GetElementPtrTypeIterator.h"
#include "llvm/IR/GlobalVariable.h"
#include "llvm/IR/Instructions.h"
#include "llvm/IR/IntrinsicInst.h"
#include "llvm/IR/Mangler.h"
#include "llvm/IR/Operator.h"
#include "llvm/Support/Debug.h"
#include "llvm/Support/ErrorHandling.h"
#include "llvm/Support/raw_ostream.h"
#include "llvm/Target/TargetInstrInfo.h"
#include "llvm/Target/TargetLowering.h"
#include "llvm/Target/TargetMachine.h"
#include "llvm/Target/TargetSubtargetInfo.h"
using namespace llvm;

#define DEBUG_TYPE "isel"

STATISTIC(NumFastIselSuccessIndependent, "Number of insts selected by "
                                         "target-independent selector");
STATISTIC(NumFastIselSuccessTarget, "Number of insts selected by "
                                    "target-specific selector");
STATISTIC(NumFastIselDead, "Number of dead insts removed on failure");

void FastISel::ArgListEntry::setAttributes(ImmutableCallSite *CS,
                                           unsigned AttrIdx) {
  IsSExt = CS->paramHasAttr(AttrIdx, Attribute::SExt);
  IsZExt = CS->paramHasAttr(AttrIdx, Attribute::ZExt);
  IsInReg = CS->paramHasAttr(AttrIdx, Attribute::InReg);
  IsSRet = CS->paramHasAttr(AttrIdx, Attribute::StructRet);
  IsNest = CS->paramHasAttr(AttrIdx, Attribute::Nest);
  IsByVal = CS->paramHasAttr(AttrIdx, Attribute::ByVal);
  IsInAlloca = CS->paramHasAttr(AttrIdx, Attribute::InAlloca);
  IsReturned = CS->paramHasAttr(AttrIdx, Attribute::Returned);
  IsSwiftSelf = CS->paramHasAttr(AttrIdx, Attribute::SwiftSelf);
  IsSwiftError = CS->paramHasAttr(AttrIdx, Attribute::SwiftError);
  Alignment = CS->getParamAlignment(AttrIdx);
}

/// Set the current block to which generated machine instructions will be
/// appended, and clear the local CSE map.
void FastISel::startNewBlock() {
  LocalValueMap.clear();

  // Instructions are appended to FuncInfo.MBB. If the basic block already
  // contains labels or copies, use the last instruction as the last local
  // value.
  EmitStartPt = nullptr;
  if (!FuncInfo.MBB->empty())
    EmitStartPt = &FuncInfo.MBB->back();
  LastLocalValue = EmitStartPt;
}

bool FastISel::lowerArguments() {
  if (!FuncInfo.CanLowerReturn)
    // Fallback to SDISel argument lowering code to deal with sret pointer
    // parameter.
    return false;

  if (!fastLowerArguments())
    return false;

  // Enter arguments into ValueMap for uses in non-entry BBs.
  for (Function::const_arg_iterator I = FuncInfo.Fn->arg_begin(),
                                    E = FuncInfo.Fn->arg_end();
       I != E; ++I) {
    DenseMap<const Value *, unsigned>::iterator VI = LocalValueMap.find(&*I);
    assert(VI != LocalValueMap.end() && "Missed an argument?");
    FuncInfo.ValueMap[&*I] = VI->second;
  }
  return true;
}

void FastISel::flushLocalValueMap() {
  LocalValueMap.clear();
  LastLocalValue = EmitStartPt;
  recomputeInsertPt();
  SavedInsertPt = FuncInfo.InsertPt;
}

bool FastISel::hasTrivialKill(const Value *V) {
  // Don't consider constants or arguments to have trivial kills.
  const Instruction *I = dyn_cast<Instruction>(V);
  if (!I)
    return false;

  // No-op casts are trivially coalesced by fast-isel.
  if (const auto *Cast = dyn_cast<CastInst>(I))
    if (Cast->isNoopCast(DL.getIntPtrType(Cast->getContext())) &&
        !hasTrivialKill(Cast->getOperand(0)))
      return false;

  // Even the value might have only one use in the LLVM IR, it is possible that
  // FastISel might fold the use into another instruction and now there is more
  // than one use at the Machine Instruction level.
  unsigned Reg = lookUpRegForValue(V);
  if (Reg && !MRI.use_empty(Reg))
    return false;

  // GEPs with all zero indices are trivially coalesced by fast-isel.
  if (const auto *GEP = dyn_cast<GetElementPtrInst>(I))
    if (GEP->hasAllZeroIndices() && !hasTrivialKill(GEP->getOperand(0)))
      return false;

  // Only instructions with a single use in the same basic block are considered
  // to have trivial kills.
  return I->hasOneUse() &&
         !(I->getOpcode() == Instruction::BitCast ||
           I->getOpcode() == Instruction::PtrToInt ||
           I->getOpcode() == Instruction::IntToPtr) &&
         cast<Instruction>(*I->user_begin())->getParent() == I->getParent();
}

unsigned FastISel::getRegForValue(const Value *V) {
  EVT RealVT = TLI.getValueType(DL, V->getType(), /*AllowUnknown=*/true);
  // Don't handle non-simple values in FastISel.
  if (!RealVT.isSimple())
    return 0;

  // Ignore illegal types. We must do this before looking up the value
  // in ValueMap because Arguments are given virtual registers regardless
  // of whether FastISel can handle them.
  MVT VT = RealVT.getSimpleVT();
  if (!TLI.isTypeLegal(VT)) {
    // Handle integer promotions, though, because they're common and easy.
    if (VT == MVT::i1 || VT == MVT::i8 || VT == MVT::i16)
      VT = TLI.getTypeToTransformTo(V->getContext(), VT).getSimpleVT();
    else
      return 0;
  }

  // Look up the value to see if we already have a register for it.
  unsigned Reg = lookUpRegForValue(V);
  if (Reg)
    return Reg;

  // In bottom-up mode, just create the virtual register which will be used
  // to hold the value. It will be materialized later.
  if (isa<Instruction>(V) &&
      (!isa<AllocaInst>(V) ||
       !FuncInfo.StaticAllocaMap.count(cast<AllocaInst>(V))))
    return FuncInfo.InitializeRegForValue(V);

  SavePoint SaveInsertPt = enterLocalValueArea();

  // Materialize the value in a register. Emit any instructions in the
  // local value area.
  Reg = materializeRegForValue(V, VT);

  leaveLocalValueArea(SaveInsertPt);

  return Reg;
}

unsigned FastISel::materializeConstant(const Value *V, MVT VT) {
  unsigned Reg = 0;
  if (const auto *CI = dyn_cast<ConstantInt>(V)) {
    if (CI->getValue().getActiveBits() <= 64)
      Reg = fastEmit_i(VT, VT, ISD::Constant, CI->getZExtValue());
  } else if (isa<AllocaInst>(V))
    Reg = fastMaterializeAlloca(cast<AllocaInst>(V));
  else if (isa<ConstantPointerNull>(V))
    // Translate this as an integer zero so that it can be
    // local-CSE'd with actual integer zeros.
    Reg = getRegForValue(
        Constant::getNullValue(DL.getIntPtrType(V->getContext())));
  else if (const auto *CF = dyn_cast<ConstantFP>(V)) {
    if (CF->isNullValue())
      Reg = fastMaterializeFloatZero(CF);
    else
      // Try to emit the constant directly.
      Reg = fastEmit_f(VT, VT, ISD::ConstantFP, CF);

    if (!Reg) {
      // Try to emit the constant by using an integer constant with a cast.
      const APFloat &Flt = CF->getValueAPF();
      EVT IntVT = TLI.getPointerTy(DL);

      uint64_t x[2];
      uint32_t IntBitWidth = IntVT.getSizeInBits();
      bool isExact;
      (void)Flt.convertToInteger(x, IntBitWidth, /*isSigned=*/true,
                                 APFloat::rmTowardZero, &isExact);
      if (isExact) {
        APInt IntVal(IntBitWidth, x);

        unsigned IntegerReg =
            getRegForValue(ConstantInt::get(V->getContext(), IntVal));
        if (IntegerReg != 0)
          Reg = fastEmit_r(IntVT.getSimpleVT(), VT, ISD::SINT_TO_FP, IntegerReg,
                           /*Kill=*/false);
      }
    }
  } else if (const auto *Op = dyn_cast<Operator>(V)) {
    if (!selectOperator(Op, Op->getOpcode()))
      if (!isa<Instruction>(Op) ||
          !fastSelectInstruction(cast<Instruction>(Op)))
        return 0;
    Reg = lookUpRegForValue(Op);
  } else if (isa<UndefValue>(V)) {
    Reg = createResultReg(TLI.getRegClassFor(VT));
    BuildMI(*FuncInfo.MBB, FuncInfo.InsertPt, DbgLoc,
            TII.get(TargetOpcode::IMPLICIT_DEF), Reg);
  }
  return Reg;
}

/// Helper for getRegForValue. This function is called when the value isn't
/// already available in a register and must be materialized with new
/// instructions.
unsigned FastISel::materializeRegForValue(const Value *V, MVT VT) {
  unsigned Reg = 0;
  // Give the target-specific code a try first.
  if (isa<Constant>(V))
    Reg = fastMaterializeConstant(cast<Constant>(V));

  // If target-specific code couldn't or didn't want to handle the value, then
  // give target-independent code a try.
  if (!Reg)
    Reg = materializeConstant(V, VT);

  // Don't cache constant materializations in the general ValueMap.
  // To do so would require tracking what uses they dominate.
  if (Reg) {
    LocalValueMap[V] = Reg;
    LastLocalValue = MRI.getVRegDef(Reg);
  }
  return Reg;
}

unsigned FastISel::lookUpRegForValue(const Value *V) {
  // Look up the value to see if we already have a register for it. We
  // cache values defined by Instructions across blocks, and other values
  // only locally. This is because Instructions already have the SSA
  // def-dominates-use requirement enforced.
  DenseMap<const Value *, unsigned>::iterator I = FuncInfo.ValueMap.find(V);
  if (I != FuncInfo.ValueMap.end())
    return I->second;
  return LocalValueMap[V];
}

void FastISel::updateValueMap(const Value *I, unsigned Reg, unsigned NumRegs) {
  if (!isa<Instruction>(I)) {
    LocalValueMap[I] = Reg;
    return;
  }

  unsigned &AssignedReg = FuncInfo.ValueMap[I];
  if (AssignedReg == 0)
    // Use the new register.
    AssignedReg = Reg;
  else if (Reg != AssignedReg) {
    // Arrange for uses of AssignedReg to be replaced by uses of Reg.
    for (unsigned i = 0; i < NumRegs; i++)
      FuncInfo.RegFixups[AssignedReg + i] = Reg + i;

    AssignedReg = Reg;
  }
}

std::pair<unsigned, bool> FastISel::getRegForGEPIndex(const Value *Idx) {
  unsigned IdxN = getRegForValue(Idx);
  if (IdxN == 0)
    // Unhandled operand. Halt "fast" selection and bail.
    return std::pair<unsigned, bool>(0, false);

  bool IdxNIsKill = hasTrivialKill(Idx);

  // If the index is smaller or larger than intptr_t, truncate or extend it.
  MVT PtrVT = TLI.getPointerTy(DL);
  EVT IdxVT = EVT::getEVT(Idx->getType(), /*HandleUnknown=*/false);
  if (IdxVT.bitsLT(PtrVT)) {
    IdxN = fastEmit_r(IdxVT.getSimpleVT(), PtrVT, ISD::SIGN_EXTEND, IdxN,
                      IdxNIsKill);
    IdxNIsKill = true;
  } else if (IdxVT.bitsGT(PtrVT)) {
    IdxN =
        fastEmit_r(IdxVT.getSimpleVT(), PtrVT, ISD::TRUNCATE, IdxN, IdxNIsKill);
    IdxNIsKill = true;
  }
  return std::pair<unsigned, bool>(IdxN, IdxNIsKill);
}

void FastISel::recomputeInsertPt() {
  if (getLastLocalValue()) {
    FuncInfo.InsertPt = getLastLocalValue();
    FuncInfo.MBB = FuncInfo.InsertPt->getParent();
    ++FuncInfo.InsertPt;
  } else
    FuncInfo.InsertPt = FuncInfo.MBB->getFirstNonPHI();

  // Now skip past any EH_LABELs, which must remain at the beginning.
  while (FuncInfo.InsertPt != FuncInfo.MBB->end() &&
         FuncInfo.InsertPt->getOpcode() == TargetOpcode::EH_LABEL)
    ++FuncInfo.InsertPt;
}

void FastISel::removeDeadCode(MachineBasicBlock::iterator I,
                              MachineBasicBlock::iterator E) {
  assert(I && E && std::distance(I, E) > 0 && "Invalid iterator!");
  while (I != E) {
    MachineInstr *Dead = &*I;
    ++I;
    Dead->eraseFromParent();
    ++NumFastIselDead;
  }
  recomputeInsertPt();
}

FastISel::SavePoint FastISel::enterLocalValueArea() {
  MachineBasicBlock::iterator OldInsertPt = FuncInfo.InsertPt;
  DebugLoc OldDL = DbgLoc;
  recomputeInsertPt();
  DbgLoc = DebugLoc();
  SavePoint SP = {OldInsertPt, OldDL};
  return SP;
}

void FastISel::leaveLocalValueArea(SavePoint OldInsertPt) {
  if (FuncInfo.InsertPt != FuncInfo.MBB->begin())
    LastLocalValue = std::prev(FuncInfo.InsertPt);

  // Restore the previous insert position.
  FuncInfo.InsertPt = OldInsertPt.InsertPt;
  DbgLoc = OldInsertPt.DL;
}

bool FastISel::selectBinaryOp(const User *I, unsigned ISDOpcode) {
  EVT VT = EVT::getEVT(I->getType(), /*HandleUnknown=*/true);
  if (VT == MVT::Other || !VT.isSimple())
    // Unhandled type. Halt "fast" selection and bail.
    return false;

  // We only handle legal types. For example, on x86-32 the instruction
  // selector contains all of the 64-bit instructions from x86-64,
  // under the assumption that i64 won't be used if the target doesn't
  // support it.
  if (!TLI.isTypeLegal(VT)) {
    // MVT::i1 is special. Allow AND, OR, or XOR because they
    // don't require additional zeroing, which makes them easy.
    if (VT == MVT::i1 && (ISDOpcode == ISD::AND || ISDOpcode == ISD::OR ||
                          ISDOpcode == ISD::XOR))
      VT = TLI.getTypeToTransformTo(I->getContext(), VT);
    else
      return false;
  }

  // Check if the first operand is a constant, and handle it as "ri".  At -O0,
  // we don't have anything that canonicalizes operand order.
  if (const auto *CI = dyn_cast<ConstantInt>(I->getOperand(0)))
    if (isa<Instruction>(I) && cast<Instruction>(I)->isCommutative()) {
      unsigned Op1 = getRegForValue(I->getOperand(1));
      if (!Op1)
        return false;
      bool Op1IsKill = hasTrivialKill(I->getOperand(1));

      unsigned ResultReg =
          fastEmit_ri_(VT.getSimpleVT(), ISDOpcode, Op1, Op1IsKill,
                       CI->getZExtValue(), VT.getSimpleVT());
      if (!ResultReg)
        return false;

      // We successfully emitted code for the given LLVM Instruction.
      updateValueMap(I, ResultReg);
      return true;
    }

  unsigned Op0 = getRegForValue(I->getOperand(0));
  if (!Op0) // Unhandled operand. Halt "fast" selection and bail.
    return false;
  bool Op0IsKill = hasTrivialKill(I->getOperand(0));

  // Check if the second operand is a constant and handle it appropriately.
  if (const auto *CI = dyn_cast<ConstantInt>(I->getOperand(1))) {
    uint64_t Imm = CI->getSExtValue();

    // Transform "sdiv exact X, 8" -> "sra X, 3".
    if (ISDOpcode == ISD::SDIV && isa<BinaryOperator>(I) &&
        cast<BinaryOperator>(I)->isExact() && isPowerOf2_64(Imm)) {
      Imm = Log2_64(Imm);
      ISDOpcode = ISD::SRA;
    }

    // Transform "urem x, pow2" -> "and x, pow2-1".
    if (ISDOpcode == ISD::UREM && isa<BinaryOperator>(I) &&
        isPowerOf2_64(Imm)) {
      --Imm;
      ISDOpcode = ISD::AND;
    }

    unsigned ResultReg = fastEmit_ri_(VT.getSimpleVT(), ISDOpcode, Op0,
                                      Op0IsKill, Imm, VT.getSimpleVT());
    if (!ResultReg)
      return false;

    // We successfully emitted code for the given LLVM Instruction.
    updateValueMap(I, ResultReg);
    return true;
  }

  // Check if the second operand is a constant float.
  if (const auto *CF = dyn_cast<ConstantFP>(I->getOperand(1))) {
    unsigned ResultReg = fastEmit_rf(VT.getSimpleVT(), VT.getSimpleVT(),
                                     ISDOpcode, Op0, Op0IsKill, CF);
    if (ResultReg) {
      // We successfully emitted code for the given LLVM Instruction.
      updateValueMap(I, ResultReg);
      return true;
    }
  }

  unsigned Op1 = getRegForValue(I->getOperand(1));
  if (!Op1) // Unhandled operand. Halt "fast" selection and bail.
    return false;
  bool Op1IsKill = hasTrivialKill(I->getOperand(1));

  // Now we have both operands in registers. Emit the instruction.
  unsigned ResultReg = fastEmit_rr(VT.getSimpleVT(), VT.getSimpleVT(),
                                   ISDOpcode, Op0, Op0IsKill, Op1, Op1IsKill);
  if (!ResultReg)
    // Target-specific code wasn't able to find a machine opcode for
    // the given ISD opcode and type. Halt "fast" selection and bail.
    return false;

  // We successfully emitted code for the given LLVM Instruction.
  updateValueMap(I, ResultReg);
  return true;
}

bool FastISel::selectGetElementPtr(const User *I) {
  unsigned N = getRegForValue(I->getOperand(0));
  if (!N) // Unhandled operand. Halt "fast" selection and bail.
    return false;
  bool NIsKill = hasTrivialKill(I->getOperand(0));

  // Keep a running tab of the total offset to coalesce multiple N = N + Offset
  // into a single N = N + TotalOffset.
  uint64_t TotalOffs = 0;
  // FIXME: What's a good SWAG number for MaxOffs?
  uint64_t MaxOffs = 2048;
  MVT VT = TLI.getPointerTy(DL);
  for (gep_type_iterator GTI = gep_type_begin(I), E = gep_type_end(I);
       GTI != E; ++GTI) {
    const Value *Idx = GTI.getOperand();
    if (auto *StTy = dyn_cast<StructType>(*GTI)) {
      uint64_t Field = cast<ConstantInt>(Idx)->getZExtValue();
      if (Field) {
        // N = N + Offset
        TotalOffs += DL.getStructLayout(StTy)->getElementOffset(Field);
        if (TotalOffs >= MaxOffs) {
          N = fastEmit_ri_(VT, ISD::ADD, N, NIsKill, TotalOffs, VT);
          if (!N) // Unhandled operand. Halt "fast" selection and bail.
            return false;
          NIsKill = true;
          TotalOffs = 0;
        }
      }
    } else {
      Type *Ty = GTI.getIndexedType();

      // If this is a constant subscript, handle it quickly.
      if (const auto *CI = dyn_cast<ConstantInt>(Idx)) {
        if (CI->isZero())
          continue;
        // N = N + Offset
        uint64_t IdxN = CI->getValue().sextOrTrunc(64).getSExtValue();
        TotalOffs += DL.getTypeAllocSize(Ty) * IdxN;
        if (TotalOffs >= MaxOffs) {
          N = fastEmit_ri_(VT, ISD::ADD, N, NIsKill, TotalOffs, VT);
          if (!N) // Unhandled operand. Halt "fast" selection and bail.
            return false;
          NIsKill = true;
          TotalOffs = 0;
        }
        continue;
      }
      if (TotalOffs) {
        N = fastEmit_ri_(VT, ISD::ADD, N, NIsKill, TotalOffs, VT);
        if (!N) // Unhandled operand. Halt "fast" selection and bail.
          return false;
        NIsKill = true;
        TotalOffs = 0;
      }

      // N = N + Idx * ElementSize;
      uint64_t ElementSize = DL.getTypeAllocSize(Ty);
      std::pair<unsigned, bool> Pair = getRegForGEPIndex(Idx);
      unsigned IdxN = Pair.first;
      bool IdxNIsKill = Pair.second;
      if (!IdxN) // Unhandled operand. Halt "fast" selection and bail.
        return false;

      if (ElementSize != 1) {
        IdxN = fastEmit_ri_(VT, ISD::MUL, IdxN, IdxNIsKill, ElementSize, VT);
        if (!IdxN) // Unhandled operand. Halt "fast" selection and bail.
          return false;
        IdxNIsKill = true;
      }
      N = fastEmit_rr(VT, VT, ISD::ADD, N, NIsKill, IdxN, IdxNIsKill);
      if (!N) // Unhandled operand. Halt "fast" selection and bail.
        return false;
    }
  }
  if (TotalOffs) {
    N = fastEmit_ri_(VT, ISD::ADD, N, NIsKill, TotalOffs, VT);
    if (!N) // Unhandled operand. Halt "fast" selection and bail.
      return false;
  }

  // We successfully emitted code for the given LLVM Instruction.
  updateValueMap(I, N);
  return true;
}

bool FastISel::addStackMapLiveVars(SmallVectorImpl<MachineOperand> &Ops,
                                   const CallInst *CI, unsigned StartIdx) {
  for (unsigned i = StartIdx, e = CI->getNumArgOperands(); i != e; ++i) {
    Value *Val = CI->getArgOperand(i);
    // Check for constants and encode them with a StackMaps::ConstantOp prefix.
    if (const auto *C = dyn_cast<ConstantInt>(Val)) {
      Ops.push_back(MachineOperand::CreateImm(StackMaps::ConstantOp));
      Ops.push_back(MachineOperand::CreateImm(C->getSExtValue()));
    } else if (isa<ConstantPointerNull>(Val)) {
      Ops.push_back(MachineOperand::CreateImm(StackMaps::ConstantOp));
      Ops.push_back(MachineOperand::CreateImm(0));
    } else if (auto *AI = dyn_cast<AllocaInst>(Val)) {
      // Values coming from a stack location also require a sepcial encoding,
      // but that is added later on by the target specific frame index
      // elimination implementation.
      auto SI = FuncInfo.StaticAllocaMap.find(AI);
      if (SI != FuncInfo.StaticAllocaMap.end())
        Ops.push_back(MachineOperand::CreateFI(SI->second));
      else
        return false;
    } else {
      unsigned Reg = getRegForValue(Val);
      if (!Reg)
        return false;
      Ops.push_back(MachineOperand::CreateReg(Reg, /*IsDef=*/false));
    }
  }
  return true;
}

bool FastISel::selectStackmap(const CallInst *I) {
  // void @llvm.experimental.stackmap(i64 <id>, i32 <numShadowBytes>,
  //                                  [live variables...])
  assert(I->getCalledFunction()->getReturnType()->isVoidTy() &&
         "Stackmap cannot return a value.");

  // The stackmap intrinsic only records the live variables (the arguments
  // passed to it) and emits NOPS (if requested). Unlike the patchpoint
  // intrinsic, this won't be lowered to a function call. This means we don't
  // have to worry about calling conventions and target-specific lowering code.
  // Instead we perform the call lowering right here.
  //
  // CALLSEQ_START(0...)
  // STACKMAP(id, nbytes, ...)
  // CALLSEQ_END(0, 0)
  //
  SmallVector<MachineOperand, 32> Ops;

  // Add the <id> and <numBytes> constants.
  assert(isa<ConstantInt>(I->getOperand(PatchPointOpers::IDPos)) &&
         "Expected a constant integer.");
  const auto *ID = cast<ConstantInt>(I->getOperand(PatchPointOpers::IDPos));
  Ops.push_back(MachineOperand::CreateImm(ID->getZExtValue()));

  assert(isa<ConstantInt>(I->getOperand(PatchPointOpers::NBytesPos)) &&
         "Expected a constant integer.");
  const auto *NumBytes =
      cast<ConstantInt>(I->getOperand(PatchPointOpers::NBytesPos));
  Ops.push_back(MachineOperand::CreateImm(NumBytes->getZExtValue()));

  // Push live variables for the stack map (skipping the first two arguments
  // <id> and <numBytes>).
  if (!addStackMapLiveVars(Ops, I, 2))
    return false;

  // We are not adding any register mask info here, because the stackmap doesn't
  // clobber anything.

  // Add scratch registers as implicit def and early clobber.
  CallingConv::ID CC = I->getCallingConv();
  const MCPhysReg *ScratchRegs = TLI.getScratchRegisters(CC);
  for (unsigned i = 0; ScratchRegs[i]; ++i)
    Ops.push_back(MachineOperand::CreateReg(
        ScratchRegs[i], /*IsDef=*/true, /*IsImp=*/true, /*IsKill=*/false,
        /*IsDead=*/false, /*IsUndef=*/false, /*IsEarlyClobber=*/true));

  // Issue CALLSEQ_START
  unsigned AdjStackDown = TII.getCallFrameSetupOpcode();
  auto Builder =
      BuildMI(*FuncInfo.MBB, FuncInfo.InsertPt, DbgLoc, TII.get(AdjStackDown));
  const MCInstrDesc &MCID = Builder.getInstr()->getDesc();
  for (unsigned I = 0, E = MCID.getNumOperands(); I < E; ++I)
    Builder.addImm(0);

  // Issue STACKMAP.
  MachineInstrBuilder MIB = BuildMI(*FuncInfo.MBB, FuncInfo.InsertPt, DbgLoc,
                                    TII.get(TargetOpcode::STACKMAP));
  for (auto const &MO : Ops)
    MIB.addOperand(MO);

  // Issue CALLSEQ_END
  unsigned AdjStackUp = TII.getCallFrameDestroyOpcode();
  BuildMI(*FuncInfo.MBB, FuncInfo.InsertPt, DbgLoc, TII.get(AdjStackUp))
      .addImm(0)
      .addImm(0);

  // Inform the Frame Information that we have a stackmap in this function.
  FuncInfo.MF->getFrameInfo()->setHasStackMap();

  return true;
}

/// \brief Lower an argument list according to the target calling convention.
///
/// This is a helper for lowering intrinsics that follow a target calling
/// convention or require stack pointer adjustment. Only a subset of the
/// intrinsic's operands need to participate in the calling convention.
bool FastISel::lowerCallOperands(const CallInst *CI, unsigned ArgIdx,
                                 unsigned NumArgs, const Value *Callee,
                                 bool ForceRetVoidTy, CallLoweringInfo &CLI) {
  ArgListTy Args;
  Args.reserve(NumArgs);

  // Populate the argument list.
  // Attributes for args start at offset 1, after the return attribute.
  ImmutableCallSite CS(CI);
  for (unsigned ArgI = ArgIdx, ArgE = ArgIdx + NumArgs, AttrI = ArgIdx + 1;
       ArgI != ArgE; ++ArgI) {
    Value *V = CI->getOperand(ArgI);

    assert(!V->getType()->isEmptyTy() && "Empty type passed to intrinsic.");

    ArgListEntry Entry;
    Entry.Val = V;
    Entry.Ty = V->getType();
    Entry.setAttributes(&CS, AttrI);
    Args.push_back(Entry);
  }

  Type *RetTy = ForceRetVoidTy ? Type::getVoidTy(CI->getType()->getContext())
                               : CI->getType();
  CLI.setCallee(CI->getCallingConv(), RetTy, Callee, std::move(Args), NumArgs);

  return lowerCallTo(CLI);
}

FastISel::CallLoweringInfo &FastISel::CallLoweringInfo::setCallee(
    const DataLayout &DL, MCContext &Ctx, CallingConv::ID CC, Type *ResultTy,
    const char *Target, ArgListTy &&ArgsList, unsigned FixedArgs) {
  SmallString<32> MangledName;
  Mangler::getNameWithPrefix(MangledName, Target, DL);
  MCSymbol *Sym = Ctx.getOrCreateSymbol(MangledName);
  return setCallee(CC, ResultTy, Sym, std::move(ArgsList), FixedArgs);
}

bool FastISel::selectPatchpoint(const CallInst *I) {
  // void|i64 @llvm.experimental.patchpoint.void|i64(i64 <id>,
  //                                                 i32 <numBytes>,
  //                                                 i8* <target>,
  //                                                 i32 <numArgs>,
  //                                                 [Args...],
  //                                                 [live variables...])
  CallingConv::ID CC = I->getCallingConv();
  bool IsAnyRegCC = CC == CallingConv::AnyReg;
  bool HasDef = !I->getType()->isVoidTy();
  Value *Callee = I->getOperand(PatchPointOpers::TargetPos)->stripPointerCasts();

  // Get the real number of arguments participating in the call <numArgs>
  assert(isa<ConstantInt>(I->getOperand(PatchPointOpers::NArgPos)) &&
         "Expected a constant integer.");
  const auto *NumArgsVal =
      cast<ConstantInt>(I->getOperand(PatchPointOpers::NArgPos));
  unsigned NumArgs = NumArgsVal->getZExtValue();

  // Skip the four meta args: <id>, <numNopBytes>, <target>, <numArgs>
  // This includes all meta-operands up to but not including CC.
  unsigned NumMetaOpers = PatchPointOpers::CCPos;
  assert(I->getNumArgOperands() >= NumMetaOpers + NumArgs &&
         "Not enough arguments provided to the patchpoint intrinsic");

  // For AnyRegCC the arguments are lowered later on manually.
  unsigned NumCallArgs = IsAnyRegCC ? 0 : NumArgs;
  CallLoweringInfo CLI;
  CLI.setIsPatchPoint();
  if (!lowerCallOperands(I, NumMetaOpers, NumCallArgs, Callee, IsAnyRegCC, CLI))
    return false;

  assert(CLI.Call && "No call instruction specified.");

  SmallVector<MachineOperand, 32> Ops;

  // Add an explicit result reg if we use the anyreg calling convention.
  if (IsAnyRegCC && HasDef) {
    assert(CLI.NumResultRegs == 0 && "Unexpected result register.");
    CLI.ResultReg = createResultReg(TLI.getRegClassFor(MVT::i64));
    CLI.NumResultRegs = 1;
    Ops.push_back(MachineOperand::CreateReg(CLI.ResultReg, /*IsDef=*/true));
  }

  // Add the <id> and <numBytes> constants.
  assert(isa<ConstantInt>(I->getOperand(PatchPointOpers::IDPos)) &&
         "Expected a constant integer.");
  const auto *ID = cast<ConstantInt>(I->getOperand(PatchPointOpers::IDPos));
  Ops.push_back(MachineOperand::CreateImm(ID->getZExtValue()));

  assert(isa<ConstantInt>(I->getOperand(PatchPointOpers::NBytesPos)) &&
         "Expected a constant integer.");
  const auto *NumBytes =
      cast<ConstantInt>(I->getOperand(PatchPointOpers::NBytesPos));
  Ops.push_back(MachineOperand::CreateImm(NumBytes->getZExtValue()));

  // Add the call target.
  if (const auto *C = dyn_cast<IntToPtrInst>(Callee)) {
    uint64_t CalleeConstAddr =
      cast<ConstantInt>(C->getOperand(0))->getZExtValue();
    Ops.push_back(MachineOperand::CreateImm(CalleeConstAddr));
  } else if (const auto *C = dyn_cast<ConstantExpr>(Callee)) {
    if (C->getOpcode() == Instruction::IntToPtr) {
      uint64_t CalleeConstAddr =
        cast<ConstantInt>(C->getOperand(0))->getZExtValue();
      Ops.push_back(MachineOperand::CreateImm(CalleeConstAddr));
    } else
      llvm_unreachable("Unsupported ConstantExpr.");
  } else if (const auto *GV = dyn_cast<GlobalValue>(Callee)) {
    Ops.push_back(MachineOperand::CreateGA(GV, 0));
  } else if (isa<ConstantPointerNull>(Callee))
    Ops.push_back(MachineOperand::CreateImm(0));
  else
    llvm_unreachable("Unsupported callee address.");

  // Adjust <numArgs> to account for any arguments that have been passed on
  // the stack instead.
  unsigned NumCallRegArgs = IsAnyRegCC ? NumArgs : CLI.OutRegs.size();
  Ops.push_back(MachineOperand::CreateImm(NumCallRegArgs));

  // Add the calling convention
  Ops.push_back(MachineOperand::CreateImm((unsigned)CC));

  // Add the arguments we omitted previously. The register allocator should
  // place these in any free register.
  if (IsAnyRegCC) {
    for (unsigned i = NumMetaOpers, e = NumMetaOpers + NumArgs; i != e; ++i) {
      unsigned Reg = getRegForValue(I->getArgOperand(i));
      if (!Reg)
        return false;
      Ops.push_back(MachineOperand::CreateReg(Reg, /*IsDef=*/false));
    }
  }

  // Push the arguments from the call instruction.
  for (auto Reg : CLI.OutRegs)
    Ops.push_back(MachineOperand::CreateReg(Reg, /*IsDef=*/false));

  // Push live variables for the stack map.
  if (!addStackMapLiveVars(Ops, I, NumMetaOpers + NumArgs))
    return false;

  // Push the register mask info.
  Ops.push_back(MachineOperand::CreateRegMask(
      TRI.getCallPreservedMask(*FuncInfo.MF, CC)));

  // Add scratch registers as implicit def and early clobber.
  const MCPhysReg *ScratchRegs = TLI.getScratchRegisters(CC);
  for (unsigned i = 0; ScratchRegs[i]; ++i)
    Ops.push_back(MachineOperand::CreateReg(
        ScratchRegs[i], /*IsDef=*/true, /*IsImp=*/true, /*IsKill=*/false,
        /*IsDead=*/false, /*IsUndef=*/false, /*IsEarlyClobber=*/true));

  // Add implicit defs (return values).
  for (auto Reg : CLI.InRegs)
    Ops.push_back(MachineOperand::CreateReg(Reg, /*IsDef=*/true,
                                            /*IsImpl=*/true));

  // Insert the patchpoint instruction before the call generated by the target.
  MachineInstrBuilder MIB = BuildMI(*FuncInfo.MBB, CLI.Call, DbgLoc,
                                    TII.get(TargetOpcode::PATCHPOINT));

  for (auto &MO : Ops)
    MIB.addOperand(MO);

  MIB->setPhysRegsDeadExcept(CLI.InRegs, TRI);

  // Delete the original call instruction.
  CLI.Call->eraseFromParent();

  // Inform the Frame Information that we have a patchpoint in this function.
  FuncInfo.MF->getFrameInfo()->setHasPatchPoint();

  if (CLI.NumResultRegs)
    updateValueMap(I, CLI.ResultReg, CLI.NumResultRegs);
  return true;
}

/// Returns an AttributeSet representing the attributes applied to the return
/// value of the given call.
static AttributeSet getReturnAttrs(FastISel::CallLoweringInfo &CLI) {
  SmallVector<Attribute::AttrKind, 2> Attrs;
  if (CLI.RetSExt)
    Attrs.push_back(Attribute::SExt);
  if (CLI.RetZExt)
    Attrs.push_back(Attribute::ZExt);
  if (CLI.IsInReg)
    Attrs.push_back(Attribute::InReg);

  return AttributeSet::get(CLI.RetTy->getContext(), AttributeSet::ReturnIndex,
                           Attrs);
}

bool FastISel::lowerCallTo(const CallInst *CI, const char *SymName,
                           unsigned NumArgs) {
  MCContext &Ctx = MF->getContext();
  SmallString<32> MangledName;
  Mangler::getNameWithPrefix(MangledName, SymName, DL);
  MCSymbol *Sym = Ctx.getOrCreateSymbol(MangledName);
  return lowerCallTo(CI, Sym, NumArgs);
}

bool FastISel::lowerCallTo(const CallInst *CI, MCSymbol *Symbol,
                           unsigned NumArgs) {
  ImmutableCallSite CS(CI);

  FunctionType *FTy = CS.getFunctionType();
  Type *RetTy = CS.getType();

  ArgListTy Args;
  Args.reserve(NumArgs);

  // Populate the argument list.
  // Attributes for args start at offset 1, after the return attribute.
  for (unsigned ArgI = 0; ArgI != NumArgs; ++ArgI) {
    Value *V = CI->getOperand(ArgI);

    assert(!V->getType()->isEmptyTy() && "Empty type passed to intrinsic.");

    ArgListEntry Entry;
    Entry.Val = V;
    Entry.Ty = V->getType();
    Entry.setAttributes(&CS, ArgI + 1);
    Args.push_back(Entry);
  }

  CallLoweringInfo CLI;
  CLI.setCallee(RetTy, FTy, Symbol, std::move(Args), CS, NumArgs);

  return lowerCallTo(CLI);
}

bool FastISel::lowerCallTo(CallLoweringInfo &CLI) {
  // Handle the incoming return values from the call.
  CLI.clearIns();
  SmallVector<EVT, 4> RetTys;
  ComputeValueVTs(TLI, DL, CLI.RetTy, RetTys);

  SmallVector<ISD::OutputArg, 4> Outs;
  GetReturnInfo(CLI.RetTy, getReturnAttrs(CLI), Outs, TLI, DL);

  bool CanLowerReturn = TLI.CanLowerReturn(
      CLI.CallConv, *FuncInfo.MF, CLI.IsVarArg, Outs, CLI.RetTy->getContext());

  // FIXME: sret demotion isn't supported yet - bail out.
  if (!CanLowerReturn)
    return false;

  for (unsigned I = 0, E = RetTys.size(); I != E; ++I) {
    EVT VT = RetTys[I];
    MVT RegisterVT = TLI.getRegisterType(CLI.RetTy->getContext(), VT);
    unsigned NumRegs = TLI.getNumRegisters(CLI.RetTy->getContext(), VT);
    for (unsigned i = 0; i != NumRegs; ++i) {
      ISD::InputArg MyFlags;
      MyFlags.VT = RegisterVT;
      MyFlags.ArgVT = VT;
      MyFlags.Used = CLI.IsReturnValueUsed;
      if (CLI.RetSExt)
        MyFlags.Flags.setSExt();
      if (CLI.RetZExt)
        MyFlags.Flags.setZExt();
      if (CLI.IsInReg)
        MyFlags.Flags.setInReg();
      CLI.Ins.push_back(MyFlags);
    }
  }

  // Handle all of the outgoing arguments.
  CLI.clearOuts();
  for (auto &Arg : CLI.getArgs()) {
    Type *FinalType = Arg.Ty;
    if (Arg.IsByVal)
      FinalType = cast<PointerType>(Arg.Ty)->getElementType();
    bool NeedsRegBlock = TLI.functionArgumentNeedsConsecutiveRegisters(
        FinalType, CLI.CallConv, CLI.IsVarArg);

    ISD::ArgFlagsTy Flags;
    if (Arg.IsZExt)
      Flags.setZExt();
    if (Arg.IsSExt)
      Flags.setSExt();
    if (Arg.IsInReg)
      Flags.setInReg();
    if (Arg.IsSRet)
      Flags.setSRet();
    if (Arg.IsSwiftSelf)
      Flags.setSwiftSelf();
    if (Arg.IsSwiftError)
      Flags.setSwiftError();
    if (Arg.IsByVal)
      Flags.setByVal();
    if (Arg.IsInAlloca) {
      Flags.setInAlloca();
      // Set the byval flag for CCAssignFn callbacks that don't know about
      // inalloca. This way we can know how many bytes we should've allocated
      // and how many bytes a callee cleanup function will pop.  If we port
      // inalloca to more targets, we'll have to add custom inalloca handling in
      // the various CC lowering callbacks.
      Flags.setByVal();
    }
    if (Arg.IsByVal || Arg.IsInAlloca) {
      PointerType *Ty = cast<PointerType>(Arg.Ty);
      Type *ElementTy = Ty->getElementType();
      unsigned FrameSize = DL.getTypeAllocSize(ElementTy);
      // For ByVal, alignment should come from FE. BE will guess if this info is
      // not there, but there are cases it cannot get right.
      unsigned FrameAlign = Arg.Alignment;
      if (!FrameAlign)
        FrameAlign = TLI.getByValTypeAlignment(ElementTy, DL);
      Flags.setByValSize(FrameSize);
      Flags.setByValAlign(FrameAlign);
    }
    if (Arg.IsNest)
      Flags.setNest();
    if (NeedsRegBlock)
      Flags.setInConsecutiveRegs();
    unsigned OriginalAlignment = DL.getABITypeAlignment(Arg.Ty);
    Flags.setOrigAlign(OriginalAlignment);

    CLI.OutVals.push_back(Arg.Val);
    CLI.OutFlags.push_back(Flags);
  }

  if (!fastLowerCall(CLI))
    return false;

  // Set all unused physreg defs as dead.
  assert(CLI.Call && "No call instruction specified.");
  CLI.Call->setPhysRegsDeadExcept(CLI.InRegs, TRI);

  if (CLI.NumResultRegs && CLI.CS)
    updateValueMap(CLI.CS->getInstruction(), CLI.ResultReg, CLI.NumResultRegs);

  return true;
}

bool FastISel::lowerCall(const CallInst *CI) {
  ImmutableCallSite CS(CI);

  FunctionType *FuncTy = CS.getFunctionType();
  Type *RetTy = CS.getType();

  ArgListTy Args;
  ArgListEntry Entry;
  Args.reserve(CS.arg_size());

  for (ImmutableCallSite::arg_iterator i = CS.arg_begin(), e = CS.arg_end();
       i != e; ++i) {
    Value *V = *i;

    // Skip empty types
    if (V->getType()->isEmptyTy())
      continue;

    Entry.Val = V;
    Entry.Ty = V->getType();

    // Skip the first return-type Attribute to get to params.
    Entry.setAttributes(&CS, i - CS.arg_begin() + 1);
    Args.push_back(Entry);
  }

  // Check if target-independent constraints permit a tail call here.
  // Target-dependent constraints are checked within fastLowerCall.
  bool IsTailCall = CI->isTailCall();
  if (IsTailCall && !isInTailCallPosition(CS, TM))
    IsTailCall = false;

  CallLoweringInfo CLI;
  CLI.setCallee(RetTy, FuncTy, CI->getCalledValue(), std::move(Args), CS)
      .setTailCall(IsTailCall);

  return lowerCallTo(CLI);
}

bool FastISel::selectCall(const User *I) {
  const CallInst *Call = cast<CallInst>(I);

  // Handle simple inline asms.
  if (const InlineAsm *IA = dyn_cast<InlineAsm>(Call->getCalledValue())) {
    // If the inline asm has side effects, then make sure that no local value
    // lives across by flushing the local value map.
    if (IA->hasSideEffects())
      flushLocalValueMap();

    // Don't attempt to handle constraints.
    if (!IA->getConstraintString().empty())
      return false;

    unsigned ExtraInfo = 0;
    if (IA->hasSideEffects())
      ExtraInfo |= InlineAsm::Extra_HasSideEffects;
    if (IA->isAlignStack())
      ExtraInfo |= InlineAsm::Extra_IsAlignStack;

    BuildMI(*FuncInfo.MBB, FuncInfo.InsertPt, DbgLoc,
            TII.get(TargetOpcode::INLINEASM))
        .addExternalSymbol(IA->getAsmString().c_str())
        .addImm(ExtraInfo);
    return true;
  }

  MachineModuleInfo &MMI = FuncInfo.MF->getMMI();
  ComputeUsesVAFloatArgument(*Call, &MMI);

  // Handle intrinsic function calls.
  if (const auto *II = dyn_cast<IntrinsicInst>(Call))
    return selectIntrinsicCall(II);

  // Usually, it does not make sense to initialize a value,
  // make an unrelated function call and use the value, because
  // it tends to be spilled on the stack. So, we move the pointer
  // to the last local value to the beginning of the block, so that
  // all the values which have already been materialized,
  // appear after the call. It also makes sense to skip intrinsics
  // since they tend to be inlined.
  flushLocalValueMap();

  return lowerCall(Call);
}

bool FastISel::selectIntrinsicCall(const IntrinsicInst *II) {
  switch (II->getIntrinsicID()) {
  default:
    break;
  // At -O0 we don't care about the lifetime intrinsics.
  case Intrinsic::lifetime_start:
  case Intrinsic::lifetime_end:
  // The donothing intrinsic does, well, nothing.
  case Intrinsic::donothing:
    return true;
  case Intrinsic::dbg_declare: {
    const DbgDeclareInst *DI = cast<DbgDeclareInst>(II);
    assert(DI->getVariable() && "Missing variable");
    if (!FuncInfo.MF->getMMI().hasDebugInfo()) {
      DEBUG(dbgs() << "Dropping debug info for " << *DI << "\n");
      return true;
    }

    const Value *Address = DI->getAddress();
    if (!Address || isa<UndefValue>(Address)) {
      DEBUG(dbgs() << "Dropping debug info for " << *DI << "\n");
      return true;
    }

    unsigned Offset = 0;
    Optional<MachineOperand> Op;
    if (const auto *Arg = dyn_cast<Argument>(Address))
      // Some arguments' frame index is recorded during argument lowering.
      Offset = FuncInfo.getArgumentFrameIndex(Arg);
    if (Offset)
      Op = MachineOperand::CreateFI(Offset);
    if (!Op)
      if (unsigned Reg = lookUpRegForValue(Address))
        Op = MachineOperand::CreateReg(Reg, false);

    // If we have a VLA that has a "use" in a metadata node that's then used
    // here but it has no other uses, then we have a problem. E.g.,
    //
    //   int foo (const int *x) {
    //     char a[*x];
    //     return 0;
    //   }
    //
    // If we assign 'a' a vreg and fast isel later on has to use the selection
    // DAG isel, it will want to copy the value to the vreg. However, there are
    // no uses, which goes counter to what selection DAG isel expects.
    if (!Op && !Address->use_empty() && isa<Instruction>(Address) &&
        (!isa<AllocaInst>(Address) ||
         !FuncInfo.StaticAllocaMap.count(cast<AllocaInst>(Address))))
      Op = MachineOperand::CreateReg(FuncInfo.InitializeRegForValue(Address),
                                     false);

    if (Op) {
      assert(DI->getVariable()->isValidLocationForIntrinsic(DbgLoc) &&
             "Expected inlined-at fields to agree");
      if (Op->isReg()) {
        Op->setIsDebug(true);
        BuildMI(*FuncInfo.MBB, FuncInfo.InsertPt, DbgLoc,
                TII.get(TargetOpcode::DBG_VALUE), false, Op->getReg(), 0,
                DI->getVariable(), DI->getExpression());
      } else
        BuildMI(*FuncInfo.MBB, FuncInfo.InsertPt, DbgLoc,
                TII.get(TargetOpcode::DBG_VALUE))
            .addOperand(*Op)
            .addImm(0)
            .addMetadata(DI->getVariable())
            .addMetadata(DI->getExpression());
    } else {
      // We can't yet handle anything else here because it would require
      // generating code, thus altering codegen because of debug info.
      DEBUG(dbgs() << "Dropping debug info for " << *DI << "\n");
    }
    return true;
  }
  case Intrinsic::dbg_value: {
    // This form of DBG_VALUE is target-independent.
    const DbgValueInst *DI = cast<DbgValueInst>(II);
    const MCInstrDesc &II = TII.get(TargetOpcode::DBG_VALUE);
    const Value *V = DI->getValue();
    assert(DI->getVariable()->isValidLocationForIntrinsic(DbgLoc) &&
           "Expected inlined-at fields to agree");
    if (!V) {
      // Currently the optimizer can produce this; insert an undef to
      // help debugging.  Probably the optimizer should not do this.
      BuildMI(*FuncInfo.MBB, FuncInfo.InsertPt, DbgLoc, II)
          .addReg(0U)
          .addImm(DI->getOffset())
          .addMetadata(DI->getVariable())
          .addMetadata(DI->getExpression());
    } else if (const auto *CI = dyn_cast<ConstantInt>(V)) {
      if (CI->getBitWidth() > 64)
        BuildMI(*FuncInfo.MBB, FuncInfo.InsertPt, DbgLoc, II)
            .addCImm(CI)
            .addImm(DI->getOffset())
            .addMetadata(DI->getVariable())
            .addMetadata(DI->getExpression());
      else
        BuildMI(*FuncInfo.MBB, FuncInfo.InsertPt, DbgLoc, II)
            .addImm(CI->getZExtValue())
            .addImm(DI->getOffset())
            .addMetadata(DI->getVariable())
            .addMetadata(DI->getExpression());
    } else if (const auto *CF = dyn_cast<ConstantFP>(V)) {
      BuildMI(*FuncInfo.MBB, FuncInfo.InsertPt, DbgLoc, II)
          .addFPImm(CF)
          .addImm(DI->getOffset())
          .addMetadata(DI->getVariable())
          .addMetadata(DI->getExpression());
    } else if (unsigned Reg = lookUpRegForValue(V)) {
      // FIXME: This does not handle register-indirect values at offset 0.
      bool IsIndirect = DI->getOffset() != 0;
      BuildMI(*FuncInfo.MBB, FuncInfo.InsertPt, DbgLoc, II, IsIndirect, Reg,
              DI->getOffset(), DI->getVariable(), DI->getExpression());
    } else {
      // We can't yet handle anything else here because it would require
      // generating code, thus altering codegen because of debug info.
      DEBUG(dbgs() << "Dropping debug info for " << *DI << "\n");
    }
    return true;
  }
  case Intrinsic::objectsize: {
    ConstantInt *CI = cast<ConstantInt>(II->getArgOperand(1));
    unsigned long long Res = CI->isZero() ? -1ULL : 0;
    Constant *ResCI = ConstantInt::get(II->getType(), Res);
    unsigned ResultReg = getRegForValue(ResCI);
    if (!ResultReg)
      return false;
    updateValueMap(II, ResultReg);
    return true;
  }
  case Intrinsic::expect: {
    unsigned ResultReg = getRegForValue(II->getArgOperand(0));
    if (!ResultReg)
      return false;
    updateValueMap(II, ResultReg);
    return true;
  }
  case Intrinsic::experimental_stackmap:
    return selectStackmap(II);
  case Intrinsic::experimental_patchpoint_void:
  case Intrinsic::experimental_patchpoint_i64:
    return selectPatchpoint(II);
  }

  return fastLowerIntrinsicCall(II);
}

bool FastISel::selectCast(const User *I, unsigned Opcode) {
  EVT SrcVT = TLI.getValueType(DL, I->getOperand(0)->getType());
  EVT DstVT = TLI.getValueType(DL, I->getType());

  if (SrcVT == MVT::Other || !SrcVT.isSimple() || DstVT == MVT::Other ||
      !DstVT.isSimple())
    // Unhandled type. Halt "fast" selection and bail.
    return false;

  // Check if the destination type is legal.
  if (!TLI.isTypeLegal(DstVT))
    return false;

  // Check if the source operand is legal.
  if (!TLI.isTypeLegal(SrcVT))
    return false;

  unsigned InputReg = getRegForValue(I->getOperand(0));
  if (!InputReg)
    // Unhandled operand.  Halt "fast" selection and bail.
    return false;

  bool InputRegIsKill = hasTrivialKill(I->getOperand(0));

  unsigned ResultReg = fastEmit_r(SrcVT.getSimpleVT(), DstVT.getSimpleVT(),
                                  Opcode, InputReg, InputRegIsKill);
  if (!ResultReg)
    return false;

  updateValueMap(I, ResultReg);
  return true;
}

bool FastISel::selectBitCast(const User *I) {
  // If the bitcast doesn't change the type, just use the operand value.
  if (I->getType() == I->getOperand(0)->getType()) {
    unsigned Reg = getRegForValue(I->getOperand(0));
    if (!Reg)
      return false;
    updateValueMap(I, Reg);
    return true;
  }

  // Bitcasts of other values become reg-reg copies or BITCAST operators.
  EVT SrcEVT = TLI.getValueType(DL, I->getOperand(0)->getType());
  EVT DstEVT = TLI.getValueType(DL, I->getType());
  if (SrcEVT == MVT::Other || DstEVT == MVT::Other ||
      !TLI.isTypeLegal(SrcEVT) || !TLI.isTypeLegal(DstEVT))
    // Unhandled type. Halt "fast" selection and bail.
    return false;

  MVT SrcVT = SrcEVT.getSimpleVT();
  MVT DstVT = DstEVT.getSimpleVT();
  unsigned Op0 = getRegForValue(I->getOperand(0));
  if (!Op0) // Unhandled operand. Halt "fast" selection and bail.
    return false;
  bool Op0IsKill = hasTrivialKill(I->getOperand(0));

  // First, try to perform the bitcast by inserting a reg-reg copy.
  unsigned ResultReg = 0;
  if (SrcVT == DstVT) {
    const TargetRegisterClass *SrcClass = TLI.getRegClassFor(SrcVT);
    const TargetRegisterClass *DstClass = TLI.getRegClassFor(DstVT);
    // Don't attempt a cross-class copy. It will likely fail.
    if (SrcClass == DstClass) {
      ResultReg = createResultReg(DstClass);
      BuildMI(*FuncInfo.MBB, FuncInfo.InsertPt, DbgLoc,
              TII.get(TargetOpcode::COPY), ResultReg).addReg(Op0);
    }
  }

  // If the reg-reg copy failed, select a BITCAST opcode.
  if (!ResultReg)
    ResultReg = fastEmit_r(SrcVT, DstVT, ISD::BITCAST, Op0, Op0IsKill);

  if (!ResultReg)
    return false;

  updateValueMap(I, ResultReg);
  return true;
}

// Return true if we should copy from swift error to the final vreg as specified
// by SwiftErrorWorklist.
static bool shouldCopySwiftErrorsToFinalVRegs(const TargetLowering &TLI,
                                              FunctionLoweringInfo &FuncInfo) {
  if (!TLI.supportSwiftError())
    return false;
  return FuncInfo.SwiftErrorWorklist.count(FuncInfo.MBB);
}

// Remove local value instructions starting from the instruction after
// SavedLastLocalValue to the current function insert point.
void FastISel::removeDeadLocalValueCode(MachineInstr *SavedLastLocalValue)
{
  MachineInstr *CurLastLocalValue = getLastLocalValue();
  if (CurLastLocalValue != SavedLastLocalValue) {
    // Find the first local value instruction to be deleted. 
    // This is the instruction after SavedLastLocalValue if it is non-NULL.
    // Otherwise it's the first instruction in the block.
    MachineBasicBlock::iterator FirstDeadInst(SavedLastLocalValue);
    if (SavedLastLocalValue)
      ++FirstDeadInst;
    else
      FirstDeadInst = FuncInfo.MBB->getFirstNonPHI();
    setLastLocalValue(SavedLastLocalValue);
    removeDeadCode(FirstDeadInst, FuncInfo.InsertPt);
  }
}

bool FastISel::selectInstruction(const Instruction *I) {
  MachineInstr *SavedLastLocalValue = getLastLocalValue();
  // Just before the terminator instruction, insert instructions to
  // feed PHI nodes in successor blocks.
  if (isa<TerminatorInst>(I)) {
<<<<<<< HEAD
=======
    // If we need to materialize any vreg from worklist, we bail out of
    // FastISel.
>>>>>>> 2bf0ebe9
    if (shouldCopySwiftErrorsToFinalVRegs(TLI, FuncInfo))
      return false;
    if (!handlePHINodesInSuccessorBlocks(I->getParent())) {
      // PHI node handling may have generated local value instructions,
      // even though it failed to handle all PHI nodes.
      // We remove these instructions because SelectionDAGISel will generate 
      // them again.
      removeDeadLocalValueCode(SavedLastLocalValue);
      return false;
    }
  }

  // FastISel does not handle any operand bundles except OB_funclet.
  if (ImmutableCallSite CS = ImmutableCallSite(I))
    for (unsigned i = 0, e = CS.getNumOperandBundles(); i != e; ++i)
      if (CS.getOperandBundleAt(i).getTagID() != LLVMContext::OB_funclet)
        return false;

  DbgLoc = I->getDebugLoc();

  SavedInsertPt = FuncInfo.InsertPt;

  if (const auto *Call = dyn_cast<CallInst>(I)) {
    const Function *F = Call->getCalledFunction();
    LibFunc::Func Func;

    // As a special case, don't handle calls to builtin library functions that
    // may be translated directly to target instructions.
    if (F && !F->hasLocalLinkage() && F->hasName() &&
        LibInfo->getLibFunc(F->getName(), Func) &&
        LibInfo->hasOptimizedCodeGen(Func))
      return false;

    // Don't handle Intrinsic::trap if a trap function is specified.
    if (F && F->getIntrinsicID() == Intrinsic::trap &&
        Call->hasFnAttr("trap-func-name"))
      return false;
  }

  // First, try doing target-independent selection.
  if (!SkipTargetIndependentISel) {
    if (selectOperator(I, I->getOpcode())) {
      ++NumFastIselSuccessIndependent;
      DbgLoc = DebugLoc();
      return true;
    }
    // Remove dead code.
    recomputeInsertPt();
    if (SavedInsertPt != FuncInfo.InsertPt)
      removeDeadCode(FuncInfo.InsertPt, SavedInsertPt);
    SavedInsertPt = FuncInfo.InsertPt;
  }
  // Next, try calling the target to attempt to handle the instruction.
  if (fastSelectInstruction(I)) {
    ++NumFastIselSuccessTarget;
    DbgLoc = DebugLoc();
    return true;
  }
  // Remove dead code.
  recomputeInsertPt();
  if (SavedInsertPt != FuncInfo.InsertPt)
    removeDeadCode(FuncInfo.InsertPt, SavedInsertPt);

  DbgLoc = DebugLoc();
  // Undo phi node updates, because they will be added again by SelectionDAG.
  if (isa<TerminatorInst>(I)) {
    // PHI node handling may have generated local value instructions. 
    // We remove them because SelectionDAGISel will generate them again.
    removeDeadLocalValueCode(SavedLastLocalValue);
    FuncInfo.PHINodesToUpdate.resize(FuncInfo.OrigNumPHINodesToUpdate);
  }
  return false;
}

/// Emit an unconditional branch to the given block, unless it is the immediate
/// (fall-through) successor, and update the CFG.
void FastISel::fastEmitBranch(MachineBasicBlock *MSucc, DebugLoc DbgLoc) {
  if (FuncInfo.MBB->getBasicBlock()->size() > 1 &&
      FuncInfo.MBB->isLayoutSuccessor(MSucc)) {
    // For more accurate line information if this is the only instruction
    // in the block then emit it, otherwise we have the unconditional
    // fall-through case, which needs no instructions.
  } else {
    // The unconditional branch case.
    TII.InsertBranch(*FuncInfo.MBB, MSucc, nullptr,
                     SmallVector<MachineOperand, 0>(), DbgLoc);
  }
  if (FuncInfo.BPI) {
    auto BranchProbability = FuncInfo.BPI->getEdgeProbability(
        FuncInfo.MBB->getBasicBlock(), MSucc->getBasicBlock());
    FuncInfo.MBB->addSuccessor(MSucc, BranchProbability);
  } else
    FuncInfo.MBB->addSuccessorWithoutProb(MSucc);
}

void FastISel::finishCondBranch(const BasicBlock *BranchBB,
                                MachineBasicBlock *TrueMBB,
                                MachineBasicBlock *FalseMBB) {
  // Add TrueMBB as successor unless it is equal to the FalseMBB: This can
  // happen in degenerate IR and MachineIR forbids to have a block twice in the
  // successor/predecessor lists.
  if (TrueMBB != FalseMBB) {
    if (FuncInfo.BPI) {
      auto BranchProbability =
          FuncInfo.BPI->getEdgeProbability(BranchBB, TrueMBB->getBasicBlock());
      FuncInfo.MBB->addSuccessor(TrueMBB, BranchProbability);
    } else
      FuncInfo.MBB->addSuccessorWithoutProb(TrueMBB);
  }

  fastEmitBranch(FalseMBB, DbgLoc);
}

/// Emit an FNeg operation.
bool FastISel::selectFNeg(const User *I) {
  unsigned OpReg = getRegForValue(BinaryOperator::getFNegArgument(I));
  if (!OpReg)
    return false;
  bool OpRegIsKill = hasTrivialKill(I);

  // If the target has ISD::FNEG, use it.
  EVT VT = TLI.getValueType(DL, I->getType());
  unsigned ResultReg = fastEmit_r(VT.getSimpleVT(), VT.getSimpleVT(), ISD::FNEG,
                                  OpReg, OpRegIsKill);
  if (ResultReg) {
    updateValueMap(I, ResultReg);
    return true;
  }

  // Bitcast the value to integer, twiddle the sign bit with xor,
  // and then bitcast it back to floating-point.
  if (VT.getSizeInBits() > 64)
    return false;
  EVT IntVT = EVT::getIntegerVT(I->getContext(), VT.getSizeInBits());
  if (!TLI.isTypeLegal(IntVT))
    return false;

  unsigned IntReg = fastEmit_r(VT.getSimpleVT(), IntVT.getSimpleVT(),
                               ISD::BITCAST, OpReg, OpRegIsKill);
  if (!IntReg)
    return false;

  unsigned IntResultReg = fastEmit_ri_(
      IntVT.getSimpleVT(), ISD::XOR, IntReg, /*IsKill=*/true,
      UINT64_C(1) << (VT.getSizeInBits() - 1), IntVT.getSimpleVT());
  if (!IntResultReg)
    return false;

  ResultReg = fastEmit_r(IntVT.getSimpleVT(), VT.getSimpleVT(), ISD::BITCAST,
                         IntResultReg, /*IsKill=*/true);
  if (!ResultReg)
    return false;

  updateValueMap(I, ResultReg);
  return true;
}

bool FastISel::selectExtractValue(const User *U) {
  const ExtractValueInst *EVI = dyn_cast<ExtractValueInst>(U);
  if (!EVI)
    return false;

  // Make sure we only try to handle extracts with a legal result.  But also
  // allow i1 because it's easy.
  EVT RealVT = TLI.getValueType(DL, EVI->getType(), /*AllowUnknown=*/true);
  if (!RealVT.isSimple())
    return false;
  MVT VT = RealVT.getSimpleVT();
  if (!TLI.isTypeLegal(VT) && VT != MVT::i1)
    return false;

  const Value *Op0 = EVI->getOperand(0);
  Type *AggTy = Op0->getType();

  // Get the base result register.
  unsigned ResultReg;
  DenseMap<const Value *, unsigned>::iterator I = FuncInfo.ValueMap.find(Op0);
  if (I != FuncInfo.ValueMap.end())
    ResultReg = I->second;
  else if (isa<Instruction>(Op0))
    ResultReg = FuncInfo.InitializeRegForValue(Op0);
  else
    return false; // fast-isel can't handle aggregate constants at the moment

  // Get the actual result register, which is an offset from the base register.
  unsigned VTIndex = ComputeLinearIndex(AggTy, EVI->getIndices());

  SmallVector<EVT, 4> AggValueVTs;
  ComputeValueVTs(TLI, DL, AggTy, AggValueVTs);

  for (unsigned i = 0; i < VTIndex; i++)
    ResultReg += TLI.getNumRegisters(FuncInfo.Fn->getContext(), AggValueVTs[i]);

  updateValueMap(EVI, ResultReg);
  return true;
}

bool FastISel::selectOperator(const User *I, unsigned Opcode) {
  switch (Opcode) {
  case Instruction::Add:
    return selectBinaryOp(I, ISD::ADD);
  case Instruction::FAdd:
    return selectBinaryOp(I, ISD::FADD);
  case Instruction::Sub:
    return selectBinaryOp(I, ISD::SUB);
  case Instruction::FSub:
    // FNeg is currently represented in LLVM IR as a special case of FSub.
    if (BinaryOperator::isFNeg(I))
      return selectFNeg(I);
    return selectBinaryOp(I, ISD::FSUB);
  case Instruction::Mul:
    return selectBinaryOp(I, ISD::MUL);
  case Instruction::FMul:
    return selectBinaryOp(I, ISD::FMUL);
  case Instruction::SDiv:
    return selectBinaryOp(I, ISD::SDIV);
  case Instruction::UDiv:
    return selectBinaryOp(I, ISD::UDIV);
  case Instruction::FDiv:
    return selectBinaryOp(I, ISD::FDIV);
  case Instruction::SRem:
    return selectBinaryOp(I, ISD::SREM);
  case Instruction::URem:
    return selectBinaryOp(I, ISD::UREM);
  case Instruction::FRem:
    return selectBinaryOp(I, ISD::FREM);
  case Instruction::Shl:
    return selectBinaryOp(I, ISD::SHL);
  case Instruction::LShr:
    return selectBinaryOp(I, ISD::SRL);
  case Instruction::AShr:
    return selectBinaryOp(I, ISD::SRA);
  case Instruction::And:
    return selectBinaryOp(I, ISD::AND);
  case Instruction::Or:
    return selectBinaryOp(I, ISD::OR);
  case Instruction::Xor:
    return selectBinaryOp(I, ISD::XOR);

  case Instruction::GetElementPtr:
    return selectGetElementPtr(I);

  case Instruction::Br: {
    const BranchInst *BI = cast<BranchInst>(I);

    if (BI->isUnconditional()) {
      const BasicBlock *LLVMSucc = BI->getSuccessor(0);
      MachineBasicBlock *MSucc = FuncInfo.MBBMap[LLVMSucc];
      fastEmitBranch(MSucc, BI->getDebugLoc());
      return true;
    }

    // Conditional branches are not handed yet.
    // Halt "fast" selection and bail.
    return false;
  }

  case Instruction::Unreachable:
    if (TM.Options.TrapUnreachable)
      return fastEmit_(MVT::Other, MVT::Other, ISD::TRAP) != 0;
    else
      return true;

  case Instruction::Alloca:
    // FunctionLowering has the static-sized case covered.
    if (FuncInfo.StaticAllocaMap.count(cast<AllocaInst>(I)))
      return true;

    // Dynamic-sized alloca is not handled yet.
    return false;

  case Instruction::Call:
    return selectCall(I);

  case Instruction::BitCast:
    return selectBitCast(I);

  case Instruction::FPToSI:
    return selectCast(I, ISD::FP_TO_SINT);
  case Instruction::ZExt:
    return selectCast(I, ISD::ZERO_EXTEND);
  case Instruction::SExt:
    return selectCast(I, ISD::SIGN_EXTEND);
  case Instruction::Trunc:
    return selectCast(I, ISD::TRUNCATE);
  case Instruction::SIToFP:
    return selectCast(I, ISD::SINT_TO_FP);

  case Instruction::IntToPtr: // Deliberate fall-through.
  case Instruction::PtrToInt: {
    EVT SrcVT = TLI.getValueType(DL, I->getOperand(0)->getType());
    EVT DstVT = TLI.getValueType(DL, I->getType());
    if (DstVT.bitsGT(SrcVT))
      return selectCast(I, ISD::ZERO_EXTEND);
    if (DstVT.bitsLT(SrcVT))
      return selectCast(I, ISD::TRUNCATE);
    unsigned Reg = getRegForValue(I->getOperand(0));
    if (!Reg)
      return false;
    updateValueMap(I, Reg);
    return true;
  }

  case Instruction::ExtractValue:
    return selectExtractValue(I);

  case Instruction::PHI:
    llvm_unreachable("FastISel shouldn't visit PHI nodes!");

  default:
    // Unhandled instruction. Halt "fast" selection and bail.
    return false;
  }
}

FastISel::FastISel(FunctionLoweringInfo &FuncInfo,
                   const TargetLibraryInfo *LibInfo,
                   bool SkipTargetIndependentISel)
    : FuncInfo(FuncInfo), MF(FuncInfo.MF), MRI(FuncInfo.MF->getRegInfo()),
      MFI(*FuncInfo.MF->getFrameInfo()), MCP(*FuncInfo.MF->getConstantPool()),
      TM(FuncInfo.MF->getTarget()), DL(MF->getDataLayout()),
      TII(*MF->getSubtarget().getInstrInfo()),
      TLI(*MF->getSubtarget().getTargetLowering()),
      TRI(*MF->getSubtarget().getRegisterInfo()), LibInfo(LibInfo),
      SkipTargetIndependentISel(SkipTargetIndependentISel) {}

FastISel::~FastISel() {}

bool FastISel::fastLowerArguments() { return false; }

bool FastISel::fastLowerCall(CallLoweringInfo & /*CLI*/) { return false; }

bool FastISel::fastLowerIntrinsicCall(const IntrinsicInst * /*II*/) {
  return false;
}

unsigned FastISel::fastEmit_(MVT, MVT, unsigned) { return 0; }

unsigned FastISel::fastEmit_r(MVT, MVT, unsigned, unsigned /*Op0*/,
                              bool /*Op0IsKill*/) {
  return 0;
}

unsigned FastISel::fastEmit_rr(MVT, MVT, unsigned, unsigned /*Op0*/,
                               bool /*Op0IsKill*/, unsigned /*Op1*/,
                               bool /*Op1IsKill*/) {
  return 0;
}

unsigned FastISel::fastEmit_i(MVT, MVT, unsigned, uint64_t /*Imm*/) {
  return 0;
}

unsigned FastISel::fastEmit_f(MVT, MVT, unsigned,
                              const ConstantFP * /*FPImm*/) {
  return 0;
}

unsigned FastISel::fastEmit_ri(MVT, MVT, unsigned, unsigned /*Op0*/,
                               bool /*Op0IsKill*/, uint64_t /*Imm*/) {
  return 0;
}

unsigned FastISel::fastEmit_rf(MVT, MVT, unsigned, unsigned /*Op0*/,
                               bool /*Op0IsKill*/,
                               const ConstantFP * /*FPImm*/) {
  return 0;
}

unsigned FastISel::fastEmit_rri(MVT, MVT, unsigned, unsigned /*Op0*/,
                                bool /*Op0IsKill*/, unsigned /*Op1*/,
                                bool /*Op1IsKill*/, uint64_t /*Imm*/) {
  return 0;
}

/// This method is a wrapper of fastEmit_ri. It first tries to emit an
/// instruction with an immediate operand using fastEmit_ri.
/// If that fails, it materializes the immediate into a register and try
/// fastEmit_rr instead.
unsigned FastISel::fastEmit_ri_(MVT VT, unsigned Opcode, unsigned Op0,
                                bool Op0IsKill, uint64_t Imm, MVT ImmType) {
  // If this is a multiply by a power of two, emit this as a shift left.
  if (Opcode == ISD::MUL && isPowerOf2_64(Imm)) {
    Opcode = ISD::SHL;
    Imm = Log2_64(Imm);
  } else if (Opcode == ISD::UDIV && isPowerOf2_64(Imm)) {
    // div x, 8 -> srl x, 3
    Opcode = ISD::SRL;
    Imm = Log2_64(Imm);
  }

  // Horrible hack (to be removed), check to make sure shift amounts are
  // in-range.
  if ((Opcode == ISD::SHL || Opcode == ISD::SRA || Opcode == ISD::SRL) &&
      Imm >= VT.getSizeInBits())
    return 0;

  // First check if immediate type is legal. If not, we can't use the ri form.
  unsigned ResultReg = fastEmit_ri(VT, VT, Opcode, Op0, Op0IsKill, Imm);
  if (ResultReg)
    return ResultReg;
  unsigned MaterialReg = fastEmit_i(ImmType, ImmType, ISD::Constant, Imm);
  bool IsImmKill = true;
  if (!MaterialReg) {
    // This is a bit ugly/slow, but failing here means falling out of
    // fast-isel, which would be very slow.
    IntegerType *ITy =
        IntegerType::get(FuncInfo.Fn->getContext(), VT.getSizeInBits());
    MaterialReg = getRegForValue(ConstantInt::get(ITy, Imm));
    if (!MaterialReg)
      return 0;
    // FIXME: If the materialized register here has no uses yet then this
    // will be the first use and we should be able to mark it as killed.
    // However, the local value area for materialising constant expressions
    // grows down, not up, which means that any constant expressions we generate
    // later which also use 'Imm' could be after this instruction and therefore
    // after this kill.
    IsImmKill = false;
  }
  return fastEmit_rr(VT, VT, Opcode, Op0, Op0IsKill, MaterialReg, IsImmKill);
}

unsigned FastISel::createResultReg(const TargetRegisterClass *RC) {
  return MRI.createVirtualRegister(RC);
}

unsigned FastISel::constrainOperandRegClass(const MCInstrDesc &II, unsigned Op,
                                            unsigned OpNum) {
  if (TargetRegisterInfo::isVirtualRegister(Op)) {
    const TargetRegisterClass *RegClass =
        TII.getRegClass(II, OpNum, &TRI, *FuncInfo.MF);
    if (!MRI.constrainRegClass(Op, RegClass)) {
      // If it's not legal to COPY between the register classes, something
      // has gone very wrong before we got here.
      unsigned NewOp = createResultReg(RegClass);
      BuildMI(*FuncInfo.MBB, FuncInfo.InsertPt, DbgLoc,
              TII.get(TargetOpcode::COPY), NewOp).addReg(Op);
      return NewOp;
    }
  }
  return Op;
}

unsigned FastISel::fastEmitInst_(unsigned MachineInstOpcode,
                                 const TargetRegisterClass *RC) {
  unsigned ResultReg = createResultReg(RC);
  const MCInstrDesc &II = TII.get(MachineInstOpcode);

  BuildMI(*FuncInfo.MBB, FuncInfo.InsertPt, DbgLoc, II, ResultReg);
  return ResultReg;
}

unsigned FastISel::fastEmitInst_r(unsigned MachineInstOpcode,
                                  const TargetRegisterClass *RC, unsigned Op0,
                                  bool Op0IsKill) {
  const MCInstrDesc &II = TII.get(MachineInstOpcode);

  unsigned ResultReg = createResultReg(RC);
  Op0 = constrainOperandRegClass(II, Op0, II.getNumDefs());

  if (II.getNumDefs() >= 1)
    BuildMI(*FuncInfo.MBB, FuncInfo.InsertPt, DbgLoc, II, ResultReg)
        .addReg(Op0, getKillRegState(Op0IsKill));
  else {
    BuildMI(*FuncInfo.MBB, FuncInfo.InsertPt, DbgLoc, II)
        .addReg(Op0, getKillRegState(Op0IsKill));
    BuildMI(*FuncInfo.MBB, FuncInfo.InsertPt, DbgLoc,
            TII.get(TargetOpcode::COPY), ResultReg).addReg(II.ImplicitDefs[0]);
  }

  return ResultReg;
}

unsigned FastISel::fastEmitInst_rr(unsigned MachineInstOpcode,
                                   const TargetRegisterClass *RC, unsigned Op0,
                                   bool Op0IsKill, unsigned Op1,
                                   bool Op1IsKill) {
  const MCInstrDesc &II = TII.get(MachineInstOpcode);

  unsigned ResultReg = createResultReg(RC);
  Op0 = constrainOperandRegClass(II, Op0, II.getNumDefs());
  Op1 = constrainOperandRegClass(II, Op1, II.getNumDefs() + 1);

  if (II.getNumDefs() >= 1)
    BuildMI(*FuncInfo.MBB, FuncInfo.InsertPt, DbgLoc, II, ResultReg)
        .addReg(Op0, getKillRegState(Op0IsKill))
        .addReg(Op1, getKillRegState(Op1IsKill));
  else {
    BuildMI(*FuncInfo.MBB, FuncInfo.InsertPt, DbgLoc, II)
        .addReg(Op0, getKillRegState(Op0IsKill))
        .addReg(Op1, getKillRegState(Op1IsKill));
    BuildMI(*FuncInfo.MBB, FuncInfo.InsertPt, DbgLoc,
            TII.get(TargetOpcode::COPY), ResultReg).addReg(II.ImplicitDefs[0]);
  }
  return ResultReg;
}

unsigned FastISel::fastEmitInst_rrr(unsigned MachineInstOpcode,
                                    const TargetRegisterClass *RC, unsigned Op0,
                                    bool Op0IsKill, unsigned Op1,
                                    bool Op1IsKill, unsigned Op2,
                                    bool Op2IsKill) {
  const MCInstrDesc &II = TII.get(MachineInstOpcode);

  unsigned ResultReg = createResultReg(RC);
  Op0 = constrainOperandRegClass(II, Op0, II.getNumDefs());
  Op1 = constrainOperandRegClass(II, Op1, II.getNumDefs() + 1);
  Op2 = constrainOperandRegClass(II, Op2, II.getNumDefs() + 2);

  if (II.getNumDefs() >= 1)
    BuildMI(*FuncInfo.MBB, FuncInfo.InsertPt, DbgLoc, II, ResultReg)
        .addReg(Op0, getKillRegState(Op0IsKill))
        .addReg(Op1, getKillRegState(Op1IsKill))
        .addReg(Op2, getKillRegState(Op2IsKill));
  else {
    BuildMI(*FuncInfo.MBB, FuncInfo.InsertPt, DbgLoc, II)
        .addReg(Op0, getKillRegState(Op0IsKill))
        .addReg(Op1, getKillRegState(Op1IsKill))
        .addReg(Op2, getKillRegState(Op2IsKill));
    BuildMI(*FuncInfo.MBB, FuncInfo.InsertPt, DbgLoc,
            TII.get(TargetOpcode::COPY), ResultReg).addReg(II.ImplicitDefs[0]);
  }
  return ResultReg;
}

unsigned FastISel::fastEmitInst_ri(unsigned MachineInstOpcode,
                                   const TargetRegisterClass *RC, unsigned Op0,
                                   bool Op0IsKill, uint64_t Imm) {
  const MCInstrDesc &II = TII.get(MachineInstOpcode);

  unsigned ResultReg = createResultReg(RC);
  Op0 = constrainOperandRegClass(II, Op0, II.getNumDefs());

  if (II.getNumDefs() >= 1)
    BuildMI(*FuncInfo.MBB, FuncInfo.InsertPt, DbgLoc, II, ResultReg)
        .addReg(Op0, getKillRegState(Op0IsKill))
        .addImm(Imm);
  else {
    BuildMI(*FuncInfo.MBB, FuncInfo.InsertPt, DbgLoc, II)
        .addReg(Op0, getKillRegState(Op0IsKill))
        .addImm(Imm);
    BuildMI(*FuncInfo.MBB, FuncInfo.InsertPt, DbgLoc,
            TII.get(TargetOpcode::COPY), ResultReg).addReg(II.ImplicitDefs[0]);
  }
  return ResultReg;
}

unsigned FastISel::fastEmitInst_rii(unsigned MachineInstOpcode,
                                    const TargetRegisterClass *RC, unsigned Op0,
                                    bool Op0IsKill, uint64_t Imm1,
                                    uint64_t Imm2) {
  const MCInstrDesc &II = TII.get(MachineInstOpcode);

  unsigned ResultReg = createResultReg(RC);
  Op0 = constrainOperandRegClass(II, Op0, II.getNumDefs());

  if (II.getNumDefs() >= 1)
    BuildMI(*FuncInfo.MBB, FuncInfo.InsertPt, DbgLoc, II, ResultReg)
        .addReg(Op0, getKillRegState(Op0IsKill))
        .addImm(Imm1)
        .addImm(Imm2);
  else {
    BuildMI(*FuncInfo.MBB, FuncInfo.InsertPt, DbgLoc, II)
        .addReg(Op0, getKillRegState(Op0IsKill))
        .addImm(Imm1)
        .addImm(Imm2);
    BuildMI(*FuncInfo.MBB, FuncInfo.InsertPt, DbgLoc,
            TII.get(TargetOpcode::COPY), ResultReg).addReg(II.ImplicitDefs[0]);
  }
  return ResultReg;
}

unsigned FastISel::fastEmitInst_f(unsigned MachineInstOpcode,
                                  const TargetRegisterClass *RC,
                                  const ConstantFP *FPImm) {
  const MCInstrDesc &II = TII.get(MachineInstOpcode);

  unsigned ResultReg = createResultReg(RC);

  if (II.getNumDefs() >= 1)
    BuildMI(*FuncInfo.MBB, FuncInfo.InsertPt, DbgLoc, II, ResultReg)
        .addFPImm(FPImm);
  else {
    BuildMI(*FuncInfo.MBB, FuncInfo.InsertPt, DbgLoc, II)
        .addFPImm(FPImm);
    BuildMI(*FuncInfo.MBB, FuncInfo.InsertPt, DbgLoc,
            TII.get(TargetOpcode::COPY), ResultReg).addReg(II.ImplicitDefs[0]);
  }
  return ResultReg;
}

unsigned FastISel::fastEmitInst_rri(unsigned MachineInstOpcode,
                                    const TargetRegisterClass *RC, unsigned Op0,
                                    bool Op0IsKill, unsigned Op1,
                                    bool Op1IsKill, uint64_t Imm) {
  const MCInstrDesc &II = TII.get(MachineInstOpcode);

  unsigned ResultReg = createResultReg(RC);
  Op0 = constrainOperandRegClass(II, Op0, II.getNumDefs());
  Op1 = constrainOperandRegClass(II, Op1, II.getNumDefs() + 1);

  if (II.getNumDefs() >= 1)
    BuildMI(*FuncInfo.MBB, FuncInfo.InsertPt, DbgLoc, II, ResultReg)
        .addReg(Op0, getKillRegState(Op0IsKill))
        .addReg(Op1, getKillRegState(Op1IsKill))
        .addImm(Imm);
  else {
    BuildMI(*FuncInfo.MBB, FuncInfo.InsertPt, DbgLoc, II)
        .addReg(Op0, getKillRegState(Op0IsKill))
        .addReg(Op1, getKillRegState(Op1IsKill))
        .addImm(Imm);
    BuildMI(*FuncInfo.MBB, FuncInfo.InsertPt, DbgLoc,
            TII.get(TargetOpcode::COPY), ResultReg).addReg(II.ImplicitDefs[0]);
  }
  return ResultReg;
}

unsigned FastISel::fastEmitInst_i(unsigned MachineInstOpcode,
                                  const TargetRegisterClass *RC, uint64_t Imm) {
  unsigned ResultReg = createResultReg(RC);
  const MCInstrDesc &II = TII.get(MachineInstOpcode);

  if (II.getNumDefs() >= 1)
    BuildMI(*FuncInfo.MBB, FuncInfo.InsertPt, DbgLoc, II, ResultReg)
        .addImm(Imm);
  else {
    BuildMI(*FuncInfo.MBB, FuncInfo.InsertPt, DbgLoc, II).addImm(Imm);
    BuildMI(*FuncInfo.MBB, FuncInfo.InsertPt, DbgLoc,
            TII.get(TargetOpcode::COPY), ResultReg).addReg(II.ImplicitDefs[0]);
  }
  return ResultReg;
}

unsigned FastISel::fastEmitInst_extractsubreg(MVT RetVT, unsigned Op0,
                                              bool Op0IsKill, uint32_t Idx) {
  unsigned ResultReg = createResultReg(TLI.getRegClassFor(RetVT));
  assert(TargetRegisterInfo::isVirtualRegister(Op0) &&
         "Cannot yet extract from physregs");
  const TargetRegisterClass *RC = MRI.getRegClass(Op0);
  MRI.constrainRegClass(Op0, TRI.getSubClassWithSubReg(RC, Idx));
  BuildMI(*FuncInfo.MBB, FuncInfo.InsertPt, DbgLoc, TII.get(TargetOpcode::COPY),
          ResultReg).addReg(Op0, getKillRegState(Op0IsKill), Idx);
  return ResultReg;
}

/// Emit MachineInstrs to compute the value of Op with all but the least
/// significant bit set to zero.
unsigned FastISel::fastEmitZExtFromI1(MVT VT, unsigned Op0, bool Op0IsKill) {
  return fastEmit_ri(VT, VT, ISD::AND, Op0, Op0IsKill, 1);
}

/// HandlePHINodesInSuccessorBlocks - Handle PHI nodes in successor blocks.
/// Emit code to ensure constants are copied into registers when needed.
/// Remember the virtual registers that need to be added to the Machine PHI
/// nodes as input.  We cannot just directly add them, because expansion
/// might result in multiple MBB's for one BB.  As such, the start of the
/// BB might correspond to a different MBB than the end.
bool FastISel::handlePHINodesInSuccessorBlocks(const BasicBlock *LLVMBB) {
  const TerminatorInst *TI = LLVMBB->getTerminator();

  SmallPtrSet<MachineBasicBlock *, 4> SuccsHandled;
  FuncInfo.OrigNumPHINodesToUpdate = FuncInfo.PHINodesToUpdate.size();

  // Check successor nodes' PHI nodes that expect a constant to be available
  // from this block.
  for (unsigned succ = 0, e = TI->getNumSuccessors(); succ != e; ++succ) {
    const BasicBlock *SuccBB = TI->getSuccessor(succ);
    if (!isa<PHINode>(SuccBB->begin()))
      continue;
    MachineBasicBlock *SuccMBB = FuncInfo.MBBMap[SuccBB];

    // If this terminator has multiple identical successors (common for
    // switches), only handle each succ once.
    if (!SuccsHandled.insert(SuccMBB).second)
      continue;

    MachineBasicBlock::iterator MBBI = SuccMBB->begin();

    // At this point we know that there is a 1-1 correspondence between LLVM PHI
    // nodes and Machine PHI nodes, but the incoming operands have not been
    // emitted yet.
    for (BasicBlock::const_iterator I = SuccBB->begin();
         const auto *PN = dyn_cast<PHINode>(I); ++I) {

      // Ignore dead phi's.
      if (PN->use_empty())
        continue;

      // Only handle legal types. Two interesting things to note here. First,
      // by bailing out early, we may leave behind some dead instructions,
      // since SelectionDAG's HandlePHINodesInSuccessorBlocks will insert its
      // own moves. Second, this check is necessary because FastISel doesn't
      // use CreateRegs to create registers, so it always creates
      // exactly one register for each non-void instruction.
      EVT VT = TLI.getValueType(DL, PN->getType(), /*AllowUnknown=*/true);
      if (VT == MVT::Other || !TLI.isTypeLegal(VT)) {
        // Handle integer promotions, though, because they're common and easy.
        if (!(VT == MVT::i1 || VT == MVT::i8 || VT == MVT::i16)) {
          FuncInfo.PHINodesToUpdate.resize(FuncInfo.OrigNumPHINodesToUpdate);
          return false;
        }
      }

      const Value *PHIOp = PN->getIncomingValueForBlock(LLVMBB);

      // Set the DebugLoc for the copy. Prefer the location of the operand
      // if there is one; use the location of the PHI otherwise.
      DbgLoc = PN->getDebugLoc();
      if (const auto *Inst = dyn_cast<Instruction>(PHIOp))
        DbgLoc = Inst->getDebugLoc();

      unsigned Reg = getRegForValue(PHIOp);
      if (!Reg) {
        FuncInfo.PHINodesToUpdate.resize(FuncInfo.OrigNumPHINodesToUpdate);
        return false;
      }
      FuncInfo.PHINodesToUpdate.push_back(std::make_pair(MBBI++, Reg));
      DbgLoc = DebugLoc();
    }
  }

  return true;
}

bool FastISel::tryToFoldLoad(const LoadInst *LI, const Instruction *FoldInst) {
  assert(LI->hasOneUse() &&
         "tryToFoldLoad expected a LoadInst with a single use");
  // We know that the load has a single use, but don't know what it is.  If it
  // isn't one of the folded instructions, then we can't succeed here.  Handle
  // this by scanning the single-use users of the load until we get to FoldInst.
  unsigned MaxUsers = 6; // Don't scan down huge single-use chains of instrs.

  const Instruction *TheUser = LI->user_back();
  while (TheUser != FoldInst && // Scan up until we find FoldInst.
         // Stay in the right block.
         TheUser->getParent() == FoldInst->getParent() &&
         --MaxUsers) { // Don't scan too far.
    // If there are multiple or no uses of this instruction, then bail out.
    if (!TheUser->hasOneUse())
      return false;

    TheUser = TheUser->user_back();
  }

  // If we didn't find the fold instruction, then we failed to collapse the
  // sequence.
  if (TheUser != FoldInst)
    return false;

  // Don't try to fold volatile loads.  Target has to deal with alignment
  // constraints.
  if (LI->isVolatile())
    return false;

  // Figure out which vreg this is going into.  If there is no assigned vreg yet
  // then there actually was no reference to it.  Perhaps the load is referenced
  // by a dead instruction.
  unsigned LoadReg = getRegForValue(LI);
  if (!LoadReg)
    return false;

  // We can't fold if this vreg has no uses or more than one use.  Multiple uses
  // may mean that the instruction got lowered to multiple MIs, or the use of
  // the loaded value ended up being multiple operands of the result.
  if (!MRI.hasOneUse(LoadReg))
    return false;

  MachineRegisterInfo::reg_iterator RI = MRI.reg_begin(LoadReg);
  MachineInstr *User = RI->getParent();

  // Set the insertion point properly.  Folding the load can cause generation of
  // other random instructions (like sign extends) for addressing modes; make
  // sure they get inserted in a logical place before the new instruction.
  FuncInfo.InsertPt = User;
  FuncInfo.MBB = User->getParent();

  // Ask the target to try folding the load.
  return tryToFoldLoadIntoMI(User, RI.getOperandNo(), LI);
}

bool FastISel::canFoldAddIntoGEP(const User *GEP, const Value *Add) {
  // Must be an add.
  if (!isa<AddOperator>(Add))
    return false;
  // Type size needs to match.
  if (DL.getTypeSizeInBits(GEP->getType()) !=
      DL.getTypeSizeInBits(Add->getType()))
    return false;
  // Must be in the same basic block.
  if (isa<Instruction>(Add) &&
      FuncInfo.MBBMap[cast<Instruction>(Add)->getParent()] != FuncInfo.MBB)
    return false;
  // Must have a constant operand.
  return isa<ConstantInt>(cast<AddOperator>(Add)->getOperand(1));
}

MachineMemOperand *
FastISel::createMachineMemOperandFor(const Instruction *I) const {
  const Value *Ptr;
  Type *ValTy;
  unsigned Alignment;
  unsigned Flags;
  bool IsVolatile;

  if (const auto *LI = dyn_cast<LoadInst>(I)) {
    Alignment = LI->getAlignment();
    IsVolatile = LI->isVolatile();
    Flags = MachineMemOperand::MOLoad;
    Ptr = LI->getPointerOperand();
    ValTy = LI->getType();
  } else if (const auto *SI = dyn_cast<StoreInst>(I)) {
    Alignment = SI->getAlignment();
    IsVolatile = SI->isVolatile();
    Flags = MachineMemOperand::MOStore;
    Ptr = SI->getPointerOperand();
    ValTy = SI->getValueOperand()->getType();
  } else
    return nullptr;

  bool IsNonTemporal = I->getMetadata(LLVMContext::MD_nontemporal) != nullptr;
  bool IsInvariant = I->getMetadata(LLVMContext::MD_invariant_load) != nullptr;
  const MDNode *Ranges = I->getMetadata(LLVMContext::MD_range);

  AAMDNodes AAInfo;
  I->getAAMetadata(AAInfo);

  if (Alignment == 0) // Ensure that codegen never sees alignment 0.
    Alignment = DL.getABITypeAlignment(ValTy);

  unsigned Size = DL.getTypeStoreSize(ValTy);

  if (IsVolatile)
    Flags |= MachineMemOperand::MOVolatile;
  if (IsNonTemporal)
    Flags |= MachineMemOperand::MONonTemporal;
  if (IsInvariant)
    Flags |= MachineMemOperand::MOInvariant;

  return FuncInfo.MF->getMachineMemOperand(MachinePointerInfo(Ptr), Flags, Size,
                                           Alignment, AAInfo, Ranges);
}

CmpInst::Predicate FastISel::optimizeCmpPredicate(const CmpInst *CI) const {
  // If both operands are the same, then try to optimize or fold the cmp.
  CmpInst::Predicate Predicate = CI->getPredicate();
  if (CI->getOperand(0) != CI->getOperand(1))
    return Predicate;

  switch (Predicate) {
  default: llvm_unreachable("Invalid predicate!");
  case CmpInst::FCMP_FALSE: Predicate = CmpInst::FCMP_FALSE; break;
  case CmpInst::FCMP_OEQ:   Predicate = CmpInst::FCMP_ORD;   break;
  case CmpInst::FCMP_OGT:   Predicate = CmpInst::FCMP_FALSE; break;
  case CmpInst::FCMP_OGE:   Predicate = CmpInst::FCMP_ORD;   break;
  case CmpInst::FCMP_OLT:   Predicate = CmpInst::FCMP_FALSE; break;
  case CmpInst::FCMP_OLE:   Predicate = CmpInst::FCMP_ORD;   break;
  case CmpInst::FCMP_ONE:   Predicate = CmpInst::FCMP_FALSE; break;
  case CmpInst::FCMP_ORD:   Predicate = CmpInst::FCMP_ORD;   break;
  case CmpInst::FCMP_UNO:   Predicate = CmpInst::FCMP_UNO;   break;
  case CmpInst::FCMP_UEQ:   Predicate = CmpInst::FCMP_TRUE;  break;
  case CmpInst::FCMP_UGT:   Predicate = CmpInst::FCMP_UNO;   break;
  case CmpInst::FCMP_UGE:   Predicate = CmpInst::FCMP_TRUE;  break;
  case CmpInst::FCMP_ULT:   Predicate = CmpInst::FCMP_UNO;   break;
  case CmpInst::FCMP_ULE:   Predicate = CmpInst::FCMP_TRUE;  break;
  case CmpInst::FCMP_UNE:   Predicate = CmpInst::FCMP_UNO;   break;
  case CmpInst::FCMP_TRUE:  Predicate = CmpInst::FCMP_TRUE;  break;

  case CmpInst::ICMP_EQ:    Predicate = CmpInst::FCMP_TRUE;  break;
  case CmpInst::ICMP_NE:    Predicate = CmpInst::FCMP_FALSE; break;
  case CmpInst::ICMP_UGT:   Predicate = CmpInst::FCMP_FALSE; break;
  case CmpInst::ICMP_UGE:   Predicate = CmpInst::FCMP_TRUE;  break;
  case CmpInst::ICMP_ULT:   Predicate = CmpInst::FCMP_FALSE; break;
  case CmpInst::ICMP_ULE:   Predicate = CmpInst::FCMP_TRUE;  break;
  case CmpInst::ICMP_SGT:   Predicate = CmpInst::FCMP_FALSE; break;
  case CmpInst::ICMP_SGE:   Predicate = CmpInst::FCMP_TRUE;  break;
  case CmpInst::ICMP_SLT:   Predicate = CmpInst::FCMP_FALSE; break;
  case CmpInst::ICMP_SLE:   Predicate = CmpInst::FCMP_TRUE;  break;
  }

  return Predicate;
}<|MERGE_RESOLUTION|>--- conflicted
+++ resolved
@@ -1357,11 +1357,8 @@
   // Just before the terminator instruction, insert instructions to
   // feed PHI nodes in successor blocks.
   if (isa<TerminatorInst>(I)) {
-<<<<<<< HEAD
-=======
     // If we need to materialize any vreg from worklist, we bail out of
     // FastISel.
->>>>>>> 2bf0ebe9
     if (shouldCopySwiftErrorsToFinalVRegs(TLI, FuncInfo))
       return false;
     if (!handlePHINodesInSuccessorBlocks(I->getParent())) {
