//===-- SelectionDAGBuilder.cpp - Selection-DAG building ------------------===//
//
//                     The LLVM Compiler Infrastructure
//
// This file is distributed under the University of Illinois Open Source
// License. See LICENSE.TXT for details.
//
//===----------------------------------------------------------------------===//
//
// This implements routines for translating from LLVM IR into SelectionDAG IR.
//
//===----------------------------------------------------------------------===//

#include "SelectionDAGBuilder.h"
#include "SDNodeDbgValue.h"
#include "llvm/ADT/BitVector.h"
#include "llvm/ADT/Optional.h"
#include "llvm/ADT/SmallSet.h"
#include "llvm/ADT/Statistic.h"
#include "llvm/Analysis/AliasAnalysis.h"
#include "llvm/Analysis/BranchProbabilityInfo.h"
#include "llvm/Analysis/ConstantFolding.h"
#include "llvm/Analysis/TargetLibraryInfo.h"
#include "llvm/Analysis/ValueTracking.h"
#include "llvm/Analysis/VectorUtils.h"
#include "llvm/CodeGen/FastISel.h"
#include "llvm/CodeGen/FunctionLoweringInfo.h"
#include "llvm/CodeGen/GCMetadata.h"
#include "llvm/CodeGen/GCStrategy.h"
#include "llvm/CodeGen/MachineFrameInfo.h"
#include "llvm/CodeGen/MachineFunction.h"
#include "llvm/CodeGen/MachineInstrBuilder.h"
#include "llvm/CodeGen/MachineJumpTableInfo.h"
#include "llvm/CodeGen/MachineModuleInfo.h"
#include "llvm/CodeGen/MachineRegisterInfo.h"
#include "llvm/CodeGen/SelectionDAG.h"
#include "llvm/CodeGen/StackMaps.h"
#include "llvm/CodeGen/WinEHFuncInfo.h"
#include "llvm/IR/CallingConv.h"
#include "llvm/IR/Constants.h"
#include "llvm/IR/DataLayout.h"
#include "llvm/IR/DebugInfo.h"
#include "llvm/IR/DerivedTypes.h"
#include "llvm/IR/Function.h"
#include "llvm/IR/GlobalVariable.h"
#include "llvm/IR/InlineAsm.h"
#include "llvm/IR/Instructions.h"
#include "llvm/IR/IntrinsicInst.h"
#include "llvm/IR/Intrinsics.h"
#include "llvm/IR/LLVMContext.h"
#include "llvm/IR/Module.h"
#include "llvm/IR/Statepoint.h"
#include "llvm/MC/MCSymbol.h"
#include "llvm/Support/CommandLine.h"
#include "llvm/Support/Debug.h"
#include "llvm/Support/ErrorHandling.h"
#include "llvm/Support/MathExtras.h"
#include "llvm/Support/raw_ostream.h"
#include "llvm/Target/TargetFrameLowering.h"
#include "llvm/Target/TargetInstrInfo.h"
#include "llvm/Target/TargetIntrinsicInfo.h"
#include "llvm/Target/TargetLowering.h"
#include "llvm/Target/TargetOptions.h"
#include "llvm/Target/TargetSelectionDAGInfo.h"
#include "llvm/Target/TargetSubtargetInfo.h"
#include <algorithm>
#include <utility>
using namespace llvm;

#define DEBUG_TYPE "isel"

/// LimitFloatPrecision - Generate low-precision inline sequences for
/// some float libcalls (6, 8 or 12 bits).
static unsigned LimitFloatPrecision;

static cl::opt<unsigned, true>
LimitFPPrecision("limit-float-precision",
                 cl::desc("Generate low-precision inline sequences "
                          "for some float libcalls"),
                 cl::location(LimitFloatPrecision),
                 cl::init(0));

static cl::opt<bool>
EnableFMFInDAG("enable-fmf-dag", cl::init(true), cl::Hidden,
                cl::desc("Enable fast-math-flags for DAG nodes"));

// Limit the width of DAG chains. This is important in general to prevent
// DAG-based analysis from blowing up. For example, alias analysis and
// load clustering may not complete in reasonable time. It is difficult to
// recognize and avoid this situation within each individual analysis, and
// future analyses are likely to have the same behavior. Limiting DAG width is
// the safe approach and will be especially important with global DAGs.
//
// MaxParallelChains default is arbitrarily high to avoid affecting
// optimization, but could be lowered to improve compile time. Any ld-ld-st-st
// sequence over this should have been converted to llvm.memcpy by the
// frontend. It easy to induce this behavior with .ll code such as:
// %buffer = alloca [4096 x i8]
// %data = load [4096 x i8]* %argPtr
// store [4096 x i8] %data, [4096 x i8]* %buffer
static const unsigned MaxParallelChains = 64;

static SDValue getCopyFromPartsVector(SelectionDAG &DAG, SDLoc DL,
                                      const SDValue *Parts, unsigned NumParts,
                                      MVT PartVT, EVT ValueVT, const Value *V);

/// getCopyFromParts - Create a value that contains the specified legal parts
/// combined into the value they represent.  If the parts combine to a type
/// larger then ValueVT then AssertOp can be used to specify whether the extra
/// bits are known to be zero (ISD::AssertZext) or sign extended from ValueVT
/// (ISD::AssertSext).
static SDValue getCopyFromParts(SelectionDAG &DAG, SDLoc DL,
                                const SDValue *Parts,
                                unsigned NumParts, MVT PartVT, EVT ValueVT,
                                const Value *V,
                                ISD::NodeType AssertOp = ISD::DELETED_NODE) {
  if (ValueVT.isVector())
    return getCopyFromPartsVector(DAG, DL, Parts, NumParts,
                                  PartVT, ValueVT, V);

  assert(NumParts > 0 && "No parts to assemble!");
  const TargetLowering &TLI = DAG.getTargetLoweringInfo();
  SDValue Val = Parts[0];

  if (NumParts > 1) {
    // Assemble the value from multiple parts.
    if (ValueVT.isInteger()) {
      unsigned PartBits = PartVT.getSizeInBits();
      unsigned ValueBits = ValueVT.getSizeInBits();

      // Assemble the power of 2 part.
      unsigned RoundParts = NumParts & (NumParts - 1) ?
        1 << Log2_32(NumParts) : NumParts;
      unsigned RoundBits = PartBits * RoundParts;
      EVT RoundVT = RoundBits == ValueBits ?
        ValueVT : EVT::getIntegerVT(*DAG.getContext(), RoundBits);
      SDValue Lo, Hi;

      EVT HalfVT = EVT::getIntegerVT(*DAG.getContext(), RoundBits/2);

      if (RoundParts > 2) {
        Lo = getCopyFromParts(DAG, DL, Parts, RoundParts / 2,
                              PartVT, HalfVT, V);
        Hi = getCopyFromParts(DAG, DL, Parts + RoundParts / 2,
                              RoundParts / 2, PartVT, HalfVT, V);
      } else {
        Lo = DAG.getNode(ISD::BITCAST, DL, HalfVT, Parts[0]);
        Hi = DAG.getNode(ISD::BITCAST, DL, HalfVT, Parts[1]);
      }

      if (DAG.getDataLayout().isBigEndian())
        std::swap(Lo, Hi);

      Val = DAG.getNode(ISD::BUILD_PAIR, DL, RoundVT, Lo, Hi);

      if (RoundParts < NumParts) {
        // Assemble the trailing non-power-of-2 part.
        unsigned OddParts = NumParts - RoundParts;
        EVT OddVT = EVT::getIntegerVT(*DAG.getContext(), OddParts * PartBits);
        Hi = getCopyFromParts(DAG, DL,
                              Parts + RoundParts, OddParts, PartVT, OddVT, V);

        // Combine the round and odd parts.
        Lo = Val;
        if (DAG.getDataLayout().isBigEndian())
          std::swap(Lo, Hi);
        EVT TotalVT = EVT::getIntegerVT(*DAG.getContext(), NumParts * PartBits);
        Hi = DAG.getNode(ISD::ANY_EXTEND, DL, TotalVT, Hi);
        Hi =
            DAG.getNode(ISD::SHL, DL, TotalVT, Hi,
                        DAG.getConstant(Lo.getValueType().getSizeInBits(), DL,
                                        TLI.getPointerTy(DAG.getDataLayout())));
        Lo = DAG.getNode(ISD::ZERO_EXTEND, DL, TotalVT, Lo);
        Val = DAG.getNode(ISD::OR, DL, TotalVT, Lo, Hi);
      }
    } else if (PartVT.isFloatingPoint()) {
      // FP split into multiple FP parts (for ppcf128)
      assert(ValueVT == EVT(MVT::ppcf128) && PartVT == MVT::f64 &&
             "Unexpected split");
      SDValue Lo, Hi;
      Lo = DAG.getNode(ISD::BITCAST, DL, EVT(MVT::f64), Parts[0]);
      Hi = DAG.getNode(ISD::BITCAST, DL, EVT(MVT::f64), Parts[1]);
      if (TLI.hasBigEndianPartOrdering(ValueVT, DAG.getDataLayout()))
        std::swap(Lo, Hi);
      Val = DAG.getNode(ISD::BUILD_PAIR, DL, ValueVT, Lo, Hi);
    } else {
      // FP split into integer parts (soft fp)
      assert(ValueVT.isFloatingPoint() && PartVT.isInteger() &&
             !PartVT.isVector() && "Unexpected split");
      EVT IntVT = EVT::getIntegerVT(*DAG.getContext(), ValueVT.getSizeInBits());
      Val = getCopyFromParts(DAG, DL, Parts, NumParts, PartVT, IntVT, V);
    }
  }

  // There is now one part, held in Val.  Correct it to match ValueVT.
  EVT PartEVT = Val.getValueType();

  if (PartEVT == ValueVT)
    return Val;

  if (PartEVT.isInteger() && ValueVT.isFloatingPoint() &&
      ValueVT.bitsLT(PartEVT)) {
    // For an FP value in an integer part, we need to truncate to the right
    // width first.
    PartEVT = EVT::getIntegerVT(*DAG.getContext(),  ValueVT.getSizeInBits());
    Val = DAG.getNode(ISD::TRUNCATE, DL, PartEVT, Val);
  }

  if (PartEVT.isInteger() && ValueVT.isInteger()) {
    if (ValueVT.bitsLT(PartEVT)) {
      // For a truncate, see if we have any information to
      // indicate whether the truncated bits will always be
      // zero or sign-extension.
      if (AssertOp != ISD::DELETED_NODE)
        Val = DAG.getNode(AssertOp, DL, PartEVT, Val,
                          DAG.getValueType(ValueVT));
      return DAG.getNode(ISD::TRUNCATE, DL, ValueVT, Val);
    }
    return DAG.getNode(ISD::ANY_EXTEND, DL, ValueVT, Val);
  }

  if (PartEVT.isFloatingPoint() && ValueVT.isFloatingPoint()) {
    // FP_ROUND's are always exact here.
    if (ValueVT.bitsLT(Val.getValueType()))
      return DAG.getNode(
          ISD::FP_ROUND, DL, ValueVT, Val,
          DAG.getTargetConstant(1, DL, TLI.getPointerTy(DAG.getDataLayout())));

    return DAG.getNode(ISD::FP_EXTEND, DL, ValueVT, Val);
  }

  if (PartEVT.getSizeInBits() == ValueVT.getSizeInBits())
    return DAG.getNode(ISD::BITCAST, DL, ValueVT, Val);

  llvm_unreachable("Unknown mismatch!");
}

static void diagnosePossiblyInvalidConstraint(LLVMContext &Ctx, const Value *V,
                                              const Twine &ErrMsg) {
  const Instruction *I = dyn_cast_or_null<Instruction>(V);
  if (!V)
    return Ctx.emitError(ErrMsg);

  const char *AsmError = ", possible invalid constraint for vector type";
  if (const CallInst *CI = dyn_cast<CallInst>(I))
    if (isa<InlineAsm>(CI->getCalledValue()))
      return Ctx.emitError(I, ErrMsg + AsmError);

  return Ctx.emitError(I, ErrMsg);
}

/// getCopyFromPartsVector - Create a value that contains the specified legal
/// parts combined into the value they represent.  If the parts combine to a
/// type larger then ValueVT then AssertOp can be used to specify whether the
/// extra bits are known to be zero (ISD::AssertZext) or sign extended from
/// ValueVT (ISD::AssertSext).
static SDValue getCopyFromPartsVector(SelectionDAG &DAG, SDLoc DL,
                                      const SDValue *Parts, unsigned NumParts,
                                      MVT PartVT, EVT ValueVT, const Value *V) {
  assert(ValueVT.isVector() && "Not a vector value");
  assert(NumParts > 0 && "No parts to assemble!");
  const TargetLowering &TLI = DAG.getTargetLoweringInfo();
  SDValue Val = Parts[0];

  // Handle a multi-element vector.
  if (NumParts > 1) {
    EVT IntermediateVT;
    MVT RegisterVT;
    unsigned NumIntermediates;
    unsigned NumRegs =
    TLI.getVectorTypeBreakdown(*DAG.getContext(), ValueVT, IntermediateVT,
                               NumIntermediates, RegisterVT);
    assert(NumRegs == NumParts && "Part count doesn't match vector breakdown!");
    NumParts = NumRegs; // Silence a compiler warning.
    assert(RegisterVT == PartVT && "Part type doesn't match vector breakdown!");
    assert(RegisterVT.getSizeInBits() ==
           Parts[0].getSimpleValueType().getSizeInBits() &&
           "Part type sizes don't match!");

    // Assemble the parts into intermediate operands.
    SmallVector<SDValue, 8> Ops(NumIntermediates);
    if (NumIntermediates == NumParts) {
      // If the register was not expanded, truncate or copy the value,
      // as appropriate.
      for (unsigned i = 0; i != NumParts; ++i)
        Ops[i] = getCopyFromParts(DAG, DL, &Parts[i], 1,
                                  PartVT, IntermediateVT, V);
    } else if (NumParts > 0) {
      // If the intermediate type was expanded, build the intermediate
      // operands from the parts.
      assert(NumParts % NumIntermediates == 0 &&
             "Must expand into a divisible number of parts!");
      unsigned Factor = NumParts / NumIntermediates;
      for (unsigned i = 0; i != NumIntermediates; ++i)
        Ops[i] = getCopyFromParts(DAG, DL, &Parts[i * Factor], Factor,
                                  PartVT, IntermediateVT, V);
    }

    // Build a vector with BUILD_VECTOR or CONCAT_VECTORS from the
    // intermediate operands.
    Val = DAG.getNode(IntermediateVT.isVector() ? ISD::CONCAT_VECTORS
                                                : ISD::BUILD_VECTOR,
                      DL, ValueVT, Ops);
  }

  // There is now one part, held in Val.  Correct it to match ValueVT.
  EVT PartEVT = Val.getValueType();

  if (PartEVT == ValueVT)
    return Val;

  if (PartEVT.isVector()) {
    // If the element type of the source/dest vectors are the same, but the
    // parts vector has more elements than the value vector, then we have a
    // vector widening case (e.g. <2 x float> -> <4 x float>).  Extract the
    // elements we want.
    if (PartEVT.getVectorElementType() == ValueVT.getVectorElementType()) {
      assert(PartEVT.getVectorNumElements() > ValueVT.getVectorNumElements() &&
             "Cannot narrow, it would be a lossy transformation");
      return DAG.getNode(
          ISD::EXTRACT_SUBVECTOR, DL, ValueVT, Val,
          DAG.getConstant(0, DL, TLI.getVectorIdxTy(DAG.getDataLayout())));
    }

    // Vector/Vector bitcast.
    if (ValueVT.getSizeInBits() == PartEVT.getSizeInBits())
      return DAG.getNode(ISD::BITCAST, DL, ValueVT, Val);

    assert(PartEVT.getVectorNumElements() == ValueVT.getVectorNumElements() &&
      "Cannot handle this kind of promotion");
    // Promoted vector extract
    return DAG.getAnyExtOrTrunc(Val, DL, ValueVT);

  }

  // Trivial bitcast if the types are the same size and the destination
  // vector type is legal.
  if (PartEVT.getSizeInBits() == ValueVT.getSizeInBits() &&
      TLI.isTypeLegal(ValueVT))
    return DAG.getNode(ISD::BITCAST, DL, ValueVT, Val);

  // Handle cases such as i8 -> <1 x i1>
  if (ValueVT.getVectorNumElements() != 1) {
    diagnosePossiblyInvalidConstraint(*DAG.getContext(), V,
                                      "non-trivial scalar-to-vector conversion");
    return DAG.getUNDEF(ValueVT);
  }

  if (ValueVT.getVectorNumElements() == 1 &&
      ValueVT.getVectorElementType() != PartEVT)
    Val = DAG.getAnyExtOrTrunc(Val, DL, ValueVT.getScalarType());

  return DAG.getNode(ISD::BUILD_VECTOR, DL, ValueVT, Val);
}

static void getCopyToPartsVector(SelectionDAG &DAG, SDLoc dl,
                                 SDValue Val, SDValue *Parts, unsigned NumParts,
                                 MVT PartVT, const Value *V);

/// getCopyToParts - Create a series of nodes that contain the specified value
/// split into legal parts.  If the parts contain more bits than Val, then, for
/// integers, ExtendKind can be used to specify how to generate the extra bits.
static void getCopyToParts(SelectionDAG &DAG, SDLoc DL,
                           SDValue Val, SDValue *Parts, unsigned NumParts,
                           MVT PartVT, const Value *V,
                           ISD::NodeType ExtendKind = ISD::ANY_EXTEND) {
  EVT ValueVT = Val.getValueType();

  // Handle the vector case separately.
  if (ValueVT.isVector())
    return getCopyToPartsVector(DAG, DL, Val, Parts, NumParts, PartVT, V);

  unsigned PartBits = PartVT.getSizeInBits();
  unsigned OrigNumParts = NumParts;
  assert(DAG.getTargetLoweringInfo().isTypeLegal(PartVT) &&
         "Copying to an illegal type!");

  if (NumParts == 0)
    return;

  assert(!ValueVT.isVector() && "Vector case handled elsewhere");
  EVT PartEVT = PartVT;
  if (PartEVT == ValueVT) {
    assert(NumParts == 1 && "No-op copy with multiple parts!");
    Parts[0] = Val;
    return;
  }

  if (NumParts * PartBits > ValueVT.getSizeInBits()) {
    // If the parts cover more bits than the value has, promote the value.
    if (PartVT.isFloatingPoint() && ValueVT.isFloatingPoint()) {
      assert(NumParts == 1 && "Do not know what to promote to!");
      Val = DAG.getNode(ISD::FP_EXTEND, DL, PartVT, Val);
    } else {
      if (ValueVT.isFloatingPoint()) {
        // FP values need to be bitcast, then extended if they are being put
        // into a larger container.
        ValueVT = EVT::getIntegerVT(*DAG.getContext(),  ValueVT.getSizeInBits());
        Val = DAG.getNode(ISD::BITCAST, DL, ValueVT, Val);
      }
      assert((PartVT.isInteger() || PartVT == MVT::x86mmx) &&
             ValueVT.isInteger() &&
             "Unknown mismatch!");
      ValueVT = EVT::getIntegerVT(*DAG.getContext(), NumParts * PartBits);
      Val = DAG.getNode(ExtendKind, DL, ValueVT, Val);
      if (PartVT == MVT::x86mmx)
        Val = DAG.getNode(ISD::BITCAST, DL, PartVT, Val);
    }
  } else if (PartBits == ValueVT.getSizeInBits()) {
    // Different types of the same size.
    assert(NumParts == 1 && PartEVT != ValueVT);
    Val = DAG.getNode(ISD::BITCAST, DL, PartVT, Val);
  } else if (NumParts * PartBits < ValueVT.getSizeInBits()) {
    // If the parts cover less bits than value has, truncate the value.
    assert((PartVT.isInteger() || PartVT == MVT::x86mmx) &&
           ValueVT.isInteger() &&
           "Unknown mismatch!");
    ValueVT = EVT::getIntegerVT(*DAG.getContext(), NumParts * PartBits);
    Val = DAG.getNode(ISD::TRUNCATE, DL, ValueVT, Val);
    if (PartVT == MVT::x86mmx)
      Val = DAG.getNode(ISD::BITCAST, DL, PartVT, Val);
  }

  // The value may have changed - recompute ValueVT.
  ValueVT = Val.getValueType();
  assert(NumParts * PartBits == ValueVT.getSizeInBits() &&
         "Failed to tile the value with PartVT!");

  if (NumParts == 1) {
    if (PartEVT != ValueVT)
      diagnosePossiblyInvalidConstraint(*DAG.getContext(), V,
                                        "scalar-to-vector conversion failed");

    Parts[0] = Val;
    return;
  }

  // Expand the value into multiple parts.
  if (NumParts & (NumParts - 1)) {
    // The number of parts is not a power of 2.  Split off and copy the tail.
    assert(PartVT.isInteger() && ValueVT.isInteger() &&
           "Do not know what to expand to!");
    unsigned RoundParts = 1 << Log2_32(NumParts);
    unsigned RoundBits = RoundParts * PartBits;
    unsigned OddParts = NumParts - RoundParts;
    SDValue OddVal = DAG.getNode(ISD::SRL, DL, ValueVT, Val,
                                 DAG.getIntPtrConstant(RoundBits, DL));
    getCopyToParts(DAG, DL, OddVal, Parts + RoundParts, OddParts, PartVT, V);

    if (DAG.getDataLayout().isBigEndian())
      // The odd parts were reversed by getCopyToParts - unreverse them.
      std::reverse(Parts + RoundParts, Parts + NumParts);

    NumParts = RoundParts;
    ValueVT = EVT::getIntegerVT(*DAG.getContext(), NumParts * PartBits);
    Val = DAG.getNode(ISD::TRUNCATE, DL, ValueVT, Val);
  }

  // The number of parts is a power of 2.  Repeatedly bisect the value using
  // EXTRACT_ELEMENT.
  Parts[0] = DAG.getNode(ISD::BITCAST, DL,
                         EVT::getIntegerVT(*DAG.getContext(),
                                           ValueVT.getSizeInBits()),
                         Val);

  for (unsigned StepSize = NumParts; StepSize > 1; StepSize /= 2) {
    for (unsigned i = 0; i < NumParts; i += StepSize) {
      unsigned ThisBits = StepSize * PartBits / 2;
      EVT ThisVT = EVT::getIntegerVT(*DAG.getContext(), ThisBits);
      SDValue &Part0 = Parts[i];
      SDValue &Part1 = Parts[i+StepSize/2];

      Part1 = DAG.getNode(ISD::EXTRACT_ELEMENT, DL,
                          ThisVT, Part0, DAG.getIntPtrConstant(1, DL));
      Part0 = DAG.getNode(ISD::EXTRACT_ELEMENT, DL,
                          ThisVT, Part0, DAG.getIntPtrConstant(0, DL));

      if (ThisBits == PartBits && ThisVT != PartVT) {
        Part0 = DAG.getNode(ISD::BITCAST, DL, PartVT, Part0);
        Part1 = DAG.getNode(ISD::BITCAST, DL, PartVT, Part1);
      }
    }
  }

  if (DAG.getDataLayout().isBigEndian())
    std::reverse(Parts, Parts + OrigNumParts);
}


/// getCopyToPartsVector - Create a series of nodes that contain the specified
/// value split into legal parts.
static void getCopyToPartsVector(SelectionDAG &DAG, SDLoc DL,
                                 SDValue Val, SDValue *Parts, unsigned NumParts,
                                 MVT PartVT, const Value *V) {
  EVT ValueVT = Val.getValueType();
  assert(ValueVT.isVector() && "Not a vector");
  const TargetLowering &TLI = DAG.getTargetLoweringInfo();

  if (NumParts == 1) {
    EVT PartEVT = PartVT;
    if (PartEVT == ValueVT) {
      // Nothing to do.
    } else if (PartVT.getSizeInBits() == ValueVT.getSizeInBits()) {
      // Bitconvert vector->vector case.
      Val = DAG.getNode(ISD::BITCAST, DL, PartVT, Val);
    } else if (PartVT.isVector() &&
               PartEVT.getVectorElementType() == ValueVT.getVectorElementType() &&
               PartEVT.getVectorNumElements() > ValueVT.getVectorNumElements()) {
      EVT ElementVT = PartVT.getVectorElementType();
      // Vector widening case, e.g. <2 x float> -> <4 x float>.  Shuffle in
      // undef elements.
      SmallVector<SDValue, 16> Ops;
      for (unsigned i = 0, e = ValueVT.getVectorNumElements(); i != e; ++i)
        Ops.push_back(DAG.getNode(
            ISD::EXTRACT_VECTOR_ELT, DL, ElementVT, Val,
            DAG.getConstant(i, DL, TLI.getVectorIdxTy(DAG.getDataLayout()))));

      for (unsigned i = ValueVT.getVectorNumElements(),
           e = PartVT.getVectorNumElements(); i != e; ++i)
        Ops.push_back(DAG.getUNDEF(ElementVT));

      Val = DAG.getNode(ISD::BUILD_VECTOR, DL, PartVT, Ops);

      // FIXME: Use CONCAT for 2x -> 4x.

      //SDValue UndefElts = DAG.getUNDEF(VectorTy);
      //Val = DAG.getNode(ISD::CONCAT_VECTORS, DL, PartVT, Val, UndefElts);
    } else if (PartVT.isVector() &&
               PartEVT.getVectorElementType().bitsGE(
                 ValueVT.getVectorElementType()) &&
               PartEVT.getVectorNumElements() == ValueVT.getVectorNumElements()) {

      // Promoted vector extract
      Val = DAG.getAnyExtOrTrunc(Val, DL, PartVT);
    } else{
      // Vector -> scalar conversion.
      assert(ValueVT.getVectorNumElements() == 1 &&
             "Only trivial vector-to-scalar conversions should get here!");
      Val = DAG.getNode(
          ISD::EXTRACT_VECTOR_ELT, DL, PartVT, Val,
          DAG.getConstant(0, DL, TLI.getVectorIdxTy(DAG.getDataLayout())));

      Val = DAG.getAnyExtOrTrunc(Val, DL, PartVT);
    }

    Parts[0] = Val;
    return;
  }

  // Handle a multi-element vector.
  EVT IntermediateVT;
  MVT RegisterVT;
  unsigned NumIntermediates;
  unsigned NumRegs = TLI.getVectorTypeBreakdown(*DAG.getContext(), ValueVT,
                                                IntermediateVT,
                                                NumIntermediates, RegisterVT);
  unsigned NumElements = ValueVT.getVectorNumElements();

  assert(NumRegs == NumParts && "Part count doesn't match vector breakdown!");
  NumParts = NumRegs; // Silence a compiler warning.
  assert(RegisterVT == PartVT && "Part type doesn't match vector breakdown!");

  // Split the vector into intermediate operands.
  SmallVector<SDValue, 8> Ops(NumIntermediates);
  for (unsigned i = 0; i != NumIntermediates; ++i) {
    if (IntermediateVT.isVector())
      Ops[i] =
          DAG.getNode(ISD::EXTRACT_SUBVECTOR, DL, IntermediateVT, Val,
                      DAG.getConstant(i * (NumElements / NumIntermediates), DL,
                                      TLI.getVectorIdxTy(DAG.getDataLayout())));
    else
      Ops[i] = DAG.getNode(
          ISD::EXTRACT_VECTOR_ELT, DL, IntermediateVT, Val,
          DAG.getConstant(i, DL, TLI.getVectorIdxTy(DAG.getDataLayout())));
  }

  // Split the intermediate operands into legal parts.
  if (NumParts == NumIntermediates) {
    // If the register was not expanded, promote or copy the value,
    // as appropriate.
    for (unsigned i = 0; i != NumParts; ++i)
      getCopyToParts(DAG, DL, Ops[i], &Parts[i], 1, PartVT, V);
  } else if (NumParts > 0) {
    // If the intermediate type was expanded, split each the value into
    // legal parts.
    assert(NumIntermediates != 0 && "division by zero");
    assert(NumParts % NumIntermediates == 0 &&
           "Must expand into a divisible number of parts!");
    unsigned Factor = NumParts / NumIntermediates;
    for (unsigned i = 0; i != NumIntermediates; ++i)
      getCopyToParts(DAG, DL, Ops[i], &Parts[i*Factor], Factor, PartVT, V);
  }
}

RegsForValue::RegsForValue() {}

RegsForValue::RegsForValue(const SmallVector<unsigned, 4> &regs, MVT regvt,
                           EVT valuevt)
    : ValueVTs(1, valuevt), RegVTs(1, regvt), Regs(regs) {}

RegsForValue::RegsForValue(LLVMContext &Context, const TargetLowering &TLI,
                           const DataLayout &DL, unsigned Reg, Type *Ty) {
  ComputeValueVTs(TLI, DL, Ty, ValueVTs);

  for (EVT ValueVT : ValueVTs) {
    unsigned NumRegs = TLI.getNumRegisters(Context, ValueVT);
    MVT RegisterVT = TLI.getRegisterType(Context, ValueVT);
    for (unsigned i = 0; i != NumRegs; ++i)
      Regs.push_back(Reg + i);
    RegVTs.push_back(RegisterVT);
    Reg += NumRegs;
  }
}

/// getCopyFromRegs - Emit a series of CopyFromReg nodes that copies from
/// this value and returns the result as a ValueVT value.  This uses
/// Chain/Flag as the input and updates them for the output Chain/Flag.
/// If the Flag pointer is NULL, no flag is used.
SDValue RegsForValue::getCopyFromRegs(SelectionDAG &DAG,
                                      FunctionLoweringInfo &FuncInfo,
                                      SDLoc dl,
                                      SDValue &Chain, SDValue *Flag,
                                      const Value *V) const {
  // A Value with type {} or [0 x %t] needs no registers.
  if (ValueVTs.empty())
    return SDValue();

  const TargetLowering &TLI = DAG.getTargetLoweringInfo();

  // Assemble the legal parts into the final values.
  SmallVector<SDValue, 4> Values(ValueVTs.size());
  SmallVector<SDValue, 8> Parts;
  for (unsigned Value = 0, Part = 0, e = ValueVTs.size(); Value != e; ++Value) {
    // Copy the legal parts from the registers.
    EVT ValueVT = ValueVTs[Value];
    unsigned NumRegs = TLI.getNumRegisters(*DAG.getContext(), ValueVT);
    MVT RegisterVT = RegVTs[Value];

    Parts.resize(NumRegs);
    for (unsigned i = 0; i != NumRegs; ++i) {
      SDValue P;
      if (!Flag) {
        P = DAG.getCopyFromReg(Chain, dl, Regs[Part+i], RegisterVT);
      } else {
        P = DAG.getCopyFromReg(Chain, dl, Regs[Part+i], RegisterVT, *Flag);
        *Flag = P.getValue(2);
      }

      Chain = P.getValue(1);
      Parts[i] = P;

      // If the source register was virtual and if we know something about it,
      // add an assert node.
      if (!TargetRegisterInfo::isVirtualRegister(Regs[Part+i]) ||
          !RegisterVT.isInteger() || RegisterVT.isVector())
        continue;

      const FunctionLoweringInfo::LiveOutInfo *LOI =
        FuncInfo.GetLiveOutRegInfo(Regs[Part+i]);
      if (!LOI)
        continue;

      unsigned RegSize = RegisterVT.getSizeInBits();
      unsigned NumSignBits = LOI->NumSignBits;
      unsigned NumZeroBits = LOI->KnownZero.countLeadingOnes();

      if (NumZeroBits == RegSize) {
        // The current value is a zero.
        // Explicitly express that as it would be easier for
        // optimizations to kick in.
        Parts[i] = DAG.getConstant(0, dl, RegisterVT);
        continue;
      }

      // FIXME: We capture more information than the dag can represent.  For
      // now, just use the tightest assertzext/assertsext possible.
      bool isSExt = true;
      EVT FromVT(MVT::Other);
      if (NumSignBits == RegSize)
        isSExt = true, FromVT = MVT::i1;   // ASSERT SEXT 1
      else if (NumZeroBits >= RegSize-1)
        isSExt = false, FromVT = MVT::i1;  // ASSERT ZEXT 1
      else if (NumSignBits > RegSize-8)
        isSExt = true, FromVT = MVT::i8;   // ASSERT SEXT 8
      else if (NumZeroBits >= RegSize-8)
        isSExt = false, FromVT = MVT::i8;  // ASSERT ZEXT 8
      else if (NumSignBits > RegSize-16)
        isSExt = true, FromVT = MVT::i16;  // ASSERT SEXT 16
      else if (NumZeroBits >= RegSize-16)
        isSExt = false, FromVT = MVT::i16; // ASSERT ZEXT 16
      else if (NumSignBits > RegSize-32)
        isSExt = true, FromVT = MVT::i32;  // ASSERT SEXT 32
      else if (NumZeroBits >= RegSize-32)
        isSExt = false, FromVT = MVT::i32; // ASSERT ZEXT 32
      else
        continue;

      // Add an assertion node.
      assert(FromVT != MVT::Other);
      Parts[i] = DAG.getNode(isSExt ? ISD::AssertSext : ISD::AssertZext, dl,
                             RegisterVT, P, DAG.getValueType(FromVT));
    }

    Values[Value] = getCopyFromParts(DAG, dl, Parts.begin(),
                                     NumRegs, RegisterVT, ValueVT, V);
    Part += NumRegs;
    Parts.clear();
  }

  return DAG.getNode(ISD::MERGE_VALUES, dl, DAG.getVTList(ValueVTs), Values);
}

/// getCopyToRegs - Emit a series of CopyToReg nodes that copies the
/// specified value into the registers specified by this object.  This uses
/// Chain/Flag as the input and updates them for the output Chain/Flag.
/// If the Flag pointer is NULL, no flag is used.
void RegsForValue::getCopyToRegs(SDValue Val, SelectionDAG &DAG, SDLoc dl,
                                 SDValue &Chain, SDValue *Flag, const Value *V,
                                 ISD::NodeType PreferredExtendType) const {
  const TargetLowering &TLI = DAG.getTargetLoweringInfo();
  ISD::NodeType ExtendKind = PreferredExtendType;

  // Get the list of the values's legal parts.
  unsigned NumRegs = Regs.size();
  SmallVector<SDValue, 8> Parts(NumRegs);
  for (unsigned Value = 0, Part = 0, e = ValueVTs.size(); Value != e; ++Value) {
    EVT ValueVT = ValueVTs[Value];
    unsigned NumParts = TLI.getNumRegisters(*DAG.getContext(), ValueVT);
    MVT RegisterVT = RegVTs[Value];

    if (ExtendKind == ISD::ANY_EXTEND && TLI.isZExtFree(Val, RegisterVT))
      ExtendKind = ISD::ZERO_EXTEND;

    getCopyToParts(DAG, dl, Val.getValue(Val.getResNo() + Value),
                   &Parts[Part], NumParts, RegisterVT, V, ExtendKind);
    Part += NumParts;
  }

  // Copy the parts into the registers.
  SmallVector<SDValue, 8> Chains(NumRegs);
  for (unsigned i = 0; i != NumRegs; ++i) {
    SDValue Part;
    if (!Flag) {
      Part = DAG.getCopyToReg(Chain, dl, Regs[i], Parts[i]);
    } else {
      Part = DAG.getCopyToReg(Chain, dl, Regs[i], Parts[i], *Flag);
      *Flag = Part.getValue(1);
    }

    Chains[i] = Part.getValue(0);
  }

  if (NumRegs == 1 || Flag)
    // If NumRegs > 1 && Flag is used then the use of the last CopyToReg is
    // flagged to it. That is the CopyToReg nodes and the user are considered
    // a single scheduling unit. If we create a TokenFactor and return it as
    // chain, then the TokenFactor is both a predecessor (operand) of the
    // user as well as a successor (the TF operands are flagged to the user).
    // c1, f1 = CopyToReg
    // c2, f2 = CopyToReg
    // c3     = TokenFactor c1, c2
    // ...
    //        = op c3, ..., f2
    Chain = Chains[NumRegs-1];
  else
    Chain = DAG.getNode(ISD::TokenFactor, dl, MVT::Other, Chains);
}

/// AddInlineAsmOperands - Add this value to the specified inlineasm node
/// operand list.  This adds the code marker and includes the number of
/// values added into it.
void RegsForValue::AddInlineAsmOperands(unsigned Code, bool HasMatching,
                                        unsigned MatchingIdx, SDLoc dl,
                                        SelectionDAG &DAG,
                                        std::vector<SDValue> &Ops) const {
  const TargetLowering &TLI = DAG.getTargetLoweringInfo();

  unsigned Flag = InlineAsm::getFlagWord(Code, Regs.size());
  if (HasMatching)
    Flag = InlineAsm::getFlagWordForMatchingOp(Flag, MatchingIdx);
  else if (!Regs.empty() &&
           TargetRegisterInfo::isVirtualRegister(Regs.front())) {
    // Put the register class of the virtual registers in the flag word.  That
    // way, later passes can recompute register class constraints for inline
    // assembly as well as normal instructions.
    // Don't do this for tied operands that can use the regclass information
    // from the def.
    const MachineRegisterInfo &MRI = DAG.getMachineFunction().getRegInfo();
    const TargetRegisterClass *RC = MRI.getRegClass(Regs.front());
    Flag = InlineAsm::getFlagWordForRegClass(Flag, RC->getID());
  }

  SDValue Res = DAG.getTargetConstant(Flag, dl, MVT::i32);
  Ops.push_back(Res);

  unsigned SP = TLI.getStackPointerRegisterToSaveRestore();
  for (unsigned Value = 0, Reg = 0, e = ValueVTs.size(); Value != e; ++Value) {
    unsigned NumRegs = TLI.getNumRegisters(*DAG.getContext(), ValueVTs[Value]);
    MVT RegisterVT = RegVTs[Value];
    for (unsigned i = 0; i != NumRegs; ++i) {
      assert(Reg < Regs.size() && "Mismatch in # registers expected");
      unsigned TheReg = Regs[Reg++];
      Ops.push_back(DAG.getRegister(TheReg, RegisterVT));

      if (TheReg == SP && Code == InlineAsm::Kind_Clobber) {
        // If we clobbered the stack pointer, MFI should know about it.
        assert(DAG.getMachineFunction().getFrameInfo()->
            hasOpaqueSPAdjustment());
      }
    }
  }
}

void SelectionDAGBuilder::init(GCFunctionInfo *gfi, AliasAnalysis &aa,
                               const TargetLibraryInfo *li) {
  AA = &aa;
  GFI = gfi;
  LibInfo = li;
  DL = &DAG.getDataLayout();
  Context = DAG.getContext();
  LPadToCallSiteMap.clear();
}

/// clear - Clear out the current SelectionDAG and the associated
/// state and prepare this SelectionDAGBuilder object to be used
/// for a new block. This doesn't clear out information about
/// additional blocks that are needed to complete switch lowering
/// or PHI node updating; that information is cleared out as it is
/// consumed.
void SelectionDAGBuilder::clear() {
  NodeMap.clear();
  UnusedArgNodeMap.clear();
  PendingLoads.clear();
  PendingExports.clear();
  CurInst = nullptr;
  HasTailCall = false;
  SDNodeOrder = LowestSDNodeOrder;
  StatepointLowering.clear();
}

/// clearDanglingDebugInfo - Clear the dangling debug information
/// map. This function is separated from the clear so that debug
/// information that is dangling in a basic block can be properly
/// resolved in a different basic block. This allows the
/// SelectionDAG to resolve dangling debug information attached
/// to PHI nodes.
void SelectionDAGBuilder::clearDanglingDebugInfo() {
  DanglingDebugInfoMap.clear();
}

/// getRoot - Return the current virtual root of the Selection DAG,
/// flushing any PendingLoad items. This must be done before emitting
/// a store or any other node that may need to be ordered after any
/// prior load instructions.
///
SDValue SelectionDAGBuilder::getRoot() {
  if (PendingLoads.empty())
    return DAG.getRoot();

  if (PendingLoads.size() == 1) {
    SDValue Root = PendingLoads[0];
    DAG.setRoot(Root);
    PendingLoads.clear();
    return Root;
  }

  // Otherwise, we have to make a token factor node.
  SDValue Root = DAG.getNode(ISD::TokenFactor, getCurSDLoc(), MVT::Other,
                             PendingLoads);
  PendingLoads.clear();
  DAG.setRoot(Root);
  return Root;
}

/// getControlRoot - Similar to getRoot, but instead of flushing all the
/// PendingLoad items, flush all the PendingExports items. It is necessary
/// to do this before emitting a terminator instruction.
///
SDValue SelectionDAGBuilder::getControlRoot() {
  SDValue Root = DAG.getRoot();

  if (PendingExports.empty())
    return Root;

  // Turn all of the CopyToReg chains into one factored node.
  if (Root.getOpcode() != ISD::EntryToken) {
    unsigned i = 0, e = PendingExports.size();
    for (; i != e; ++i) {
      assert(PendingExports[i].getNode()->getNumOperands() > 1);
      if (PendingExports[i].getNode()->getOperand(0) == Root)
        break;  // Don't add the root if we already indirectly depend on it.
    }

    if (i == e)
      PendingExports.push_back(Root);
  }

  Root = DAG.getNode(ISD::TokenFactor, getCurSDLoc(), MVT::Other,
                     PendingExports);
  PendingExports.clear();
  DAG.setRoot(Root);
  return Root;
}

/// Copy swift error to the final virtual register at end of a basic block, as
/// specified by SwiftErrorWorklist, if necessary.
static void copySwiftErrorsToFinalVRegs(SelectionDAGBuilder &SDB) {
  const TargetLowering &TLI = SDB.DAG.getTargetLoweringInfo();
  if (!TLI.supportSwiftError())
    return;

  if (!SDB.FuncInfo.SwiftErrorWorklist.count(SDB.FuncInfo.MBB))
    return;

  // Go through entries in SwiftErrorWorklist, and create copy as necessary.
  auto &WorklistEntry = SDB.FuncInfo.SwiftErrorWorklist[SDB.FuncInfo.MBB];
  auto &MapEntry = SDB.FuncInfo.SwiftErrorMap[SDB.FuncInfo.MBB];
  for (unsigned I = 0, E = WorklistEntry.size(); I < E; I++) {
    unsigned WorkReg = WorklistEntry[I];

    // Find the swifterror virtual register for the value in SwiftErrorMap.
    unsigned MapReg = MapEntry[I];
    assert(TargetRegisterInfo::isVirtualRegister(MapReg) &&
           "Entries in SwiftErrorMap should be virtual registers");

    if (WorkReg == MapReg)
      continue;

    // Create copy from SwiftErrorMap to SwiftWorklist.
    auto &DL = SDB.DAG.getDataLayout();
    SDValue CopyNode = SDB.DAG.getCopyToReg(
        SDB.getRoot(), SDB.getCurSDLoc(), WorkReg,
        SDB.DAG.getRegister(MapReg, EVT(TLI.getPointerTy(DL))));
    MapEntry[I] = WorkReg;
    SDB.DAG.setRoot(CopyNode);
  }
}

void SelectionDAGBuilder::visit(const Instruction &I) {
  // Set up outgoing PHI node register values before emitting the terminator.
  if (isa<TerminatorInst>(&I)) {
    copySwiftErrorsToFinalVRegs(*this);
    HandlePHINodesInSuccessorBlocks(I.getParent());
  }

  ++SDNodeOrder;

  CurInst = &I;

  visit(I.getOpcode(), I);

  if (!isa<TerminatorInst>(&I) && !HasTailCall &&
      !isStatepoint(&I)) // statepoints handle their exports internally
    CopyToExportRegsIfNeeded(&I);

  CurInst = nullptr;
}

void SelectionDAGBuilder::visitPHI(const PHINode &) {
  llvm_unreachable("SelectionDAGBuilder shouldn't visit PHI nodes!");
}

void SelectionDAGBuilder::visit(unsigned Opcode, const User &I) {
  // Note: this doesn't use InstVisitor, because it has to work with
  // ConstantExpr's in addition to instructions.
  switch (Opcode) {
  default: llvm_unreachable("Unknown instruction type encountered!");
    // Build the switch statement using the Instruction.def file.
#define HANDLE_INST(NUM, OPCODE, CLASS) \
    case Instruction::OPCODE: visit##OPCODE((const CLASS&)I); break;
#include "llvm/IR/Instruction.def"
  }
}

// resolveDanglingDebugInfo - if we saw an earlier dbg_value referring to V,
// generate the debug data structures now that we've seen its definition.
void SelectionDAGBuilder::resolveDanglingDebugInfo(const Value *V,
                                                   SDValue Val) {
  DanglingDebugInfo &DDI = DanglingDebugInfoMap[V];
  if (DDI.getDI()) {
    const DbgValueInst *DI = DDI.getDI();
    DebugLoc dl = DDI.getdl();
    unsigned DbgSDNodeOrder = DDI.getSDNodeOrder();
    DILocalVariable *Variable = DI->getVariable();
    DIExpression *Expr = DI->getExpression();
    assert(Variable->isValidLocationForIntrinsic(dl) &&
           "Expected inlined-at fields to agree");
    uint64_t Offset = DI->getOffset();
    SDDbgValue *SDV;
    if (Val.getNode()) {
      if (!EmitFuncArgumentDbgValue(V, Variable, Expr, dl, Offset, false,
                                    Val)) {
        SDV = DAG.getDbgValue(Variable, Expr, Val.getNode(), Val.getResNo(),
                              false, Offset, dl, DbgSDNodeOrder);
        DAG.AddDbgValue(SDV, Val.getNode(), false);
      }
    } else
      DEBUG(dbgs() << "Dropping debug info for " << *DI << "\n");
    DanglingDebugInfoMap[V] = DanglingDebugInfo();
  }
}

/// getCopyFromRegs - If there was virtual register allocated for the value V
/// emit CopyFromReg of the specified type Ty. Return empty SDValue() otherwise.
SDValue SelectionDAGBuilder::getCopyFromRegs(const Value *V, Type *Ty) {
  DenseMap<const Value *, unsigned>::iterator It = FuncInfo.ValueMap.find(V);
  SDValue Result;

  if (It != FuncInfo.ValueMap.end()) {
    unsigned InReg = It->second;
    RegsForValue RFV(*DAG.getContext(), DAG.getTargetLoweringInfo(),
                     DAG.getDataLayout(), InReg, Ty);
    SDValue Chain = DAG.getEntryNode();
    Result = RFV.getCopyFromRegs(DAG, FuncInfo, getCurSDLoc(), Chain, nullptr, V);
    resolveDanglingDebugInfo(V, Result);
  }

  return Result;
}

/// getValue - Return an SDValue for the given Value.
SDValue SelectionDAGBuilder::getValue(const Value *V) {
  // If we already have an SDValue for this value, use it. It's important
  // to do this first, so that we don't create a CopyFromReg if we already
  // have a regular SDValue.
  SDValue &N = NodeMap[V];
  if (N.getNode()) return N;

  // If there's a virtual register allocated and initialized for this
  // value, use it.
  SDValue copyFromReg = getCopyFromRegs(V, V->getType());
  if (copyFromReg.getNode()) {
    return copyFromReg;
  }

  // Otherwise create a new SDValue and remember it.
  SDValue Val = getValueImpl(V);
  NodeMap[V] = Val;
  resolveDanglingDebugInfo(V, Val);
  return Val;
}

// Return true if SDValue exists for the given Value
bool SelectionDAGBuilder::findValue(const Value *V) const {
  return (NodeMap.find(V) != NodeMap.end()) ||
    (FuncInfo.ValueMap.find(V) != FuncInfo.ValueMap.end());
}

/// getNonRegisterValue - Return an SDValue for the given Value, but
/// don't look in FuncInfo.ValueMap for a virtual register.
SDValue SelectionDAGBuilder::getNonRegisterValue(const Value *V) {
  // If we already have an SDValue for this value, use it.
  SDValue &N = NodeMap[V];
  if (N.getNode()) {
    if (isa<ConstantSDNode>(N) || isa<ConstantFPSDNode>(N)) {
      // Remove the debug location from the node as the node is about to be used
      // in a location which may differ from the original debug location.  This
      // is relevant to Constant and ConstantFP nodes because they can appear
      // as constant expressions inside PHI nodes.
      N->setDebugLoc(DebugLoc());
    }
    return N;
  }

  // Otherwise create a new SDValue and remember it.
  SDValue Val = getValueImpl(V);
  NodeMap[V] = Val;
  resolveDanglingDebugInfo(V, Val);
  return Val;
}

/// getValueImpl - Helper function for getValue and getNonRegisterValue.
/// Create an SDValue for the given value.
SDValue SelectionDAGBuilder::getValueImpl(const Value *V) {
  const TargetLowering &TLI = DAG.getTargetLoweringInfo();

  if (const Constant *C = dyn_cast<Constant>(V)) {
    EVT VT = TLI.getValueType(DAG.getDataLayout(), V->getType(), true);

    if (const ConstantInt *CI = dyn_cast<ConstantInt>(C))
      return DAG.getConstant(*CI, getCurSDLoc(), VT);

    if (const GlobalValue *GV = dyn_cast<GlobalValue>(C))
      return DAG.getGlobalAddress(GV, getCurSDLoc(), VT);

    if (isa<ConstantPointerNull>(C)) {
      unsigned AS = V->getType()->getPointerAddressSpace();
      return DAG.getConstant(0, getCurSDLoc(),
                             TLI.getPointerTy(DAG.getDataLayout(), AS));
    }

    if (const ConstantFP *CFP = dyn_cast<ConstantFP>(C))
      return DAG.getConstantFP(*CFP, getCurSDLoc(), VT);

    if (isa<UndefValue>(C) && !V->getType()->isAggregateType())
      return DAG.getUNDEF(VT);

    if (const ConstantExpr *CE = dyn_cast<ConstantExpr>(C)) {
      visit(CE->getOpcode(), *CE);
      SDValue N1 = NodeMap[V];
      assert(N1.getNode() && "visit didn't populate the NodeMap!");
      return N1;
    }

    if (isa<ConstantStruct>(C) || isa<ConstantArray>(C)) {
      SmallVector<SDValue, 4> Constants;
      for (User::const_op_iterator OI = C->op_begin(), OE = C->op_end();
           OI != OE; ++OI) {
        SDNode *Val = getValue(*OI).getNode();
        // If the operand is an empty aggregate, there are no values.
        if (!Val) continue;
        // Add each leaf value from the operand to the Constants list
        // to form a flattened list of all the values.
        for (unsigned i = 0, e = Val->getNumValues(); i != e; ++i)
          Constants.push_back(SDValue(Val, i));
      }

      return DAG.getMergeValues(Constants, getCurSDLoc());
    }

    if (const ConstantDataSequential *CDS =
          dyn_cast<ConstantDataSequential>(C)) {
      SmallVector<SDValue, 4> Ops;
      for (unsigned i = 0, e = CDS->getNumElements(); i != e; ++i) {
        SDNode *Val = getValue(CDS->getElementAsConstant(i)).getNode();
        // Add each leaf value from the operand to the Constants list
        // to form a flattened list of all the values.
        for (unsigned i = 0, e = Val->getNumValues(); i != e; ++i)
          Ops.push_back(SDValue(Val, i));
      }

      if (isa<ArrayType>(CDS->getType()))
        return DAG.getMergeValues(Ops, getCurSDLoc());
      return NodeMap[V] = DAG.getNode(ISD::BUILD_VECTOR, getCurSDLoc(),
                                      VT, Ops);
    }

    if (C->getType()->isStructTy() || C->getType()->isArrayTy()) {
      assert((isa<ConstantAggregateZero>(C) || isa<UndefValue>(C)) &&
             "Unknown struct or array constant!");

      SmallVector<EVT, 4> ValueVTs;
      ComputeValueVTs(TLI, DAG.getDataLayout(), C->getType(), ValueVTs);
      unsigned NumElts = ValueVTs.size();
      if (NumElts == 0)
        return SDValue(); // empty struct
      SmallVector<SDValue, 4> Constants(NumElts);
      for (unsigned i = 0; i != NumElts; ++i) {
        EVT EltVT = ValueVTs[i];
        if (isa<UndefValue>(C))
          Constants[i] = DAG.getUNDEF(EltVT);
        else if (EltVT.isFloatingPoint())
          Constants[i] = DAG.getConstantFP(0, getCurSDLoc(), EltVT);
        else
          Constants[i] = DAG.getConstant(0, getCurSDLoc(), EltVT);
      }

      return DAG.getMergeValues(Constants, getCurSDLoc());
    }

    if (const BlockAddress *BA = dyn_cast<BlockAddress>(C))
      return DAG.getBlockAddress(BA, VT);

    VectorType *VecTy = cast<VectorType>(V->getType());
    unsigned NumElements = VecTy->getNumElements();

    // Now that we know the number and type of the elements, get that number of
    // elements into the Ops array based on what kind of constant it is.
    SmallVector<SDValue, 16> Ops;
    if (const ConstantVector *CV = dyn_cast<ConstantVector>(C)) {
      for (unsigned i = 0; i != NumElements; ++i)
        Ops.push_back(getValue(CV->getOperand(i)));
    } else {
      assert(isa<ConstantAggregateZero>(C) && "Unknown vector constant!");
      EVT EltVT =
          TLI.getValueType(DAG.getDataLayout(), VecTy->getElementType());

      SDValue Op;
      if (EltVT.isFloatingPoint())
        Op = DAG.getConstantFP(0, getCurSDLoc(), EltVT);
      else
        Op = DAG.getConstant(0, getCurSDLoc(), EltVT);
      Ops.assign(NumElements, Op);
    }

    // Create a BUILD_VECTOR node.
    return NodeMap[V] = DAG.getNode(ISD::BUILD_VECTOR, getCurSDLoc(), VT, Ops);
  }

  // If this is a static alloca, generate it as the frameindex instead of
  // computation.
  if (const AllocaInst *AI = dyn_cast<AllocaInst>(V)) {
    DenseMap<const AllocaInst*, int>::iterator SI =
      FuncInfo.StaticAllocaMap.find(AI);
    if (SI != FuncInfo.StaticAllocaMap.end())
      return DAG.getFrameIndex(SI->second,
                               TLI.getPointerTy(DAG.getDataLayout()));
  }

  // If this is an instruction which fast-isel has deferred, select it now.
  if (const Instruction *Inst = dyn_cast<Instruction>(V)) {
    unsigned InReg = FuncInfo.InitializeRegForValue(Inst);
    RegsForValue RFV(*DAG.getContext(), TLI, DAG.getDataLayout(), InReg,
                     Inst->getType());
    SDValue Chain = DAG.getEntryNode();
    return RFV.getCopyFromRegs(DAG, FuncInfo, getCurSDLoc(), Chain, nullptr, V);
  }

  llvm_unreachable("Can't get register for value!");
}

void SelectionDAGBuilder::visitCatchPad(const CatchPadInst &I) {
  auto Pers = classifyEHPersonality(FuncInfo.Fn->getPersonalityFn());
  bool IsMSVCCXX = Pers == EHPersonality::MSVC_CXX;
  bool IsCoreCLR = Pers == EHPersonality::CoreCLR;
  MachineBasicBlock *CatchPadMBB = FuncInfo.MBB;
  // In MSVC C++ and CoreCLR, catchblocks are funclets and need prologues.
  if (IsMSVCCXX || IsCoreCLR)
    CatchPadMBB->setIsEHFuncletEntry();

  DAG.setRoot(DAG.getNode(ISD::CATCHPAD, getCurSDLoc(), MVT::Other, getControlRoot()));
}

void SelectionDAGBuilder::visitCatchRet(const CatchReturnInst &I) {
  // Update machine-CFG edge.
  MachineBasicBlock *TargetMBB = FuncInfo.MBBMap[I.getSuccessor()];
  FuncInfo.MBB->addSuccessor(TargetMBB);

  auto Pers = classifyEHPersonality(FuncInfo.Fn->getPersonalityFn());
  bool IsSEH = isAsynchronousEHPersonality(Pers);
  if (IsSEH) {
    // If this is not a fall-through branch or optimizations are switched off,
    // emit the branch.
    if (TargetMBB != NextBlock(FuncInfo.MBB) ||
        TM.getOptLevel() == CodeGenOpt::None)
      DAG.setRoot(DAG.getNode(ISD::BR, getCurSDLoc(), MVT::Other,
                              getControlRoot(), DAG.getBasicBlock(TargetMBB)));
    return;
  }

  // Figure out the funclet membership for the catchret's successor.
  // This will be used by the FuncletLayout pass to determine how to order the
  // BB's.
  // A 'catchret' returns to the outer scope's color.
  Value *ParentPad = I.getCatchSwitchParentPad();
  const BasicBlock *SuccessorColor;
  if (isa<ConstantTokenNone>(ParentPad))
    SuccessorColor = &FuncInfo.Fn->getEntryBlock();
  else
    SuccessorColor = cast<Instruction>(ParentPad)->getParent();
  assert(SuccessorColor && "No parent funclet for catchret!");
  MachineBasicBlock *SuccessorColorMBB = FuncInfo.MBBMap[SuccessorColor];
  assert(SuccessorColorMBB && "No MBB for SuccessorColor!");

  // Create the terminator node.
  SDValue Ret = DAG.getNode(ISD::CATCHRET, getCurSDLoc(), MVT::Other,
                            getControlRoot(), DAG.getBasicBlock(TargetMBB),
                            DAG.getBasicBlock(SuccessorColorMBB));
  DAG.setRoot(Ret);
}

void SelectionDAGBuilder::visitCleanupPad(const CleanupPadInst &CPI) {
  // Don't emit any special code for the cleanuppad instruction. It just marks
  // the start of a funclet.
  FuncInfo.MBB->setIsEHFuncletEntry();
  FuncInfo.MBB->setIsCleanupFuncletEntry();
}

/// When an invoke or a cleanupret unwinds to the next EH pad, there are
/// many places it could ultimately go. In the IR, we have a single unwind
/// destination, but in the machine CFG, we enumerate all the possible blocks.
/// This function skips over imaginary basic blocks that hold catchswitch
/// instructions, and finds all the "real" machine
/// basic block destinations. As those destinations may not be successors of
/// EHPadBB, here we also calculate the edge probability to those destinations.
/// The passed-in Prob is the edge probability to EHPadBB.
static void findUnwindDestinations(
    FunctionLoweringInfo &FuncInfo, const BasicBlock *EHPadBB,
    BranchProbability Prob,
    SmallVectorImpl<std::pair<MachineBasicBlock *, BranchProbability>>
        &UnwindDests) {
  EHPersonality Personality =
    classifyEHPersonality(FuncInfo.Fn->getPersonalityFn());
  bool IsMSVCCXX = Personality == EHPersonality::MSVC_CXX;
  bool IsCoreCLR = Personality == EHPersonality::CoreCLR;

  while (EHPadBB) {
    const Instruction *Pad = EHPadBB->getFirstNonPHI();
    BasicBlock *NewEHPadBB = nullptr;
    if (isa<LandingPadInst>(Pad)) {
      // Stop on landingpads. They are not funclets.
      UnwindDests.emplace_back(FuncInfo.MBBMap[EHPadBB], Prob);
      break;
    } else if (isa<CleanupPadInst>(Pad)) {
      // Stop on cleanup pads. Cleanups are always funclet entries for all known
      // personalities.
      UnwindDests.emplace_back(FuncInfo.MBBMap[EHPadBB], Prob);
      UnwindDests.back().first->setIsEHFuncletEntry();
      break;
    } else if (auto *CatchSwitch = dyn_cast<CatchSwitchInst>(Pad)) {
      // Add the catchpad handlers to the possible destinations.
      for (const BasicBlock *CatchPadBB : CatchSwitch->handlers()) {
        UnwindDests.emplace_back(FuncInfo.MBBMap[CatchPadBB], Prob);
        // For MSVC++ and the CLR, catchblocks are funclets and need prologues.
        if (IsMSVCCXX || IsCoreCLR)
          UnwindDests.back().first->setIsEHFuncletEntry();
      }
      NewEHPadBB = CatchSwitch->getUnwindDest();
    } else {
      continue;
    }

    BranchProbabilityInfo *BPI = FuncInfo.BPI;
    if (BPI && NewEHPadBB)
      Prob *= BPI->getEdgeProbability(EHPadBB, NewEHPadBB);
    EHPadBB = NewEHPadBB;
  }
}

void SelectionDAGBuilder::visitCleanupRet(const CleanupReturnInst &I) {
  // Update successor info.
  SmallVector<std::pair<MachineBasicBlock *, BranchProbability>, 1> UnwindDests;
  auto UnwindDest = I.getUnwindDest();
  BranchProbabilityInfo *BPI = FuncInfo.BPI;
  BranchProbability UnwindDestProb =
      (BPI && UnwindDest)
          ? BPI->getEdgeProbability(FuncInfo.MBB->getBasicBlock(), UnwindDest)
          : BranchProbability::getZero();
  findUnwindDestinations(FuncInfo, UnwindDest, UnwindDestProb, UnwindDests);
  for (auto &UnwindDest : UnwindDests) {
    UnwindDest.first->setIsEHPad();
    addSuccessorWithProb(FuncInfo.MBB, UnwindDest.first, UnwindDest.second);
  }
  FuncInfo.MBB->normalizeSuccProbs();

  // Create the terminator node.
  SDValue Ret =
      DAG.getNode(ISD::CLEANUPRET, getCurSDLoc(), MVT::Other, getControlRoot());
  DAG.setRoot(Ret);
}

void SelectionDAGBuilder::visitCatchSwitch(const CatchSwitchInst &CSI) {
  report_fatal_error("visitCatchSwitch not yet implemented!");
}

void SelectionDAGBuilder::visitRet(const ReturnInst &I) {
  const TargetLowering &TLI = DAG.getTargetLoweringInfo();
  auto &DL = DAG.getDataLayout();
  SDValue Chain = getControlRoot();
  SmallVector<ISD::OutputArg, 8> Outs;
  SmallVector<SDValue, 8> OutVals;

  if (!FuncInfo.CanLowerReturn) {
    unsigned DemoteReg = FuncInfo.DemoteRegister;
    const Function *F = I.getParent()->getParent();

    // Emit a store of the return value through the virtual register.
    // Leave Outs empty so that LowerReturn won't try to load return
    // registers the usual way.
    SmallVector<EVT, 1> PtrValueVTs;
    ComputeValueVTs(TLI, DL, PointerType::getUnqual(F->getReturnType()),
                    PtrValueVTs);

    SDValue RetPtr = DAG.getCopyFromReg(DAG.getEntryNode(), getCurSDLoc(),
                                        DemoteReg, PtrValueVTs[0]);
    SDValue RetOp = getValue(I.getOperand(0));

    SmallVector<EVT, 4> ValueVTs;
    SmallVector<uint64_t, 4> Offsets;
    ComputeValueVTs(TLI, DL, I.getOperand(0)->getType(), ValueVTs, &Offsets);
    unsigned NumValues = ValueVTs.size();

    // An aggregate return value cannot wrap around the address space, so
    // offsets to its parts don't wrap either.
    SDNodeFlags Flags;
    Flags.setNoUnsignedWrap(true);

    SmallVector<SDValue, 4> Chains(NumValues);
    for (unsigned i = 0; i != NumValues; ++i) {
      SDValue Add = DAG.getNode(ISD::ADD, getCurSDLoc(),
                                RetPtr.getValueType(), RetPtr,
                                DAG.getIntPtrConstant(Offsets[i],
                                                      getCurSDLoc()),
                                &Flags);
      Chains[i] =
        DAG.getStore(Chain, getCurSDLoc(),
                     SDValue(RetOp.getNode(), RetOp.getResNo() + i),
                     // FIXME: better loc info would be nice.
                     Add, MachinePointerInfo(), false, false, 0);
    }

    Chain = DAG.getNode(ISD::TokenFactor, getCurSDLoc(),
                        MVT::Other, Chains);
  } else if (I.getNumOperands() != 0) {
    SmallVector<EVT, 4> ValueVTs;
    ComputeValueVTs(TLI, DL, I.getOperand(0)->getType(), ValueVTs);
    unsigned NumValues = ValueVTs.size();
    if (NumValues) {
      SDValue RetOp = getValue(I.getOperand(0));

      const Function *F = I.getParent()->getParent();

      ISD::NodeType ExtendKind = ISD::ANY_EXTEND;
      if (F->getAttributes().hasAttribute(AttributeSet::ReturnIndex,
                                          Attribute::SExt))
        ExtendKind = ISD::SIGN_EXTEND;
      else if (F->getAttributes().hasAttribute(AttributeSet::ReturnIndex,
                                               Attribute::ZExt))
        ExtendKind = ISD::ZERO_EXTEND;

      LLVMContext &Context = F->getContext();
      bool RetInReg = F->getAttributes().hasAttribute(AttributeSet::ReturnIndex,
                                                      Attribute::InReg);

      for (unsigned j = 0; j != NumValues; ++j) {
        EVT VT = ValueVTs[j];

        if (ExtendKind != ISD::ANY_EXTEND && VT.isInteger())
          VT = TLI.getTypeForExtArgOrReturn(Context, VT, ExtendKind);

        unsigned NumParts = TLI.getNumRegisters(Context, VT);
        MVT PartVT = TLI.getRegisterType(Context, VT);
        SmallVector<SDValue, 4> Parts(NumParts);
        getCopyToParts(DAG, getCurSDLoc(),
                       SDValue(RetOp.getNode(), RetOp.getResNo() + j),
                       &Parts[0], NumParts, PartVT, &I, ExtendKind);

        // 'inreg' on function refers to return value
        ISD::ArgFlagsTy Flags = ISD::ArgFlagsTy();
        if (RetInReg)
          Flags.setInReg();

        // Propagate extension type if any
        if (ExtendKind == ISD::SIGN_EXTEND)
          Flags.setSExt();
        else if (ExtendKind == ISD::ZERO_EXTEND)
          Flags.setZExt();

        for (unsigned i = 0; i < NumParts; ++i) {
          Outs.push_back(ISD::OutputArg(Flags, Parts[i].getValueType(),
                                        VT, /*isfixed=*/true, 0, 0));
          OutVals.push_back(Parts[i]);
        }
      }
    }
  }

  // Push in swifterror virtual register as the last element of Outs. This makes
  // sure swifterror virtual register will be returned in the swifterror
  // physical register.
  const Function *F = I.getParent()->getParent();
  if (F->getAttributes().hasAttrSomewhere(Attribute::SwiftError) &&
      TLI.supportSwiftError()) {
    ISD::ArgFlagsTy Flags = ISD::ArgFlagsTy();
    Flags.setSwiftError();
    Outs.push_back(ISD::OutputArg(Flags, EVT(TLI.getPointerTy(DL)) /*vt*/,
                                  EVT(TLI.getPointerTy(DL)) /*argvt*/,
                                  true /*isfixed*/, 1 /*origidx*/,
                                  0 /*partOffs*/));
    // Create SDNode for the swifterror virtual register.
    OutVals.push_back(DAG.getRegister(FuncInfo.SwiftErrorMap[FuncInfo.MBB][0],
                                      EVT(TLI.getPointerTy(DL))));
  }

  bool isVarArg = DAG.getMachineFunction().getFunction()->isVarArg();
  CallingConv::ID CallConv =
    DAG.getMachineFunction().getFunction()->getCallingConv();
  Chain = DAG.getTargetLoweringInfo().LowerReturn(
      Chain, CallConv, isVarArg, Outs, OutVals, getCurSDLoc(), DAG);

  // Verify that the target's LowerReturn behaved as expected.
  assert(Chain.getNode() && Chain.getValueType() == MVT::Other &&
         "LowerReturn didn't return a valid chain!");

  // Update the DAG with the new chain value resulting from return lowering.
  DAG.setRoot(Chain);
}

/// CopyToExportRegsIfNeeded - If the given value has virtual registers
/// created for it, emit nodes to copy the value into the virtual
/// registers.
void SelectionDAGBuilder::CopyToExportRegsIfNeeded(const Value *V) {
  // Skip empty types
  if (V->getType()->isEmptyTy())
    return;

  DenseMap<const Value *, unsigned>::iterator VMI = FuncInfo.ValueMap.find(V);
  if (VMI != FuncInfo.ValueMap.end()) {
    assert(!V->use_empty() && "Unused value assigned virtual registers!");
    CopyValueToVirtualRegister(V, VMI->second);
  }
}

/// ExportFromCurrentBlock - If this condition isn't known to be exported from
/// the current basic block, add it to ValueMap now so that we'll get a
/// CopyTo/FromReg.
void SelectionDAGBuilder::ExportFromCurrentBlock(const Value *V) {
  // No need to export constants.
  if (!isa<Instruction>(V) && !isa<Argument>(V)) return;

  // Already exported?
  if (FuncInfo.isExportedInst(V)) return;

  unsigned Reg = FuncInfo.InitializeRegForValue(V);
  CopyValueToVirtualRegister(V, Reg);
}

bool SelectionDAGBuilder::isExportableFromCurrentBlock(const Value *V,
                                                     const BasicBlock *FromBB) {
  // The operands of the setcc have to be in this block.  We don't know
  // how to export them from some other block.
  if (const Instruction *VI = dyn_cast<Instruction>(V)) {
    // Can export from current BB.
    if (VI->getParent() == FromBB)
      return true;

    // Is already exported, noop.
    return FuncInfo.isExportedInst(V);
  }

  // If this is an argument, we can export it if the BB is the entry block or
  // if it is already exported.
  if (isa<Argument>(V)) {
    if (FromBB == &FromBB->getParent()->getEntryBlock())
      return true;

    // Otherwise, can only export this if it is already exported.
    return FuncInfo.isExportedInst(V);
  }

  // Otherwise, constants can always be exported.
  return true;
}

/// Return branch probability calculated by BranchProbabilityInfo for IR blocks.
BranchProbability
SelectionDAGBuilder::getEdgeProbability(const MachineBasicBlock *Src,
                                        const MachineBasicBlock *Dst) const {
  BranchProbabilityInfo *BPI = FuncInfo.BPI;
  const BasicBlock *SrcBB = Src->getBasicBlock();
  const BasicBlock *DstBB = Dst->getBasicBlock();
  if (!BPI) {
    // If BPI is not available, set the default probability as 1 / N, where N is
    // the number of successors.
    auto SuccSize = std::max<uint32_t>(
        std::distance(succ_begin(SrcBB), succ_end(SrcBB)), 1);
    return BranchProbability(1, SuccSize);
  }
  return BPI->getEdgeProbability(SrcBB, DstBB);
}

void SelectionDAGBuilder::addSuccessorWithProb(MachineBasicBlock *Src,
                                               MachineBasicBlock *Dst,
                                               BranchProbability Prob) {
  if (!FuncInfo.BPI)
    Src->addSuccessorWithoutProb(Dst);
  else {
    if (Prob.isUnknown())
      Prob = getEdgeProbability(Src, Dst);
    Src->addSuccessor(Dst, Prob);
  }
}

static bool InBlock(const Value *V, const BasicBlock *BB) {
  if (const Instruction *I = dyn_cast<Instruction>(V))
    return I->getParent() == BB;
  return true;
}

/// EmitBranchForMergedCondition - Helper method for FindMergedConditions.
/// This function emits a branch and is used at the leaves of an OR or an
/// AND operator tree.
///
void
SelectionDAGBuilder::EmitBranchForMergedCondition(const Value *Cond,
                                                  MachineBasicBlock *TBB,
                                                  MachineBasicBlock *FBB,
                                                  MachineBasicBlock *CurBB,
                                                  MachineBasicBlock *SwitchBB,
                                                  BranchProbability TProb,
                                                  BranchProbability FProb) {
  const BasicBlock *BB = CurBB->getBasicBlock();

  // If the leaf of the tree is a comparison, merge the condition into
  // the caseblock.
  if (const CmpInst *BOp = dyn_cast<CmpInst>(Cond)) {
    // The operands of the cmp have to be in this block.  We don't know
    // how to export them from some other block.  If this is the first block
    // of the sequence, no exporting is needed.
    if (CurBB == SwitchBB ||
        (isExportableFromCurrentBlock(BOp->getOperand(0), BB) &&
         isExportableFromCurrentBlock(BOp->getOperand(1), BB))) {
      ISD::CondCode Condition;
      if (const ICmpInst *IC = dyn_cast<ICmpInst>(Cond)) {
        Condition = getICmpCondCode(IC->getPredicate());
      } else {
        const FCmpInst *FC = cast<FCmpInst>(Cond);
        Condition = getFCmpCondCode(FC->getPredicate());
        if (TM.Options.NoNaNsFPMath)
          Condition = getFCmpCodeWithoutNaN(Condition);
      }

      CaseBlock CB(Condition, BOp->getOperand(0), BOp->getOperand(1), nullptr,
                   TBB, FBB, CurBB, TProb, FProb);
      SwitchCases.push_back(CB);
      return;
    }
  }

  // Create a CaseBlock record representing this branch.
  CaseBlock CB(ISD::SETEQ, Cond, ConstantInt::getTrue(*DAG.getContext()),
               nullptr, TBB, FBB, CurBB, TProb, FProb);
  SwitchCases.push_back(CB);
}

/// FindMergedConditions - If Cond is an expression like
void SelectionDAGBuilder::FindMergedConditions(const Value *Cond,
                                               MachineBasicBlock *TBB,
                                               MachineBasicBlock *FBB,
                                               MachineBasicBlock *CurBB,
                                               MachineBasicBlock *SwitchBB,
                                               Instruction::BinaryOps Opc,
                                               BranchProbability TProb,
                                               BranchProbability FProb) {
  // If this node is not part of the or/and tree, emit it as a branch.
  const Instruction *BOp = dyn_cast<Instruction>(Cond);
  if (!BOp || !(isa<BinaryOperator>(BOp) || isa<CmpInst>(BOp)) ||
      (unsigned)BOp->getOpcode() != Opc || !BOp->hasOneUse() ||
      BOp->getParent() != CurBB->getBasicBlock() ||
      !InBlock(BOp->getOperand(0), CurBB->getBasicBlock()) ||
      !InBlock(BOp->getOperand(1), CurBB->getBasicBlock())) {
    EmitBranchForMergedCondition(Cond, TBB, FBB, CurBB, SwitchBB,
                                 TProb, FProb);
    return;
  }

  //  Create TmpBB after CurBB.
  MachineFunction::iterator BBI(CurBB);
  MachineFunction &MF = DAG.getMachineFunction();
  MachineBasicBlock *TmpBB = MF.CreateMachineBasicBlock(CurBB->getBasicBlock());
  CurBB->getParent()->insert(++BBI, TmpBB);

  if (Opc == Instruction::Or) {
    // Codegen X | Y as:
    // BB1:
    //   jmp_if_X TBB
    //   jmp TmpBB
    // TmpBB:
    //   jmp_if_Y TBB
    //   jmp FBB
    //

    // We have flexibility in setting Prob for BB1 and Prob for TmpBB.
    // The requirement is that
    //   TrueProb for BB1 + (FalseProb for BB1 * TrueProb for TmpBB)
    //     = TrueProb for original BB.
    // Assuming the original probabilities are A and B, one choice is to set
    // BB1's probabilities to A/2 and A/2+B, and set TmpBB's probabilities to
    // A/(1+B) and 2B/(1+B). This choice assumes that
    //   TrueProb for BB1 == FalseProb for BB1 * TrueProb for TmpBB.
    // Another choice is to assume TrueProb for BB1 equals to TrueProb for
    // TmpBB, but the math is more complicated.

    auto NewTrueProb = TProb / 2;
    auto NewFalseProb = TProb / 2 + FProb;
    // Emit the LHS condition.
    FindMergedConditions(BOp->getOperand(0), TBB, TmpBB, CurBB, SwitchBB, Opc,
                         NewTrueProb, NewFalseProb);

    // Normalize A/2 and B to get A/(1+B) and 2B/(1+B).
    SmallVector<BranchProbability, 2> Probs{TProb / 2, FProb};
    BranchProbability::normalizeProbabilities(Probs.begin(), Probs.end());
    // Emit the RHS condition into TmpBB.
    FindMergedConditions(BOp->getOperand(1), TBB, FBB, TmpBB, SwitchBB, Opc,
                         Probs[0], Probs[1]);
  } else {
    assert(Opc == Instruction::And && "Unknown merge op!");
    // Codegen X & Y as:
    // BB1:
    //   jmp_if_X TmpBB
    //   jmp FBB
    // TmpBB:
    //   jmp_if_Y TBB
    //   jmp FBB
    //
    //  This requires creation of TmpBB after CurBB.

    // We have flexibility in setting Prob for BB1 and Prob for TmpBB.
    // The requirement is that
    //   FalseProb for BB1 + (TrueProb for BB1 * FalseProb for TmpBB)
    //     = FalseProb for original BB.
    // Assuming the original probabilities are A and B, one choice is to set
    // BB1's probabilities to A+B/2 and B/2, and set TmpBB's probabilities to
    // 2A/(1+A) and B/(1+A). This choice assumes that FalseProb for BB1 ==
    // TrueProb for BB1 * FalseProb for TmpBB.

    auto NewTrueProb = TProb + FProb / 2;
    auto NewFalseProb = FProb / 2;
    // Emit the LHS condition.
    FindMergedConditions(BOp->getOperand(0), TmpBB, FBB, CurBB, SwitchBB, Opc,
                         NewTrueProb, NewFalseProb);

    // Normalize A and B/2 to get 2A/(1+A) and B/(1+A).
    SmallVector<BranchProbability, 2> Probs{TProb, FProb / 2};
    BranchProbability::normalizeProbabilities(Probs.begin(), Probs.end());
    // Emit the RHS condition into TmpBB.
    FindMergedConditions(BOp->getOperand(1), TBB, FBB, TmpBB, SwitchBB, Opc,
                         Probs[0], Probs[1]);
  }
}

/// If the set of cases should be emitted as a series of branches, return true.
/// If we should emit this as a bunch of and/or'd together conditions, return
/// false.
bool
SelectionDAGBuilder::ShouldEmitAsBranches(const std::vector<CaseBlock> &Cases) {
  if (Cases.size() != 2) return true;

  // If this is two comparisons of the same values or'd or and'd together, they
  // will get folded into a single comparison, so don't emit two blocks.
  if ((Cases[0].CmpLHS == Cases[1].CmpLHS &&
       Cases[0].CmpRHS == Cases[1].CmpRHS) ||
      (Cases[0].CmpRHS == Cases[1].CmpLHS &&
       Cases[0].CmpLHS == Cases[1].CmpRHS)) {
    return false;
  }

  // Handle: (X != null) | (Y != null) --> (X|Y) != 0
  // Handle: (X == null) & (Y == null) --> (X|Y) == 0
  if (Cases[0].CmpRHS == Cases[1].CmpRHS &&
      Cases[0].CC == Cases[1].CC &&
      isa<Constant>(Cases[0].CmpRHS) &&
      cast<Constant>(Cases[0].CmpRHS)->isNullValue()) {
    if (Cases[0].CC == ISD::SETEQ && Cases[0].TrueBB == Cases[1].ThisBB)
      return false;
    if (Cases[0].CC == ISD::SETNE && Cases[0].FalseBB == Cases[1].ThisBB)
      return false;
  }

  return true;
}

void SelectionDAGBuilder::visitBr(const BranchInst &I) {
  MachineBasicBlock *BrMBB = FuncInfo.MBB;

  // Update machine-CFG edges.
  MachineBasicBlock *Succ0MBB = FuncInfo.MBBMap[I.getSuccessor(0)];

  if (I.isUnconditional()) {
    // Update machine-CFG edges.
    BrMBB->addSuccessor(Succ0MBB);

    // If this is not a fall-through branch or optimizations are switched off,
    // emit the branch.
    if (Succ0MBB != NextBlock(BrMBB) || TM.getOptLevel() == CodeGenOpt::None)
      DAG.setRoot(DAG.getNode(ISD::BR, getCurSDLoc(),
                              MVT::Other, getControlRoot(),
                              DAG.getBasicBlock(Succ0MBB)));

    return;
  }

  // If this condition is one of the special cases we handle, do special stuff
  // now.
  const Value *CondVal = I.getCondition();
  MachineBasicBlock *Succ1MBB = FuncInfo.MBBMap[I.getSuccessor(1)];

  // If this is a series of conditions that are or'd or and'd together, emit
  // this as a sequence of branches instead of setcc's with and/or operations.
  // As long as jumps are not expensive, this should improve performance.
  // For example, instead of something like:
  //     cmp A, B
  //     C = seteq
  //     cmp D, E
  //     F = setle
  //     or C, F
  //     jnz foo
  // Emit:
  //     cmp A, B
  //     je foo
  //     cmp D, E
  //     jle foo
  //
  if (const BinaryOperator *BOp = dyn_cast<BinaryOperator>(CondVal)) {
    Instruction::BinaryOps Opcode = BOp->getOpcode();
    if (!DAG.getTargetLoweringInfo().isJumpExpensive() && BOp->hasOneUse() &&
        !I.getMetadata(LLVMContext::MD_unpredictable) &&
        (Opcode == Instruction::And || Opcode == Instruction::Or)) {
      FindMergedConditions(BOp, Succ0MBB, Succ1MBB, BrMBB, BrMBB,
                           Opcode,
                           getEdgeProbability(BrMBB, Succ0MBB),
                           getEdgeProbability(BrMBB, Succ1MBB));
      // If the compares in later blocks need to use values not currently
      // exported from this block, export them now.  This block should always
      // be the first entry.
      assert(SwitchCases[0].ThisBB == BrMBB && "Unexpected lowering!");

      // Allow some cases to be rejected.
      if (ShouldEmitAsBranches(SwitchCases)) {
        for (unsigned i = 1, e = SwitchCases.size(); i != e; ++i) {
          ExportFromCurrentBlock(SwitchCases[i].CmpLHS);
          ExportFromCurrentBlock(SwitchCases[i].CmpRHS);
        }

        // Emit the branch for this block.
        visitSwitchCase(SwitchCases[0], BrMBB);
        SwitchCases.erase(SwitchCases.begin());
        return;
      }

      // Okay, we decided not to do this, remove any inserted MBB's and clear
      // SwitchCases.
      for (unsigned i = 1, e = SwitchCases.size(); i != e; ++i)
        FuncInfo.MF->erase(SwitchCases[i].ThisBB);

      SwitchCases.clear();
    }
  }

  // Create a CaseBlock record representing this branch.
  CaseBlock CB(ISD::SETEQ, CondVal, ConstantInt::getTrue(*DAG.getContext()),
               nullptr, Succ0MBB, Succ1MBB, BrMBB);

  // Use visitSwitchCase to actually insert the fast branch sequence for this
  // cond branch.
  visitSwitchCase(CB, BrMBB);
}

/// visitSwitchCase - Emits the necessary code to represent a single node in
/// the binary search tree resulting from lowering a switch instruction.
void SelectionDAGBuilder::visitSwitchCase(CaseBlock &CB,
                                          MachineBasicBlock *SwitchBB) {
  SDValue Cond;
  SDValue CondLHS = getValue(CB.CmpLHS);
  SDLoc dl = getCurSDLoc();

  // Build the setcc now.
  if (!CB.CmpMHS) {
    // Fold "(X == true)" to X and "(X == false)" to !X to
    // handle common cases produced by branch lowering.
    if (CB.CmpRHS == ConstantInt::getTrue(*DAG.getContext()) &&
        CB.CC == ISD::SETEQ)
      Cond = CondLHS;
    else if (CB.CmpRHS == ConstantInt::getFalse(*DAG.getContext()) &&
             CB.CC == ISD::SETEQ) {
      SDValue True = DAG.getConstant(1, dl, CondLHS.getValueType());
      Cond = DAG.getNode(ISD::XOR, dl, CondLHS.getValueType(), CondLHS, True);
    } else
      Cond = DAG.getSetCC(dl, MVT::i1, CondLHS, getValue(CB.CmpRHS), CB.CC);
  } else {
    assert(CB.CC == ISD::SETLE && "Can handle only LE ranges now");

    const APInt& Low = cast<ConstantInt>(CB.CmpLHS)->getValue();
    const APInt& High = cast<ConstantInt>(CB.CmpRHS)->getValue();

    SDValue CmpOp = getValue(CB.CmpMHS);
    EVT VT = CmpOp.getValueType();

    if (cast<ConstantInt>(CB.CmpLHS)->isMinValue(true)) {
      Cond = DAG.getSetCC(dl, MVT::i1, CmpOp, DAG.getConstant(High, dl, VT),
                          ISD::SETLE);
    } else {
      SDValue SUB = DAG.getNode(ISD::SUB, dl,
                                VT, CmpOp, DAG.getConstant(Low, dl, VT));
      Cond = DAG.getSetCC(dl, MVT::i1, SUB,
                          DAG.getConstant(High-Low, dl, VT), ISD::SETULE);
    }
  }

  // Update successor info
  addSuccessorWithProb(SwitchBB, CB.TrueBB, CB.TrueProb);
  // TrueBB and FalseBB are always different unless the incoming IR is
  // degenerate. This only happens when running llc on weird IR.
  if (CB.TrueBB != CB.FalseBB)
    addSuccessorWithProb(SwitchBB, CB.FalseBB, CB.FalseProb);
  SwitchBB->normalizeSuccProbs();

  // If the lhs block is the next block, invert the condition so that we can
  // fall through to the lhs instead of the rhs block.
  if (CB.TrueBB == NextBlock(SwitchBB)) {
    std::swap(CB.TrueBB, CB.FalseBB);
    SDValue True = DAG.getConstant(1, dl, Cond.getValueType());
    Cond = DAG.getNode(ISD::XOR, dl, Cond.getValueType(), Cond, True);
  }

  SDValue BrCond = DAG.getNode(ISD::BRCOND, dl,
                               MVT::Other, getControlRoot(), Cond,
                               DAG.getBasicBlock(CB.TrueBB));

  // Insert the false branch. Do this even if it's a fall through branch,
  // this makes it easier to do DAG optimizations which require inverting
  // the branch condition.
  BrCond = DAG.getNode(ISD::BR, dl, MVT::Other, BrCond,
                       DAG.getBasicBlock(CB.FalseBB));

  DAG.setRoot(BrCond);
}

/// visitJumpTable - Emit JumpTable node in the current MBB
void SelectionDAGBuilder::visitJumpTable(JumpTable &JT) {
  // Emit the code for the jump table
  assert(JT.Reg != -1U && "Should lower JT Header first!");
  EVT PTy = DAG.getTargetLoweringInfo().getPointerTy(DAG.getDataLayout());
  SDValue Index = DAG.getCopyFromReg(getControlRoot(), getCurSDLoc(),
                                     JT.Reg, PTy);
  SDValue Table = DAG.getJumpTable(JT.JTI, PTy);
  SDValue BrJumpTable = DAG.getNode(ISD::BR_JT, getCurSDLoc(),
                                    MVT::Other, Index.getValue(1),
                                    Table, Index);
  DAG.setRoot(BrJumpTable);
}

/// visitJumpTableHeader - This function emits necessary code to produce index
/// in the JumpTable from switch case.
void SelectionDAGBuilder::visitJumpTableHeader(JumpTable &JT,
                                               JumpTableHeader &JTH,
                                               MachineBasicBlock *SwitchBB) {
  SDLoc dl = getCurSDLoc();

  // Subtract the lowest switch case value from the value being switched on and
  // conditional branch to default mbb if the result is greater than the
  // difference between smallest and largest cases.
  SDValue SwitchOp = getValue(JTH.SValue);
  EVT VT = SwitchOp.getValueType();
  SDValue Sub = DAG.getNode(ISD::SUB, dl, VT, SwitchOp,
                            DAG.getConstant(JTH.First, dl, VT));

  // The SDNode we just created, which holds the value being switched on minus
  // the smallest case value, needs to be copied to a virtual register so it
  // can be used as an index into the jump table in a subsequent basic block.
  // This value may be smaller or larger than the target's pointer type, and
  // therefore require extension or truncating.
  const TargetLowering &TLI = DAG.getTargetLoweringInfo();
  SwitchOp = DAG.getZExtOrTrunc(Sub, dl, TLI.getPointerTy(DAG.getDataLayout()));

  unsigned JumpTableReg =
      FuncInfo.CreateReg(TLI.getPointerTy(DAG.getDataLayout()));
  SDValue CopyTo = DAG.getCopyToReg(getControlRoot(), dl,
                                    JumpTableReg, SwitchOp);
  JT.Reg = JumpTableReg;

  // Emit the range check for the jump table, and branch to the default block
  // for the switch statement if the value being switched on exceeds the largest
  // case in the switch.
  SDValue CMP = DAG.getSetCC(
      dl, TLI.getSetCCResultType(DAG.getDataLayout(), *DAG.getContext(),
                                 Sub.getValueType()),
      Sub, DAG.getConstant(JTH.Last - JTH.First, dl, VT), ISD::SETUGT);

  SDValue BrCond = DAG.getNode(ISD::BRCOND, dl,
                               MVT::Other, CopyTo, CMP,
                               DAG.getBasicBlock(JT.Default));

  // Avoid emitting unnecessary branches to the next block.
  if (JT.MBB != NextBlock(SwitchBB))
    BrCond = DAG.getNode(ISD::BR, dl, MVT::Other, BrCond,
                         DAG.getBasicBlock(JT.MBB));

  DAG.setRoot(BrCond);
}

/// Codegen a new tail for a stack protector check ParentMBB which has had its
/// tail spliced into a stack protector check success bb.
///
/// For a high level explanation of how this fits into the stack protector
/// generation see the comment on the declaration of class
/// StackProtectorDescriptor.
void SelectionDAGBuilder::visitSPDescriptorParent(StackProtectorDescriptor &SPD,
                                                  MachineBasicBlock *ParentBB) {

  // First create the loads to the guard/stack slot for the comparison.
  const TargetLowering &TLI = DAG.getTargetLoweringInfo();
  EVT PtrTy = TLI.getPointerTy(DAG.getDataLayout());

  MachineFrameInfo *MFI = ParentBB->getParent()->getFrameInfo();
  int FI = MFI->getStackProtectorIndex();

  const Value *IRGuard = SPD.getGuard();
  SDValue GuardPtr = getValue(IRGuard);
  SDValue StackSlotPtr = DAG.getFrameIndex(FI, PtrTy);

  unsigned Align = DL->getPrefTypeAlignment(IRGuard->getType());

  SDValue Guard;
  SDLoc dl = getCurSDLoc();

  // If GuardReg is set and useLoadStackGuardNode returns true, retrieve the
  // guard value from the virtual register holding the value. Otherwise, emit a
  // volatile load to retrieve the stack guard value.
  unsigned GuardReg = SPD.getGuardReg();

  if (GuardReg && TLI.useLoadStackGuardNode())
    Guard = DAG.getCopyFromReg(DAG.getEntryNode(), dl, GuardReg,
                               PtrTy);
  else
    Guard = DAG.getLoad(PtrTy, dl, DAG.getEntryNode(),
                        GuardPtr, MachinePointerInfo(IRGuard, 0),
                        true, false, false, Align);

  SDValue StackSlot = DAG.getLoad(
      PtrTy, dl, DAG.getEntryNode(), StackSlotPtr,
      MachinePointerInfo::getFixedStack(DAG.getMachineFunction(), FI), true,
      false, false, Align);

  // Perform the comparison via a subtract/getsetcc.
  EVT VT = Guard.getValueType();
  SDValue Sub = DAG.getNode(ISD::SUB, dl, VT, Guard, StackSlot);

  SDValue Cmp = DAG.getSetCC(dl, TLI.getSetCCResultType(DAG.getDataLayout(),
                                                        *DAG.getContext(),
                                                        Sub.getValueType()),
                             Sub, DAG.getConstant(0, dl, VT), ISD::SETNE);

  // If the sub is not 0, then we know the guard/stackslot do not equal, so
  // branch to failure MBB.
  SDValue BrCond = DAG.getNode(ISD::BRCOND, dl,
                               MVT::Other, StackSlot.getOperand(0),
                               Cmp, DAG.getBasicBlock(SPD.getFailureMBB()));
  // Otherwise branch to success MBB.
  SDValue Br = DAG.getNode(ISD::BR, dl,
                           MVT::Other, BrCond,
                           DAG.getBasicBlock(SPD.getSuccessMBB()));

  DAG.setRoot(Br);
}

/// Codegen the failure basic block for a stack protector check.
///
/// A failure stack protector machine basic block consists simply of a call to
/// __stack_chk_fail().
///
/// For a high level explanation of how this fits into the stack protector
/// generation see the comment on the declaration of class
/// StackProtectorDescriptor.
void
SelectionDAGBuilder::visitSPDescriptorFailure(StackProtectorDescriptor &SPD) {
  const TargetLowering &TLI = DAG.getTargetLoweringInfo();
  SDValue Chain =
      TLI.makeLibCall(DAG, RTLIB::STACKPROTECTOR_CHECK_FAIL, MVT::isVoid,
                      None, false, getCurSDLoc(), false, false).second;
  DAG.setRoot(Chain);
}

/// visitBitTestHeader - This function emits necessary code to produce value
/// suitable for "bit tests"
void SelectionDAGBuilder::visitBitTestHeader(BitTestBlock &B,
                                             MachineBasicBlock *SwitchBB) {
  SDLoc dl = getCurSDLoc();

  // Subtract the minimum value
  SDValue SwitchOp = getValue(B.SValue);
  EVT VT = SwitchOp.getValueType();
  SDValue Sub = DAG.getNode(ISD::SUB, dl, VT, SwitchOp,
                            DAG.getConstant(B.First, dl, VT));

  // Check range
  const TargetLowering &TLI = DAG.getTargetLoweringInfo();
  SDValue RangeCmp = DAG.getSetCC(
      dl, TLI.getSetCCResultType(DAG.getDataLayout(), *DAG.getContext(),
                                 Sub.getValueType()),
      Sub, DAG.getConstant(B.Range, dl, VT), ISD::SETUGT);

  // Determine the type of the test operands.
  bool UsePtrType = false;
  if (!TLI.isTypeLegal(VT))
    UsePtrType = true;
  else {
    for (unsigned i = 0, e = B.Cases.size(); i != e; ++i)
      if (!isUIntN(VT.getSizeInBits(), B.Cases[i].Mask)) {
        // Switch table case range are encoded into series of masks.
        // Just use pointer type, it's guaranteed to fit.
        UsePtrType = true;
        break;
      }
  }
  if (UsePtrType) {
    VT = TLI.getPointerTy(DAG.getDataLayout());
    Sub = DAG.getZExtOrTrunc(Sub, dl, VT);
  }

  B.RegVT = VT.getSimpleVT();
  B.Reg = FuncInfo.CreateReg(B.RegVT);
  SDValue CopyTo = DAG.getCopyToReg(getControlRoot(), dl, B.Reg, Sub);

  MachineBasicBlock* MBB = B.Cases[0].ThisBB;

  addSuccessorWithProb(SwitchBB, B.Default, B.DefaultProb);
  addSuccessorWithProb(SwitchBB, MBB, B.Prob);
  SwitchBB->normalizeSuccProbs();

  SDValue BrRange = DAG.getNode(ISD::BRCOND, dl,
                                MVT::Other, CopyTo, RangeCmp,
                                DAG.getBasicBlock(B.Default));

  // Avoid emitting unnecessary branches to the next block.
  if (MBB != NextBlock(SwitchBB))
    BrRange = DAG.getNode(ISD::BR, dl, MVT::Other, BrRange,
                          DAG.getBasicBlock(MBB));

  DAG.setRoot(BrRange);
}

/// visitBitTestCase - this function produces one "bit test"
void SelectionDAGBuilder::visitBitTestCase(BitTestBlock &BB,
                                           MachineBasicBlock* NextMBB,
                                           BranchProbability BranchProbToNext,
                                           unsigned Reg,
                                           BitTestCase &B,
                                           MachineBasicBlock *SwitchBB) {
  SDLoc dl = getCurSDLoc();
  MVT VT = BB.RegVT;
  SDValue ShiftOp = DAG.getCopyFromReg(getControlRoot(), dl, Reg, VT);
  SDValue Cmp;
  unsigned PopCount = countPopulation(B.Mask);
  const TargetLowering &TLI = DAG.getTargetLoweringInfo();
  if (PopCount == 1) {
    // Testing for a single bit; just compare the shift count with what it
    // would need to be to shift a 1 bit in that position.
    Cmp = DAG.getSetCC(
        dl, TLI.getSetCCResultType(DAG.getDataLayout(), *DAG.getContext(), VT),
        ShiftOp, DAG.getConstant(countTrailingZeros(B.Mask), dl, VT),
        ISD::SETEQ);
  } else if (PopCount == BB.Range) {
    // There is only one zero bit in the range, test for it directly.
    Cmp = DAG.getSetCC(
        dl, TLI.getSetCCResultType(DAG.getDataLayout(), *DAG.getContext(), VT),
        ShiftOp, DAG.getConstant(countTrailingOnes(B.Mask), dl, VT),
        ISD::SETNE);
  } else {
    // Make desired shift
    SDValue SwitchVal = DAG.getNode(ISD::SHL, dl, VT,
                                    DAG.getConstant(1, dl, VT), ShiftOp);

    // Emit bit tests and jumps
    SDValue AndOp = DAG.getNode(ISD::AND, dl,
                                VT, SwitchVal, DAG.getConstant(B.Mask, dl, VT));
    Cmp = DAG.getSetCC(
        dl, TLI.getSetCCResultType(DAG.getDataLayout(), *DAG.getContext(), VT),
        AndOp, DAG.getConstant(0, dl, VT), ISD::SETNE);
  }

  // The branch probability from SwitchBB to B.TargetBB is B.ExtraProb.
  addSuccessorWithProb(SwitchBB, B.TargetBB, B.ExtraProb);
  // The branch probability from SwitchBB to NextMBB is BranchProbToNext.
  addSuccessorWithProb(SwitchBB, NextMBB, BranchProbToNext);
  // It is not guaranteed that the sum of B.ExtraProb and BranchProbToNext is
  // one as they are relative probabilities (and thus work more like weights),
  // and hence we need to normalize them to let the sum of them become one.
  SwitchBB->normalizeSuccProbs();

  SDValue BrAnd = DAG.getNode(ISD::BRCOND, dl,
                              MVT::Other, getControlRoot(),
                              Cmp, DAG.getBasicBlock(B.TargetBB));

  // Avoid emitting unnecessary branches to the next block.
  if (NextMBB != NextBlock(SwitchBB))
    BrAnd = DAG.getNode(ISD::BR, dl, MVT::Other, BrAnd,
                        DAG.getBasicBlock(NextMBB));

  DAG.setRoot(BrAnd);
}

void SelectionDAGBuilder::visitInvoke(const InvokeInst &I) {
  MachineBasicBlock *InvokeMBB = FuncInfo.MBB;

  // Retrieve successors. Look through artificial IR level blocks like
  // catchswitch for successors.
  MachineBasicBlock *Return = FuncInfo.MBBMap[I.getSuccessor(0)];
  const BasicBlock *EHPadBB = I.getSuccessor(1);

  const Value *Callee(I.getCalledValue());
  const Function *Fn = dyn_cast<Function>(Callee);
  if (isa<InlineAsm>(Callee))
    visitInlineAsm(&I);
  else if (Fn && Fn->isIntrinsic()) {
    switch (Fn->getIntrinsicID()) {
    default:
      llvm_unreachable("Cannot invoke this intrinsic");
    case Intrinsic::donothing:
      // Ignore invokes to @llvm.donothing: jump directly to the next BB.
      break;
    case Intrinsic::experimental_patchpoint_void:
    case Intrinsic::experimental_patchpoint_i64:
      visitPatchpoint(&I, EHPadBB);
      break;
    case Intrinsic::experimental_gc_statepoint:
      LowerStatepoint(ImmutableStatepoint(&I), EHPadBB);
      break;
    }
  } else
    LowerCallTo(&I, getValue(Callee), false, EHPadBB);

  // If the value of the invoke is used outside of its defining block, make it
  // available as a virtual register.
  // We already took care of the exported value for the statepoint instruction
  // during call to the LowerStatepoint.
  if (!isStatepoint(I)) {
    CopyToExportRegsIfNeeded(&I);
  }

  SmallVector<std::pair<MachineBasicBlock *, BranchProbability>, 1> UnwindDests;
  BranchProbabilityInfo *BPI = FuncInfo.BPI;
  BranchProbability EHPadBBProb =
      BPI ? BPI->getEdgeProbability(InvokeMBB->getBasicBlock(), EHPadBB)
          : BranchProbability::getZero();
  findUnwindDestinations(FuncInfo, EHPadBB, EHPadBBProb, UnwindDests);

  // Update successor info.
  addSuccessorWithProb(InvokeMBB, Return);
  for (auto &UnwindDest : UnwindDests) {
    UnwindDest.first->setIsEHPad();
    addSuccessorWithProb(InvokeMBB, UnwindDest.first, UnwindDest.second);
  }
  InvokeMBB->normalizeSuccProbs();

  // Drop into normal successor.
  DAG.setRoot(DAG.getNode(ISD::BR, getCurSDLoc(),
                          MVT::Other, getControlRoot(),
                          DAG.getBasicBlock(Return)));
}

void SelectionDAGBuilder::visitResume(const ResumeInst &RI) {
  llvm_unreachable("SelectionDAGBuilder shouldn't visit resume instructions!");
}

void SelectionDAGBuilder::visitLandingPad(const LandingPadInst &LP) {
  assert(FuncInfo.MBB->isEHPad() &&
         "Call to landingpad not in landing pad!");

  MachineBasicBlock *MBB = FuncInfo.MBB;
  MachineModuleInfo &MMI = DAG.getMachineFunction().getMMI();
  AddLandingPadInfo(LP, MMI, MBB);

  // If there aren't registers to copy the values into (e.g., during SjLj
  // exceptions), then don't bother to create these DAG nodes.
  const TargetLowering &TLI = DAG.getTargetLoweringInfo();
  const Constant *PersonalityFn = FuncInfo.Fn->getPersonalityFn();
  if (TLI.getExceptionPointerRegister(PersonalityFn) == 0 &&
      TLI.getExceptionSelectorRegister(PersonalityFn) == 0)
    return;

  // If landingpad's return type is token type, we don't create DAG nodes
  // for its exception pointer and selector value. The extraction of exception
  // pointer or selector value from token type landingpads is not currently
  // supported.
  if (LP.getType()->isTokenTy())
    return;

  SmallVector<EVT, 2> ValueVTs;
  SDLoc dl = getCurSDLoc();
  ComputeValueVTs(TLI, DAG.getDataLayout(), LP.getType(), ValueVTs);
  assert(ValueVTs.size() == 2 && "Only two-valued landingpads are supported");

  // Get the two live-in registers as SDValues. The physregs have already been
  // copied into virtual registers.
  SDValue Ops[2];
  if (FuncInfo.ExceptionPointerVirtReg) {
    Ops[0] = DAG.getZExtOrTrunc(
        DAG.getCopyFromReg(DAG.getEntryNode(), dl,
                           FuncInfo.ExceptionPointerVirtReg,
                           TLI.getPointerTy(DAG.getDataLayout())),
        dl, ValueVTs[0]);
  } else {
    Ops[0] = DAG.getConstant(0, dl, TLI.getPointerTy(DAG.getDataLayout()));
  }
  Ops[1] = DAG.getZExtOrTrunc(
      DAG.getCopyFromReg(DAG.getEntryNode(), dl,
                         FuncInfo.ExceptionSelectorVirtReg,
                         TLI.getPointerTy(DAG.getDataLayout())),
      dl, ValueVTs[1]);

  // Merge into one.
  SDValue Res = DAG.getNode(ISD::MERGE_VALUES, dl,
                            DAG.getVTList(ValueVTs), Ops);
  setValue(&LP, Res);
}

void SelectionDAGBuilder::sortAndRangeify(CaseClusterVector &Clusters) {
#ifndef NDEBUG
  for (const CaseCluster &CC : Clusters)
    assert(CC.Low == CC.High && "Input clusters must be single-case");
#endif

  std::sort(Clusters.begin(), Clusters.end(),
            [](const CaseCluster &a, const CaseCluster &b) {
    return a.Low->getValue().slt(b.Low->getValue());
  });

  // Merge adjacent clusters with the same destination.
  const unsigned N = Clusters.size();
  unsigned DstIndex = 0;
  for (unsigned SrcIndex = 0; SrcIndex < N; ++SrcIndex) {
    CaseCluster &CC = Clusters[SrcIndex];
    const ConstantInt *CaseVal = CC.Low;
    MachineBasicBlock *Succ = CC.MBB;

    if (DstIndex != 0 && Clusters[DstIndex - 1].MBB == Succ &&
        (CaseVal->getValue() - Clusters[DstIndex - 1].High->getValue()) == 1) {
      // If this case has the same successor and is a neighbour, merge it into
      // the previous cluster.
      Clusters[DstIndex - 1].High = CaseVal;
      Clusters[DstIndex - 1].Prob += CC.Prob;
    } else {
      std::memmove(&Clusters[DstIndex++], &Clusters[SrcIndex],
                   sizeof(Clusters[SrcIndex]));
    }
  }
  Clusters.resize(DstIndex);
}

void SelectionDAGBuilder::UpdateSplitBlock(MachineBasicBlock *First,
                                           MachineBasicBlock *Last) {
  // Update JTCases.
  for (unsigned i = 0, e = JTCases.size(); i != e; ++i)
    if (JTCases[i].first.HeaderBB == First)
      JTCases[i].first.HeaderBB = Last;

  // Update BitTestCases.
  for (unsigned i = 0, e = BitTestCases.size(); i != e; ++i)
    if (BitTestCases[i].Parent == First)
      BitTestCases[i].Parent = Last;
}

void SelectionDAGBuilder::visitIndirectBr(const IndirectBrInst &I) {
  MachineBasicBlock *IndirectBrMBB = FuncInfo.MBB;

  // Update machine-CFG edges with unique successors.
  SmallSet<BasicBlock*, 32> Done;
  for (unsigned i = 0, e = I.getNumSuccessors(); i != e; ++i) {
    BasicBlock *BB = I.getSuccessor(i);
    bool Inserted = Done.insert(BB).second;
    if (!Inserted)
        continue;

    MachineBasicBlock *Succ = FuncInfo.MBBMap[BB];
    addSuccessorWithProb(IndirectBrMBB, Succ);
  }
  IndirectBrMBB->normalizeSuccProbs();

  DAG.setRoot(DAG.getNode(ISD::BRIND, getCurSDLoc(),
                          MVT::Other, getControlRoot(),
                          getValue(I.getAddress())));
}

void SelectionDAGBuilder::visitUnreachable(const UnreachableInst &I) {
  if (DAG.getTarget().Options.TrapUnreachable)
    DAG.setRoot(
        DAG.getNode(ISD::TRAP, getCurSDLoc(), MVT::Other, DAG.getRoot()));
}

void SelectionDAGBuilder::visitFSub(const User &I) {
  // -0.0 - X --> fneg
  Type *Ty = I.getType();
  if (isa<Constant>(I.getOperand(0)) &&
      I.getOperand(0) == ConstantFP::getZeroValueForNegation(Ty)) {
    SDValue Op2 = getValue(I.getOperand(1));
    setValue(&I, DAG.getNode(ISD::FNEG, getCurSDLoc(),
                             Op2.getValueType(), Op2));
    return;
  }

  visitBinary(I, ISD::FSUB);
}

void SelectionDAGBuilder::visitBinary(const User &I, unsigned OpCode) {
  SDValue Op1 = getValue(I.getOperand(0));
  SDValue Op2 = getValue(I.getOperand(1));

  bool nuw = false;
  bool nsw = false;
  bool exact = false;
  FastMathFlags FMF;

  if (const OverflowingBinaryOperator *OFBinOp =
          dyn_cast<const OverflowingBinaryOperator>(&I)) {
    nuw = OFBinOp->hasNoUnsignedWrap();
    nsw = OFBinOp->hasNoSignedWrap();
  }
  if (const PossiblyExactOperator *ExactOp =
          dyn_cast<const PossiblyExactOperator>(&I))
    exact = ExactOp->isExact();
  if (const FPMathOperator *FPOp = dyn_cast<const FPMathOperator>(&I))
    FMF = FPOp->getFastMathFlags();

  SDNodeFlags Flags;
  Flags.setExact(exact);
  Flags.setNoSignedWrap(nsw);
  Flags.setNoUnsignedWrap(nuw);
  if (EnableFMFInDAG) {
    Flags.setAllowReciprocal(FMF.allowReciprocal());
    Flags.setNoInfs(FMF.noInfs());
    Flags.setNoNaNs(FMF.noNaNs());
    Flags.setNoSignedZeros(FMF.noSignedZeros());
    Flags.setUnsafeAlgebra(FMF.unsafeAlgebra());
  }
  SDValue BinNodeValue = DAG.getNode(OpCode, getCurSDLoc(), Op1.getValueType(),
                                     Op1, Op2, &Flags);
  setValue(&I, BinNodeValue);
}

void SelectionDAGBuilder::visitShift(const User &I, unsigned Opcode) {
  SDValue Op1 = getValue(I.getOperand(0));
  SDValue Op2 = getValue(I.getOperand(1));

  EVT ShiftTy = DAG.getTargetLoweringInfo().getShiftAmountTy(
      Op2.getValueType(), DAG.getDataLayout());

  // Coerce the shift amount to the right type if we can.
  if (!I.getType()->isVectorTy() && Op2.getValueType() != ShiftTy) {
    unsigned ShiftSize = ShiftTy.getSizeInBits();
    unsigned Op2Size = Op2.getValueType().getSizeInBits();
    SDLoc DL = getCurSDLoc();

    // If the operand is smaller than the shift count type, promote it.
    if (ShiftSize > Op2Size)
      Op2 = DAG.getNode(ISD::ZERO_EXTEND, DL, ShiftTy, Op2);

    // If the operand is larger than the shift count type but the shift
    // count type has enough bits to represent any shift value, truncate
    // it now. This is a common case and it exposes the truncate to
    // optimization early.
    else if (ShiftSize >= Log2_32_Ceil(Op2.getValueType().getSizeInBits()))
      Op2 = DAG.getNode(ISD::TRUNCATE, DL, ShiftTy, Op2);
    // Otherwise we'll need to temporarily settle for some other convenient
    // type.  Type legalization will make adjustments once the shiftee is split.
    else
      Op2 = DAG.getZExtOrTrunc(Op2, DL, MVT::i32);
  }

  bool nuw = false;
  bool nsw = false;
  bool exact = false;

  if (Opcode == ISD::SRL || Opcode == ISD::SRA || Opcode == ISD::SHL) {

    if (const OverflowingBinaryOperator *OFBinOp =
            dyn_cast<const OverflowingBinaryOperator>(&I)) {
      nuw = OFBinOp->hasNoUnsignedWrap();
      nsw = OFBinOp->hasNoSignedWrap();
    }
    if (const PossiblyExactOperator *ExactOp =
            dyn_cast<const PossiblyExactOperator>(&I))
      exact = ExactOp->isExact();
  }
  SDNodeFlags Flags;
  Flags.setExact(exact);
  Flags.setNoSignedWrap(nsw);
  Flags.setNoUnsignedWrap(nuw);
  SDValue Res = DAG.getNode(Opcode, getCurSDLoc(), Op1.getValueType(), Op1, Op2,
                            &Flags);
  setValue(&I, Res);
}

void SelectionDAGBuilder::visitSDiv(const User &I) {
  SDValue Op1 = getValue(I.getOperand(0));
  SDValue Op2 = getValue(I.getOperand(1));

  SDNodeFlags Flags;
  Flags.setExact(isa<PossiblyExactOperator>(&I) &&
                 cast<PossiblyExactOperator>(&I)->isExact());
  setValue(&I, DAG.getNode(ISD::SDIV, getCurSDLoc(), Op1.getValueType(), Op1,
                           Op2, &Flags));
}

void SelectionDAGBuilder::visitICmp(const User &I) {
  ICmpInst::Predicate predicate = ICmpInst::BAD_ICMP_PREDICATE;
  if (const ICmpInst *IC = dyn_cast<ICmpInst>(&I))
    predicate = IC->getPredicate();
  else if (const ConstantExpr *IC = dyn_cast<ConstantExpr>(&I))
    predicate = ICmpInst::Predicate(IC->getPredicate());
  SDValue Op1 = getValue(I.getOperand(0));
  SDValue Op2 = getValue(I.getOperand(1));
  ISD::CondCode Opcode = getICmpCondCode(predicate);

  EVT DestVT = DAG.getTargetLoweringInfo().getValueType(DAG.getDataLayout(),
                                                        I.getType());
  setValue(&I, DAG.getSetCC(getCurSDLoc(), DestVT, Op1, Op2, Opcode));
}

void SelectionDAGBuilder::visitFCmp(const User &I) {
  FCmpInst::Predicate predicate = FCmpInst::BAD_FCMP_PREDICATE;
  if (const FCmpInst *FC = dyn_cast<FCmpInst>(&I))
    predicate = FC->getPredicate();
  else if (const ConstantExpr *FC = dyn_cast<ConstantExpr>(&I))
    predicate = FCmpInst::Predicate(FC->getPredicate());
  SDValue Op1 = getValue(I.getOperand(0));
  SDValue Op2 = getValue(I.getOperand(1));
  ISD::CondCode Condition = getFCmpCondCode(predicate);
  
  // FIXME: Fcmp instructions have fast-math-flags in IR, so we should use them.
  // FIXME: We should propagate the fast-math-flags to the DAG node itself for
  // further optimization, but currently FMF is only applicable to binary nodes.
  if (TM.Options.NoNaNsFPMath)
    Condition = getFCmpCodeWithoutNaN(Condition);
  EVT DestVT = DAG.getTargetLoweringInfo().getValueType(DAG.getDataLayout(),
                                                        I.getType());
  setValue(&I, DAG.getSetCC(getCurSDLoc(), DestVT, Op1, Op2, Condition));
}

void SelectionDAGBuilder::visitSelect(const User &I) {
  SmallVector<EVT, 4> ValueVTs;
  ComputeValueVTs(DAG.getTargetLoweringInfo(), DAG.getDataLayout(), I.getType(),
                  ValueVTs);
  unsigned NumValues = ValueVTs.size();
  if (NumValues == 0) return;

  SmallVector<SDValue, 4> Values(NumValues);
  SDValue Cond     = getValue(I.getOperand(0));
  SDValue LHSVal   = getValue(I.getOperand(1));
  SDValue RHSVal   = getValue(I.getOperand(2));
  auto BaseOps = {Cond};
  ISD::NodeType OpCode = Cond.getValueType().isVector() ?
    ISD::VSELECT : ISD::SELECT;

  // Min/max matching is only viable if all output VTs are the same.
  if (std::equal(ValueVTs.begin(), ValueVTs.end(), ValueVTs.begin())) {
    EVT VT = ValueVTs[0];
    LLVMContext &Ctx = *DAG.getContext();
    auto &TLI = DAG.getTargetLoweringInfo();

    // We care about the legality of the operation after it has been type
    // legalized.
    while (TLI.getTypeAction(Ctx, VT) != TargetLoweringBase::TypeLegal &&
           VT != TLI.getTypeToTransformTo(Ctx, VT))
      VT = TLI.getTypeToTransformTo(Ctx, VT);

    // If the vselect is legal, assume we want to leave this as a vector setcc +
    // vselect. Otherwise, if this is going to be scalarized, we want to see if
    // min/max is legal on the scalar type.
    bool UseScalarMinMax = VT.isVector() &&
      !TLI.isOperationLegalOrCustom(ISD::VSELECT, VT);

    Value *LHS, *RHS;
    auto SPR = matchSelectPattern(const_cast<User*>(&I), LHS, RHS);
    ISD::NodeType Opc = ISD::DELETED_NODE;
    switch (SPR.Flavor) {
    case SPF_UMAX:    Opc = ISD::UMAX; break;
    case SPF_UMIN:    Opc = ISD::UMIN; break;
    case SPF_SMAX:    Opc = ISD::SMAX; break;
    case SPF_SMIN:    Opc = ISD::SMIN; break;
    case SPF_FMINNUM:
      switch (SPR.NaNBehavior) {
      case SPNB_NA: llvm_unreachable("No NaN behavior for FP op?");
      case SPNB_RETURNS_NAN:   Opc = ISD::FMINNAN; break;
      case SPNB_RETURNS_OTHER: Opc = ISD::FMINNUM; break;
      case SPNB_RETURNS_ANY: {
        if (TLI.isOperationLegalOrCustom(ISD::FMINNUM, VT))
          Opc = ISD::FMINNUM;
        else if (TLI.isOperationLegalOrCustom(ISD::FMINNAN, VT))
          Opc = ISD::FMINNAN;
        else if (UseScalarMinMax)
          Opc = TLI.isOperationLegalOrCustom(ISD::FMINNUM, VT.getScalarType()) ?
            ISD::FMINNUM : ISD::FMINNAN;
        break;
      }
      }
      break;
    case SPF_FMAXNUM:
      switch (SPR.NaNBehavior) {
      case SPNB_NA: llvm_unreachable("No NaN behavior for FP op?");
      case SPNB_RETURNS_NAN:   Opc = ISD::FMAXNAN; break;
      case SPNB_RETURNS_OTHER: Opc = ISD::FMAXNUM; break;
      case SPNB_RETURNS_ANY:

        if (TLI.isOperationLegalOrCustom(ISD::FMAXNUM, VT))
          Opc = ISD::FMAXNUM;
        else if (TLI.isOperationLegalOrCustom(ISD::FMAXNAN, VT))
          Opc = ISD::FMAXNAN;
        else if (UseScalarMinMax)
          Opc = TLI.isOperationLegalOrCustom(ISD::FMAXNUM, VT.getScalarType()) ?
            ISD::FMAXNUM : ISD::FMAXNAN;
        break;
      }
      break;
    default: break;
    }

    if (Opc != ISD::DELETED_NODE &&
        (TLI.isOperationLegalOrCustom(Opc, VT) ||
         (UseScalarMinMax &&
          TLI.isOperationLegalOrCustom(Opc, VT.getScalarType()))) &&
        // If the underlying comparison instruction is used by any other
        // instruction, the consumed instructions won't be destroyed, so it is
        // not profitable to convert to a min/max.
        cast<SelectInst>(&I)->getCondition()->hasOneUse()) {
      OpCode = Opc;
      LHSVal = getValue(LHS);
      RHSVal = getValue(RHS);
      BaseOps = {};
    }
  }

  for (unsigned i = 0; i != NumValues; ++i) {
    SmallVector<SDValue, 3> Ops(BaseOps.begin(), BaseOps.end());
    Ops.push_back(SDValue(LHSVal.getNode(), LHSVal.getResNo() + i));
    Ops.push_back(SDValue(RHSVal.getNode(), RHSVal.getResNo() + i));
    Values[i] = DAG.getNode(OpCode, getCurSDLoc(),
                            LHSVal.getNode()->getValueType(LHSVal.getResNo()+i),
                            Ops);
  }

  setValue(&I, DAG.getNode(ISD::MERGE_VALUES, getCurSDLoc(),
                           DAG.getVTList(ValueVTs), Values));
}

void SelectionDAGBuilder::visitTrunc(const User &I) {
  // TruncInst cannot be a no-op cast because sizeof(src) > sizeof(dest).
  SDValue N = getValue(I.getOperand(0));
  EVT DestVT = DAG.getTargetLoweringInfo().getValueType(DAG.getDataLayout(),
                                                        I.getType());
  setValue(&I, DAG.getNode(ISD::TRUNCATE, getCurSDLoc(), DestVT, N));
}

void SelectionDAGBuilder::visitZExt(const User &I) {
  // ZExt cannot be a no-op cast because sizeof(src) < sizeof(dest).
  // ZExt also can't be a cast to bool for same reason. So, nothing much to do
  SDValue N = getValue(I.getOperand(0));
  EVT DestVT = DAG.getTargetLoweringInfo().getValueType(DAG.getDataLayout(),
                                                        I.getType());
  setValue(&I, DAG.getNode(ISD::ZERO_EXTEND, getCurSDLoc(), DestVT, N));
}

void SelectionDAGBuilder::visitSExt(const User &I) {
  // SExt cannot be a no-op cast because sizeof(src) < sizeof(dest).
  // SExt also can't be a cast to bool for same reason. So, nothing much to do
  SDValue N = getValue(I.getOperand(0));
  EVT DestVT = DAG.getTargetLoweringInfo().getValueType(DAG.getDataLayout(),
                                                        I.getType());
  setValue(&I, DAG.getNode(ISD::SIGN_EXTEND, getCurSDLoc(), DestVT, N));
}

void SelectionDAGBuilder::visitFPTrunc(const User &I) {
  // FPTrunc is never a no-op cast, no need to check
  SDValue N = getValue(I.getOperand(0));
  SDLoc dl = getCurSDLoc();
  const TargetLowering &TLI = DAG.getTargetLoweringInfo();
  EVT DestVT = TLI.getValueType(DAG.getDataLayout(), I.getType());
  setValue(&I, DAG.getNode(ISD::FP_ROUND, dl, DestVT, N,
                           DAG.getTargetConstant(
                               0, dl, TLI.getPointerTy(DAG.getDataLayout()))));
}

void SelectionDAGBuilder::visitFPExt(const User &I) {
  // FPExt is never a no-op cast, no need to check
  SDValue N = getValue(I.getOperand(0));
  EVT DestVT = DAG.getTargetLoweringInfo().getValueType(DAG.getDataLayout(),
                                                        I.getType());
  setValue(&I, DAG.getNode(ISD::FP_EXTEND, getCurSDLoc(), DestVT, N));
}

void SelectionDAGBuilder::visitFPToUI(const User &I) {
  // FPToUI is never a no-op cast, no need to check
  SDValue N = getValue(I.getOperand(0));
  EVT DestVT = DAG.getTargetLoweringInfo().getValueType(DAG.getDataLayout(),
                                                        I.getType());
  setValue(&I, DAG.getNode(ISD::FP_TO_UINT, getCurSDLoc(), DestVT, N));
}

void SelectionDAGBuilder::visitFPToSI(const User &I) {
  // FPToSI is never a no-op cast, no need to check
  SDValue N = getValue(I.getOperand(0));
  EVT DestVT = DAG.getTargetLoweringInfo().getValueType(DAG.getDataLayout(),
                                                        I.getType());
  setValue(&I, DAG.getNode(ISD::FP_TO_SINT, getCurSDLoc(), DestVT, N));
}

void SelectionDAGBuilder::visitUIToFP(const User &I) {
  // UIToFP is never a no-op cast, no need to check
  SDValue N = getValue(I.getOperand(0));
  EVT DestVT = DAG.getTargetLoweringInfo().getValueType(DAG.getDataLayout(),
                                                        I.getType());
  setValue(&I, DAG.getNode(ISD::UINT_TO_FP, getCurSDLoc(), DestVT, N));
}

void SelectionDAGBuilder::visitSIToFP(const User &I) {
  // SIToFP is never a no-op cast, no need to check
  SDValue N = getValue(I.getOperand(0));
  EVT DestVT = DAG.getTargetLoweringInfo().getValueType(DAG.getDataLayout(),
                                                        I.getType());
  setValue(&I, DAG.getNode(ISD::SINT_TO_FP, getCurSDLoc(), DestVT, N));
}

void SelectionDAGBuilder::visitPtrToInt(const User &I) {
  // What to do depends on the size of the integer and the size of the pointer.
  // We can either truncate, zero extend, or no-op, accordingly.
  SDValue N = getValue(I.getOperand(0));
  EVT DestVT = DAG.getTargetLoweringInfo().getValueType(DAG.getDataLayout(),
                                                        I.getType());
  setValue(&I, DAG.getZExtOrTrunc(N, getCurSDLoc(), DestVT));
}

void SelectionDAGBuilder::visitIntToPtr(const User &I) {
  // What to do depends on the size of the integer and the size of the pointer.
  // We can either truncate, zero extend, or no-op, accordingly.
  SDValue N = getValue(I.getOperand(0));
  EVT DestVT = DAG.getTargetLoweringInfo().getValueType(DAG.getDataLayout(),
                                                        I.getType());
  setValue(&I, DAG.getZExtOrTrunc(N, getCurSDLoc(), DestVT));
}

void SelectionDAGBuilder::visitBitCast(const User &I) {
  SDValue N = getValue(I.getOperand(0));
  SDLoc dl = getCurSDLoc();
  EVT DestVT = DAG.getTargetLoweringInfo().getValueType(DAG.getDataLayout(),
                                                        I.getType());

  // BitCast assures us that source and destination are the same size so this is
  // either a BITCAST or a no-op.
  if (DestVT != N.getValueType())
    setValue(&I, DAG.getNode(ISD::BITCAST, dl,
                             DestVT, N)); // convert types.
  // Check if the original LLVM IR Operand was a ConstantInt, because getValue()
  // might fold any kind of constant expression to an integer constant and that
  // is not what we are looking for. Only regcognize a bitcast of a genuine
  // constant integer as an opaque constant.
  else if(ConstantInt *C = dyn_cast<ConstantInt>(I.getOperand(0)))
    setValue(&I, DAG.getConstant(C->getValue(), dl, DestVT, /*isTarget=*/false,
                                 /*isOpaque*/true));
  else
    setValue(&I, N);            // noop cast.
}

void SelectionDAGBuilder::visitAddrSpaceCast(const User &I) {
  const TargetLowering &TLI = DAG.getTargetLoweringInfo();
  const Value *SV = I.getOperand(0);
  SDValue N = getValue(SV);
  EVT DestVT = TLI.getValueType(DAG.getDataLayout(), I.getType());

  unsigned SrcAS = SV->getType()->getPointerAddressSpace();
  unsigned DestAS = I.getType()->getPointerAddressSpace();

  if (!TLI.isNoopAddrSpaceCast(SrcAS, DestAS))
    N = DAG.getAddrSpaceCast(getCurSDLoc(), DestVT, N, SrcAS, DestAS);

  setValue(&I, N);
}

void SelectionDAGBuilder::visitInsertElement(const User &I) {
  const TargetLowering &TLI = DAG.getTargetLoweringInfo();
  SDValue InVec = getValue(I.getOperand(0));
  SDValue InVal = getValue(I.getOperand(1));
  SDValue InIdx = DAG.getSExtOrTrunc(getValue(I.getOperand(2)), getCurSDLoc(),
                                     TLI.getVectorIdxTy(DAG.getDataLayout()));
  setValue(&I, DAG.getNode(ISD::INSERT_VECTOR_ELT, getCurSDLoc(),
                           TLI.getValueType(DAG.getDataLayout(), I.getType()),
                           InVec, InVal, InIdx));
}

void SelectionDAGBuilder::visitExtractElement(const User &I) {
  const TargetLowering &TLI = DAG.getTargetLoweringInfo();
  SDValue InVec = getValue(I.getOperand(0));
  SDValue InIdx = DAG.getSExtOrTrunc(getValue(I.getOperand(1)), getCurSDLoc(),
                                     TLI.getVectorIdxTy(DAG.getDataLayout()));
  setValue(&I, DAG.getNode(ISD::EXTRACT_VECTOR_ELT, getCurSDLoc(),
                           TLI.getValueType(DAG.getDataLayout(), I.getType()),
                           InVec, InIdx));
}

// Utility for visitShuffleVector - Return true if every element in Mask,
// beginning from position Pos and ending in Pos+Size, falls within the
// specified sequential range [L, L+Pos). or is undef.
static bool isSequentialInRange(const SmallVectorImpl<int> &Mask,
                                unsigned Pos, unsigned Size, int Low) {
  for (unsigned i = Pos, e = Pos+Size; i != e; ++i, ++Low)
    if (Mask[i] >= 0 && Mask[i] != Low)
      return false;
  return true;
}

void SelectionDAGBuilder::visitShuffleVector(const User &I) {
  SDValue Src1 = getValue(I.getOperand(0));
  SDValue Src2 = getValue(I.getOperand(1));

  SmallVector<int, 8> Mask;
  ShuffleVectorInst::getShuffleMask(cast<Constant>(I.getOperand(2)), Mask);
  unsigned MaskNumElts = Mask.size();

  const TargetLowering &TLI = DAG.getTargetLoweringInfo();
  EVT VT = TLI.getValueType(DAG.getDataLayout(), I.getType());
  EVT SrcVT = Src1.getValueType();
  unsigned SrcNumElts = SrcVT.getVectorNumElements();

  if (SrcNumElts == MaskNumElts) {
    setValue(&I, DAG.getVectorShuffle(VT, getCurSDLoc(), Src1, Src2,
                                      &Mask[0]));
    return;
  }

  // Normalize the shuffle vector since mask and vector length don't match.
  if (SrcNumElts < MaskNumElts && MaskNumElts % SrcNumElts == 0) {
    // Mask is longer than the source vectors and is a multiple of the source
    // vectors.  We can use concatenate vector to make the mask and vectors
    // lengths match.
    if (SrcNumElts*2 == MaskNumElts) {
      // First check for Src1 in low and Src2 in high
      if (isSequentialInRange(Mask, 0, SrcNumElts, 0) &&
          isSequentialInRange(Mask, SrcNumElts, SrcNumElts, SrcNumElts)) {
        // The shuffle is concatenating two vectors together.
        setValue(&I, DAG.getNode(ISD::CONCAT_VECTORS, getCurSDLoc(),
                                 VT, Src1, Src2));
        return;
      }
      // Then check for Src2 in low and Src1 in high
      if (isSequentialInRange(Mask, 0, SrcNumElts, SrcNumElts) &&
          isSequentialInRange(Mask, SrcNumElts, SrcNumElts, 0)) {
        // The shuffle is concatenating two vectors together.
        setValue(&I, DAG.getNode(ISD::CONCAT_VECTORS, getCurSDLoc(),
                                 VT, Src2, Src1));
        return;
      }
    }

    // Pad both vectors with undefs to make them the same length as the mask.
    unsigned NumConcat = MaskNumElts / SrcNumElts;
    bool Src1U = Src1.getOpcode() == ISD::UNDEF;
    bool Src2U = Src2.getOpcode() == ISD::UNDEF;
    SDValue UndefVal = DAG.getUNDEF(SrcVT);

    SmallVector<SDValue, 8> MOps1(NumConcat, UndefVal);
    SmallVector<SDValue, 8> MOps2(NumConcat, UndefVal);
    MOps1[0] = Src1;
    MOps2[0] = Src2;

    Src1 = Src1U ? DAG.getUNDEF(VT) : DAG.getNode(ISD::CONCAT_VECTORS,
                                                  getCurSDLoc(), VT, MOps1);
    Src2 = Src2U ? DAG.getUNDEF(VT) : DAG.getNode(ISD::CONCAT_VECTORS,
                                                  getCurSDLoc(), VT, MOps2);

    // Readjust mask for new input vector length.
    SmallVector<int, 8> MappedOps;
    for (unsigned i = 0; i != MaskNumElts; ++i) {
      int Idx = Mask[i];
      if (Idx >= (int)SrcNumElts)
        Idx -= SrcNumElts - MaskNumElts;
      MappedOps.push_back(Idx);
    }

    setValue(&I, DAG.getVectorShuffle(VT, getCurSDLoc(), Src1, Src2,
                                      &MappedOps[0]));
    return;
  }

  if (SrcNumElts > MaskNumElts) {
    // Analyze the access pattern of the vector to see if we can extract
    // two subvectors and do the shuffle. The analysis is done by calculating
    // the range of elements the mask access on both vectors.
    int MinRange[2] = { static_cast<int>(SrcNumElts),
                        static_cast<int>(SrcNumElts)};
    int MaxRange[2] = {-1, -1};

    for (unsigned i = 0; i != MaskNumElts; ++i) {
      int Idx = Mask[i];
      unsigned Input = 0;
      if (Idx < 0)
        continue;

      if (Idx >= (int)SrcNumElts) {
        Input = 1;
        Idx -= SrcNumElts;
      }
      if (Idx > MaxRange[Input])
        MaxRange[Input] = Idx;
      if (Idx < MinRange[Input])
        MinRange[Input] = Idx;
    }

    // Check if the access is smaller than the vector size and can we find
    // a reasonable extract index.
    int RangeUse[2] = { -1, -1 };  // 0 = Unused, 1 = Extract, -1 = Can not
                                   // Extract.
    int StartIdx[2];  // StartIdx to extract from
    for (unsigned Input = 0; Input < 2; ++Input) {
      if (MinRange[Input] >= (int)SrcNumElts && MaxRange[Input] < 0) {
        RangeUse[Input] = 0; // Unused
        StartIdx[Input] = 0;
        continue;
      }

      // Find a good start index that is a multiple of the mask length. Then
      // see if the rest of the elements are in range.
      StartIdx[Input] = (MinRange[Input]/MaskNumElts)*MaskNumElts;
      if (MaxRange[Input] - StartIdx[Input] < (int)MaskNumElts &&
          StartIdx[Input] + MaskNumElts <= SrcNumElts)
        RangeUse[Input] = 1; // Extract from a multiple of the mask length.
    }

    if (RangeUse[0] == 0 && RangeUse[1] == 0) {
      setValue(&I, DAG.getUNDEF(VT)); // Vectors are not used.
      return;
    }
    if (RangeUse[0] >= 0 && RangeUse[1] >= 0) {
      // Extract appropriate subvector and generate a vector shuffle
      for (unsigned Input = 0; Input < 2; ++Input) {
        SDValue &Src = Input == 0 ? Src1 : Src2;
        if (RangeUse[Input] == 0)
          Src = DAG.getUNDEF(VT);
        else {
          SDLoc dl = getCurSDLoc();
          Src = DAG.getNode(
              ISD::EXTRACT_SUBVECTOR, dl, VT, Src,
              DAG.getConstant(StartIdx[Input], dl,
                              TLI.getVectorIdxTy(DAG.getDataLayout())));
        }
      }

      // Calculate new mask.
      SmallVector<int, 8> MappedOps;
      for (unsigned i = 0; i != MaskNumElts; ++i) {
        int Idx = Mask[i];
        if (Idx >= 0) {
          if (Idx < (int)SrcNumElts)
            Idx -= StartIdx[0];
          else
            Idx -= SrcNumElts + StartIdx[1] - MaskNumElts;
        }
        MappedOps.push_back(Idx);
      }

      setValue(&I, DAG.getVectorShuffle(VT, getCurSDLoc(), Src1, Src2,
                                        &MappedOps[0]));
      return;
    }
  }

  // We can't use either concat vectors or extract subvectors so fall back to
  // replacing the shuffle with extract and build vector.
  // to insert and build vector.
  EVT EltVT = VT.getVectorElementType();
  EVT IdxVT = TLI.getVectorIdxTy(DAG.getDataLayout());
  SDLoc dl = getCurSDLoc();
  SmallVector<SDValue,8> Ops;
  for (unsigned i = 0; i != MaskNumElts; ++i) {
    int Idx = Mask[i];
    SDValue Res;

    if (Idx < 0) {
      Res = DAG.getUNDEF(EltVT);
    } else {
      SDValue &Src = Idx < (int)SrcNumElts ? Src1 : Src2;
      if (Idx >= (int)SrcNumElts) Idx -= SrcNumElts;

      Res = DAG.getNode(ISD::EXTRACT_VECTOR_ELT, dl,
                        EltVT, Src, DAG.getConstant(Idx, dl, IdxVT));
    }

    Ops.push_back(Res);
  }

  setValue(&I, DAG.getNode(ISD::BUILD_VECTOR, dl, VT, Ops));
}

void SelectionDAGBuilder::visitInsertValue(const InsertValueInst &I) {
  const Value *Op0 = I.getOperand(0);
  const Value *Op1 = I.getOperand(1);
  Type *AggTy = I.getType();
  Type *ValTy = Op1->getType();
  bool IntoUndef = isa<UndefValue>(Op0);
  bool FromUndef = isa<UndefValue>(Op1);

  unsigned LinearIndex = ComputeLinearIndex(AggTy, I.getIndices());

  const TargetLowering &TLI = DAG.getTargetLoweringInfo();
  SmallVector<EVT, 4> AggValueVTs;
  ComputeValueVTs(TLI, DAG.getDataLayout(), AggTy, AggValueVTs);
  SmallVector<EVT, 4> ValValueVTs;
  ComputeValueVTs(TLI, DAG.getDataLayout(), ValTy, ValValueVTs);

  unsigned NumAggValues = AggValueVTs.size();
  unsigned NumValValues = ValValueVTs.size();
  SmallVector<SDValue, 4> Values(NumAggValues);

  // Ignore an insertvalue that produces an empty object
  if (!NumAggValues) {
    setValue(&I, DAG.getUNDEF(MVT(MVT::Other)));
    return;
  }

  SDValue Agg = getValue(Op0);
  unsigned i = 0;
  // Copy the beginning value(s) from the original aggregate.
  for (; i != LinearIndex; ++i)
    Values[i] = IntoUndef ? DAG.getUNDEF(AggValueVTs[i]) :
                SDValue(Agg.getNode(), Agg.getResNo() + i);
  // Copy values from the inserted value(s).
  if (NumValValues) {
    SDValue Val = getValue(Op1);
    for (; i != LinearIndex + NumValValues; ++i)
      Values[i] = FromUndef ? DAG.getUNDEF(AggValueVTs[i]) :
                  SDValue(Val.getNode(), Val.getResNo() + i - LinearIndex);
  }
  // Copy remaining value(s) from the original aggregate.
  for (; i != NumAggValues; ++i)
    Values[i] = IntoUndef ? DAG.getUNDEF(AggValueVTs[i]) :
                SDValue(Agg.getNode(), Agg.getResNo() + i);

  setValue(&I, DAG.getNode(ISD::MERGE_VALUES, getCurSDLoc(),
                           DAG.getVTList(AggValueVTs), Values));
}

void SelectionDAGBuilder::visitExtractValue(const ExtractValueInst &I) {
  const Value *Op0 = I.getOperand(0);
  Type *AggTy = Op0->getType();
  Type *ValTy = I.getType();
  bool OutOfUndef = isa<UndefValue>(Op0);

  unsigned LinearIndex = ComputeLinearIndex(AggTy, I.getIndices());

  const TargetLowering &TLI = DAG.getTargetLoweringInfo();
  SmallVector<EVT, 4> ValValueVTs;
  ComputeValueVTs(TLI, DAG.getDataLayout(), ValTy, ValValueVTs);

  unsigned NumValValues = ValValueVTs.size();

  // Ignore a extractvalue that produces an empty object
  if (!NumValValues) {
    setValue(&I, DAG.getUNDEF(MVT(MVT::Other)));
    return;
  }

  SmallVector<SDValue, 4> Values(NumValValues);

  SDValue Agg = getValue(Op0);
  // Copy out the selected value(s).
  for (unsigned i = LinearIndex; i != LinearIndex + NumValValues; ++i)
    Values[i - LinearIndex] =
      OutOfUndef ?
        DAG.getUNDEF(Agg.getNode()->getValueType(Agg.getResNo() + i)) :
        SDValue(Agg.getNode(), Agg.getResNo() + i);

  setValue(&I, DAG.getNode(ISD::MERGE_VALUES, getCurSDLoc(),
                           DAG.getVTList(ValValueVTs), Values));
}

void SelectionDAGBuilder::visitGetElementPtr(const User &I) {
  Value *Op0 = I.getOperand(0);
  // Note that the pointer operand may be a vector of pointers. Take the scalar
  // element which holds a pointer.
  Type *Ty = Op0->getType()->getScalarType();
  unsigned AS = Ty->getPointerAddressSpace();
  SDValue N = getValue(Op0);
  SDLoc dl = getCurSDLoc();

  // Normalize Vector GEP - all scalar operands should be converted to the
  // splat vector.
  unsigned VectorWidth = I.getType()->isVectorTy() ?
    cast<VectorType>(I.getType())->getVectorNumElements() : 0;

  if (VectorWidth && !N.getValueType().isVector()) {
    MVT VT = MVT::getVectorVT(N.getValueType().getSimpleVT(), VectorWidth);
    SmallVector<SDValue, 16> Ops(VectorWidth, N);
    N = DAG.getNode(ISD::BUILD_VECTOR, dl, VT, Ops);
  }
  for (GetElementPtrInst::const_op_iterator OI = I.op_begin()+1, E = I.op_end();
       OI != E; ++OI) {
    const Value *Idx = *OI;
    if (StructType *StTy = dyn_cast<StructType>(Ty)) {
      unsigned Field = cast<Constant>(Idx)->getUniqueInteger().getZExtValue();
      if (Field) {
        // N = N + Offset
        uint64_t Offset = DL->getStructLayout(StTy)->getElementOffset(Field);

        // In an inbouds GEP with an offset that is nonnegative even when
        // interpreted as signed, assume there is no unsigned overflow.
        SDNodeFlags Flags;
        if (int64_t(Offset) >= 0 && cast<GEPOperator>(I).isInBounds())
          Flags.setNoUnsignedWrap(true);

        N = DAG.getNode(ISD::ADD, dl, N.getValueType(), N,
                        DAG.getConstant(Offset, dl, N.getValueType()), &Flags);
      }

      Ty = StTy->getElementType(Field);
    } else {
      Ty = cast<SequentialType>(Ty)->getElementType();
      MVT PtrTy =
          DAG.getTargetLoweringInfo().getPointerTy(DAG.getDataLayout(), AS);
      unsigned PtrSize = PtrTy.getSizeInBits();
      APInt ElementSize(PtrSize, DL->getTypeAllocSize(Ty));

      // If this is a scalar constant or a splat vector of constants,
      // handle it quickly.
      const auto *CI = dyn_cast<ConstantInt>(Idx);
      if (!CI && isa<ConstantDataVector>(Idx) &&
          cast<ConstantDataVector>(Idx)->getSplatValue())
        CI = cast<ConstantInt>(cast<ConstantDataVector>(Idx)->getSplatValue());

      if (CI) {
        if (CI->isZero())
          continue;
        APInt Offs = ElementSize * CI->getValue().sextOrTrunc(PtrSize);
        SDValue OffsVal = VectorWidth ?
          DAG.getConstant(Offs, dl, MVT::getVectorVT(PtrTy, VectorWidth)) :
          DAG.getConstant(Offs, dl, PtrTy);

        // In an inbouds GEP with an offset that is nonnegative even when
        // interpreted as signed, assume there is no unsigned overflow.
        SDNodeFlags Flags;
        if (Offs.isNonNegative() && cast<GEPOperator>(I).isInBounds())
          Flags.setNoUnsignedWrap(true);

        N = DAG.getNode(ISD::ADD, dl, N.getValueType(), N, OffsVal, &Flags);
        continue;
      }

      // N = N + Idx * ElementSize;
      SDValue IdxN = getValue(Idx);

      if (!IdxN.getValueType().isVector() && VectorWidth) {
        MVT VT = MVT::getVectorVT(IdxN.getValueType().getSimpleVT(), VectorWidth);
        SmallVector<SDValue, 16> Ops(VectorWidth, IdxN);
        IdxN = DAG.getNode(ISD::BUILD_VECTOR, dl, VT, Ops);      
      }
      // If the index is smaller or larger than intptr_t, truncate or extend
      // it.
      IdxN = DAG.getSExtOrTrunc(IdxN, dl, N.getValueType());

      // If this is a multiply by a power of two, turn it into a shl
      // immediately.  This is a very common case.
      if (ElementSize != 1) {
        if (ElementSize.isPowerOf2()) {
          unsigned Amt = ElementSize.logBase2();
          IdxN = DAG.getNode(ISD::SHL, dl,
                             N.getValueType(), IdxN,
                             DAG.getConstant(Amt, dl, IdxN.getValueType()));
        } else {
          SDValue Scale = DAG.getConstant(ElementSize, dl, IdxN.getValueType());
          IdxN = DAG.getNode(ISD::MUL, dl,
                             N.getValueType(), IdxN, Scale);
        }
      }

      N = DAG.getNode(ISD::ADD, dl,
                      N.getValueType(), N, IdxN);
    }
  }

  setValue(&I, N);
}

void SelectionDAGBuilder::visitAlloca(const AllocaInst &I) {
  // If this is a fixed sized alloca in the entry block of the function,
  // allocate it statically on the stack.
  if (FuncInfo.StaticAllocaMap.count(&I))
    return;   // getValue will auto-populate this.

  SDLoc dl = getCurSDLoc();
  Type *Ty = I.getAllocatedType();
  const TargetLowering &TLI = DAG.getTargetLoweringInfo();
  auto &DL = DAG.getDataLayout();
  uint64_t TySize = DL.getTypeAllocSize(Ty);
  unsigned Align =
      std::max((unsigned)DL.getPrefTypeAlignment(Ty), I.getAlignment());

  SDValue AllocSize = getValue(I.getArraySize());

  EVT IntPtr = TLI.getPointerTy(DAG.getDataLayout());
  if (AllocSize.getValueType() != IntPtr)
    AllocSize = DAG.getZExtOrTrunc(AllocSize, dl, IntPtr);

  AllocSize = DAG.getNode(ISD::MUL, dl, IntPtr,
                          AllocSize,
                          DAG.getConstant(TySize, dl, IntPtr));

  // Handle alignment.  If the requested alignment is less than or equal to
  // the stack alignment, ignore it.  If the size is greater than or equal to
  // the stack alignment, we note this in the DYNAMIC_STACKALLOC node.
  unsigned StackAlign =
      DAG.getSubtarget().getFrameLowering()->getStackAlignment();
  if (Align <= StackAlign)
    Align = 0;

  // Round the size of the allocation up to the stack alignment size
  // by add SA-1 to the size. This doesn't overflow because we're computing
  // an address inside an alloca.
  SDNodeFlags Flags;
  Flags.setNoUnsignedWrap(true);
  AllocSize = DAG.getNode(ISD::ADD, dl,
                          AllocSize.getValueType(), AllocSize,
                          DAG.getIntPtrConstant(StackAlign - 1, dl), &Flags);

  // Mask out the low bits for alignment purposes.
  AllocSize = DAG.getNode(ISD::AND, dl,
                          AllocSize.getValueType(), AllocSize,
                          DAG.getIntPtrConstant(~(uint64_t)(StackAlign - 1),
                                                dl));

  SDValue Ops[] = { getRoot(), AllocSize, DAG.getIntPtrConstant(Align, dl) };
  SDVTList VTs = DAG.getVTList(AllocSize.getValueType(), MVT::Other);
  SDValue DSA = DAG.getNode(ISD::DYNAMIC_STACKALLOC, dl, VTs, Ops);
  setValue(&I, DSA);
  DAG.setRoot(DSA.getValue(1));

  assert(FuncInfo.MF->getFrameInfo()->hasVarSizedObjects());
}

void SelectionDAGBuilder::visitLoad(const LoadInst &I) {
  if (I.isAtomic())
    return visitAtomicLoad(I);

  const Value *SV = I.getOperand(0);
  if (const Argument *Arg = dyn_cast<Argument>(SV)) {
    const TargetLowering &TLI = DAG.getTargetLoweringInfo();
    if (Arg->hasSwiftErrorAttr() && TLI.supportSwiftError())
      return visitLoadFromSwiftError(I);
  }

  if (const AllocaInst *Alloca = dyn_cast<AllocaInst>(SV)) {
    const TargetLowering &TLI = DAG.getTargetLoweringInfo();
    if (Alloca->isSwiftError() && TLI.supportSwiftError())
      return visitLoadFromSwiftError(I);
  }

  SDValue Ptr = getValue(SV);

  Type *Ty = I.getType();

  bool isVolatile = I.isVolatile();
  bool isNonTemporal = I.getMetadata(LLVMContext::MD_nontemporal) != nullptr;

  // The IR notion of invariant_load only guarantees that all *non-faulting*
  // invariant loads result in the same value.  The MI notion of invariant load
  // guarantees that the load can be legally moved to any location within its
  // containing function.  The MI notion of invariant_load is stronger than the
  // IR notion of invariant_load -- an MI invariant_load is an IR invariant_load
  // with a guarantee that the location being loaded from is dereferenceable
  // throughout the function's lifetime.

  bool isInvariant = I.getMetadata(LLVMContext::MD_invariant_load) != nullptr &&
                     isDereferenceablePointer(SV, DAG.getDataLayout());
  unsigned Alignment = I.getAlignment();

  AAMDNodes AAInfo;
  I.getAAMetadata(AAInfo);
  const MDNode *Ranges = I.getMetadata(LLVMContext::MD_range);

  const TargetLowering &TLI = DAG.getTargetLoweringInfo();
  SmallVector<EVT, 4> ValueVTs;
  SmallVector<uint64_t, 4> Offsets;
  ComputeValueVTs(TLI, DAG.getDataLayout(), Ty, ValueVTs, &Offsets);
  unsigned NumValues = ValueVTs.size();
  if (NumValues == 0)
    return;

  SDValue Root;
  bool ConstantMemory = false;
  if (isVolatile || NumValues > MaxParallelChains)
    // Serialize volatile loads with other side effects.
    Root = getRoot();
  else if (AA->pointsToConstantMemory(MemoryLocation(
               SV, DAG.getDataLayout().getTypeStoreSize(Ty), AAInfo))) {
    // Do not serialize (non-volatile) loads of constant memory with anything.
    Root = DAG.getEntryNode();
    ConstantMemory = true;
  } else {
    // Do not serialize non-volatile loads against each other.
    Root = DAG.getRoot();
  }

  SDLoc dl = getCurSDLoc();

  if (isVolatile)
    Root = TLI.prepareVolatileOrAtomicLoad(Root, dl, DAG);

  // An aggregate load cannot wrap around the address space, so offsets to its
  // parts don't wrap either.
  SDNodeFlags Flags;
  Flags.setNoUnsignedWrap(true);

  SmallVector<SDValue, 4> Values(NumValues);
  SmallVector<SDValue, 4> Chains(std::min(MaxParallelChains, NumValues));
  EVT PtrVT = Ptr.getValueType();
  unsigned ChainI = 0;
  for (unsigned i = 0; i != NumValues; ++i, ++ChainI) {
    // Serializing loads here may result in excessive register pressure, and
    // TokenFactor places arbitrary choke points on the scheduler. SD scheduling
    // could recover a bit by hoisting nodes upward in the chain by recognizing
    // they are side-effect free or do not alias. The optimizer should really
    // avoid this case by converting large object/array copies to llvm.memcpy
    // (MaxParallelChains should always remain as failsafe).
    if (ChainI == MaxParallelChains) {
      assert(PendingLoads.empty() && "PendingLoads must be serialized first");
      SDValue Chain = DAG.getNode(ISD::TokenFactor, dl, MVT::Other,
                                  makeArrayRef(Chains.data(), ChainI));
      Root = Chain;
      ChainI = 0;
    }
    SDValue A = DAG.getNode(ISD::ADD, dl,
                            PtrVT, Ptr,
                            DAG.getConstant(Offsets[i], dl, PtrVT),
                            &Flags);
    SDValue L = DAG.getLoad(ValueVTs[i], dl, Root,
                            A, MachinePointerInfo(SV, Offsets[i]), isVolatile,
                            isNonTemporal, isInvariant, Alignment, AAInfo,
                            Ranges);

    Values[i] = L;
    Chains[ChainI] = L.getValue(1);
  }

  if (!ConstantMemory) {
    SDValue Chain = DAG.getNode(ISD::TokenFactor, dl, MVT::Other,
                                makeArrayRef(Chains.data(), ChainI));
    if (isVolatile)
      DAG.setRoot(Chain);
    else
      PendingLoads.push_back(Chain);
  }

  setValue(&I, DAG.getNode(ISD::MERGE_VALUES, dl,
                           DAG.getVTList(ValueVTs), Values));
}

void SelectionDAGBuilder::visitStoreToSwiftError(const StoreInst &I) {
  const TargetLowering &TLI = DAG.getTargetLoweringInfo();
  assert(TLI.supportSwiftError() &&
         "call visitStoreToSwiftError when backend supports swifterror");

  SmallVector<EVT, 4> ValueVTs;
  SmallVector<uint64_t, 4> Offsets;
  const Value *SrcV = I.getOperand(0);
  ComputeValueVTs(DAG.getTargetLoweringInfo(), DAG.getDataLayout(),
                  SrcV->getType(), ValueVTs, &Offsets);
  assert(ValueVTs.size() == 1 && "expect a single EVT for swifterror");

  SDValue Src = getValue(SrcV);
  // Create a virtual register, then update the virtual register.
  auto &DL = DAG.getDataLayout();
  const TargetRegisterClass *RC = TLI.getRegClassFor(TLI.getPointerTy(DL));
  unsigned VReg = FuncInfo.MF->getRegInfo().createVirtualRegister(RC);
  // Chain, DL, Reg, N or Chain, DL, Reg, N, Glue
  // Chain can be getRoot or getControlRoot.
  SDValue CopyNode = DAG.getCopyToReg(getRoot(), getCurSDLoc(), VReg,
                                      SDValue(Src.getNode(), Src.getResNo()));
  DAG.setRoot(CopyNode);
  FuncInfo.setSwiftErrorVReg(FuncInfo.MBB, I.getOperand(1), VReg);
}

void SelectionDAGBuilder::visitLoadFromSwiftError(const LoadInst &I) {
  assert(DAG.getTargetLoweringInfo().supportSwiftError() &&
         "call visitLoadFromSwiftError when backend supports swifterror");

  assert(!I.isVolatile() &&
         I.getMetadata(LLVMContext::MD_nontemporal) == nullptr &&
         I.getMetadata(LLVMContext::MD_invariant_load) == nullptr &&
         "Support volatile, non temporal, invariant for load_from_swift_error");

  const Value *SV = I.getOperand(0);
  Type *Ty = I.getType();
  AAMDNodes AAInfo;
  I.getAAMetadata(AAInfo);
  assert(!AA->pointsToConstantMemory(MemoryLocation(
             SV, DAG.getDataLayout().getTypeStoreSize(Ty), AAInfo)) &&
         "load_from_swift_error should not be constant memory");

  SmallVector<EVT, 4> ValueVTs;
  SmallVector<uint64_t, 4> Offsets;
  ComputeValueVTs(DAG.getTargetLoweringInfo(), DAG.getDataLayout(), Ty,
                  ValueVTs, &Offsets);
  assert(ValueVTs.size() == 1 && "expect a single EVT for swifterror");

  // Chain, DL, Reg, VT, Glue or Chain, DL, Reg, VT
  SDValue L = DAG.getCopyFromReg(getRoot(), getCurSDLoc(),
                                 FuncInfo.findSwiftErrorVReg(FuncInfo.MBB, SV),
                                 ValueVTs[0]);

  setValue(&I, L);
}

void SelectionDAGBuilder::visitStore(const StoreInst &I) {
  if (I.isAtomic())
    return visitAtomicStore(I);

  const Value *SrcV = I.getOperand(0);
  const Value *PtrV = I.getOperand(1);

  if (const Argument *Arg = dyn_cast<Argument>(PtrV)) {
    const TargetLowering &TLI = DAG.getTargetLoweringInfo();
    if (Arg->hasSwiftErrorAttr() && TLI.supportSwiftError())
      return visitStoreToSwiftError(I);
  }

  if (const AllocaInst *Alloca = dyn_cast<AllocaInst>(PtrV)) {
    const TargetLowering &TLI = DAG.getTargetLoweringInfo();
    if (Alloca->isSwiftError() && TLI.supportSwiftError())
      return visitStoreToSwiftError(I);
  }

  SmallVector<EVT, 4> ValueVTs;
  SmallVector<uint64_t, 4> Offsets;
  ComputeValueVTs(DAG.getTargetLoweringInfo(), DAG.getDataLayout(),
                  SrcV->getType(), ValueVTs, &Offsets);
  unsigned NumValues = ValueVTs.size();
  if (NumValues == 0)
    return;

  // Get the lowered operands. Note that we do this after
  // checking if NumResults is zero, because with zero results
  // the operands won't have values in the map.
  SDValue Src = getValue(SrcV);
  SDValue Ptr = getValue(PtrV);

  SDValue Root = getRoot();
  SmallVector<SDValue, 4> Chains(std::min(MaxParallelChains, NumValues));
  EVT PtrVT = Ptr.getValueType();
  bool isVolatile = I.isVolatile();
  bool isNonTemporal = I.getMetadata(LLVMContext::MD_nontemporal) != nullptr;
  unsigned Alignment = I.getAlignment();
  SDLoc dl = getCurSDLoc();

  AAMDNodes AAInfo;
  I.getAAMetadata(AAInfo);

  // An aggregate load cannot wrap around the address space, so offsets to its
  // parts don't wrap either.
  SDNodeFlags Flags;
  Flags.setNoUnsignedWrap(true);

  unsigned ChainI = 0;
  for (unsigned i = 0; i != NumValues; ++i, ++ChainI) {
    // See visitLoad comments.
    if (ChainI == MaxParallelChains) {
      SDValue Chain = DAG.getNode(ISD::TokenFactor, dl, MVT::Other,
                                  makeArrayRef(Chains.data(), ChainI));
      Root = Chain;
      ChainI = 0;
    }
    SDValue Add = DAG.getNode(ISD::ADD, dl, PtrVT, Ptr,
                              DAG.getConstant(Offsets[i], dl, PtrVT), &Flags);
    SDValue St = DAG.getStore(Root, dl,
                              SDValue(Src.getNode(), Src.getResNo() + i),
                              Add, MachinePointerInfo(PtrV, Offsets[i]),
                              isVolatile, isNonTemporal, Alignment, AAInfo);
    Chains[ChainI] = St;
  }

  SDValue StoreNode = DAG.getNode(ISD::TokenFactor, dl, MVT::Other,
                                  makeArrayRef(Chains.data(), ChainI));
  DAG.setRoot(StoreNode);
}

void SelectionDAGBuilder::visitMaskedStore(const CallInst &I) {
  SDLoc sdl = getCurSDLoc();

  // llvm.masked.store.*(Src0, Ptr, alignment, Mask)
  Value  *PtrOperand = I.getArgOperand(1);
  SDValue Ptr = getValue(PtrOperand);
  SDValue Src0 = getValue(I.getArgOperand(0));
  SDValue Mask = getValue(I.getArgOperand(3));
  EVT VT = Src0.getValueType();
  unsigned Alignment = (cast<ConstantInt>(I.getArgOperand(2)))->getZExtValue();
  if (!Alignment)
    Alignment = DAG.getEVTAlignment(VT);

  AAMDNodes AAInfo;
  I.getAAMetadata(AAInfo);

  MachineMemOperand *MMO =
    DAG.getMachineFunction().
    getMachineMemOperand(MachinePointerInfo(PtrOperand),
                          MachineMemOperand::MOStore,  VT.getStoreSize(),
                          Alignment, AAInfo);
  SDValue StoreNode = DAG.getMaskedStore(getRoot(), sdl, Src0, Ptr, Mask, VT,
                                         MMO, false);
  DAG.setRoot(StoreNode);
  setValue(&I, StoreNode);
}

// Get a uniform base for the Gather/Scatter intrinsic.
// The first argument of the Gather/Scatter intrinsic is a vector of pointers.
// We try to represent it as a base pointer + vector of indices.
// Usually, the vector of pointers comes from a 'getelementptr' instruction.
// The first operand of the GEP may be a single pointer or a vector of pointers
// Example:
//   %gep.ptr = getelementptr i32, <8 x i32*> %vptr, <8 x i32> %ind
//  or
//   %gep.ptr = getelementptr i32, i32* %ptr,        <8 x i32> %ind
// %res = call <8 x i32> @llvm.masked.gather.v8i32(<8 x i32*> %gep.ptr, ..
//
// When the first GEP operand is a single pointer - it is the uniform base we
// are looking for. If first operand of the GEP is a splat vector - we
// extract the spalt value and use it as a uniform base.
// In all other cases the function returns 'false'.
//
static bool getUniformBase(const Value *& Ptr, SDValue& Base, SDValue& Index,
                           SelectionDAGBuilder* SDB) {

  SelectionDAG& DAG = SDB->DAG;
  LLVMContext &Context = *DAG.getContext();

  assert(Ptr->getType()->isVectorTy() && "Uexpected pointer type");
  const GetElementPtrInst *GEP = dyn_cast<GetElementPtrInst>(Ptr);
  if (!GEP || GEP->getNumOperands() > 2)
    return false;

  const Value *GEPPtr = GEP->getPointerOperand();
  if (!GEPPtr->getType()->isVectorTy())
    Ptr = GEPPtr;
  else if (!(Ptr = getSplatValue(GEPPtr)))
    return false;

  Value *IndexVal = GEP->getOperand(1);

  // The operands of the GEP may be defined in another basic block.
  // In this case we'll not find nodes for the operands.
  if (!SDB->findValue(Ptr) || !SDB->findValue(IndexVal))
    return false;

  Base = SDB->getValue(Ptr);
  Index = SDB->getValue(IndexVal);

  // Suppress sign extension.
  if (SExtInst* Sext = dyn_cast<SExtInst>(IndexVal)) {
    if (SDB->findValue(Sext->getOperand(0))) {
      IndexVal = Sext->getOperand(0);
      Index = SDB->getValue(IndexVal);
    }
  }
  if (!Index.getValueType().isVector()) {
    unsigned GEPWidth = GEP->getType()->getVectorNumElements();
    EVT VT = EVT::getVectorVT(Context, Index.getValueType(), GEPWidth);
    SmallVector<SDValue, 16> Ops(GEPWidth, Index);
    Index = DAG.getNode(ISD::BUILD_VECTOR, SDLoc(Index), VT, Ops);
  }
  return true;
}

void SelectionDAGBuilder::visitMaskedScatter(const CallInst &I) {
  SDLoc sdl = getCurSDLoc();

  // llvm.masked.scatter.*(Src0, Ptrs, alignemt, Mask)
  const Value *Ptr = I.getArgOperand(1);
  SDValue Src0 = getValue(I.getArgOperand(0));
  SDValue Mask = getValue(I.getArgOperand(3));
  EVT VT = Src0.getValueType();
  unsigned Alignment = (cast<ConstantInt>(I.getArgOperand(2)))->getZExtValue();
  if (!Alignment)
    Alignment = DAG.getEVTAlignment(VT);
  const TargetLowering &TLI = DAG.getTargetLoweringInfo();

  AAMDNodes AAInfo;
  I.getAAMetadata(AAInfo);

  SDValue Base;
  SDValue Index;
  const Value *BasePtr = Ptr;
  bool UniformBase = getUniformBase(BasePtr, Base, Index, this);

  const Value *MemOpBasePtr = UniformBase ? BasePtr : nullptr;
  MachineMemOperand *MMO = DAG.getMachineFunction().
    getMachineMemOperand(MachinePointerInfo(MemOpBasePtr),
                         MachineMemOperand::MOStore,  VT.getStoreSize(),
                         Alignment, AAInfo);
  if (!UniformBase) {
    Base = DAG.getTargetConstant(0, sdl, TLI.getPointerTy(DAG.getDataLayout()));
    Index = getValue(Ptr);
  }
  SDValue Ops[] = { getRoot(), Src0, Mask, Base, Index };
  SDValue Scatter = DAG.getMaskedScatter(DAG.getVTList(MVT::Other), VT, sdl,
                                         Ops, MMO);
  DAG.setRoot(Scatter);
  setValue(&I, Scatter);
}

void SelectionDAGBuilder::visitMaskedLoad(const CallInst &I) {
  SDLoc sdl = getCurSDLoc();

  // @llvm.masked.load.*(Ptr, alignment, Mask, Src0)
  Value  *PtrOperand = I.getArgOperand(0);
  SDValue Ptr = getValue(PtrOperand);
  SDValue Src0 = getValue(I.getArgOperand(3));
  SDValue Mask = getValue(I.getArgOperand(2));

  const TargetLowering &TLI = DAG.getTargetLoweringInfo();
  EVT VT = TLI.getValueType(DAG.getDataLayout(), I.getType());
  unsigned Alignment = (cast<ConstantInt>(I.getArgOperand(1)))->getZExtValue();
  if (!Alignment)
    Alignment = DAG.getEVTAlignment(VT);

  AAMDNodes AAInfo;
  I.getAAMetadata(AAInfo);
  const MDNode *Ranges = I.getMetadata(LLVMContext::MD_range);

  SDValue InChain = DAG.getRoot();
  if (AA->pointsToConstantMemory(MemoryLocation(
          PtrOperand, DAG.getDataLayout().getTypeStoreSize(I.getType()),
          AAInfo))) {
    // Do not serialize (non-volatile) loads of constant memory with anything.
    InChain = DAG.getEntryNode();
  }

  MachineMemOperand *MMO =
    DAG.getMachineFunction().
    getMachineMemOperand(MachinePointerInfo(PtrOperand),
                          MachineMemOperand::MOLoad,  VT.getStoreSize(),
                          Alignment, AAInfo, Ranges);

  SDValue Load = DAG.getMaskedLoad(VT, sdl, InChain, Ptr, Mask, Src0, VT, MMO,
                                   ISD::NON_EXTLOAD);
  SDValue OutChain = Load.getValue(1);
  DAG.setRoot(OutChain);
  setValue(&I, Load);
}

void SelectionDAGBuilder::visitMaskedGather(const CallInst &I) {
  SDLoc sdl = getCurSDLoc();

  // @llvm.masked.gather.*(Ptrs, alignment, Mask, Src0)
  const Value *Ptr = I.getArgOperand(0);
  SDValue Src0 = getValue(I.getArgOperand(3));
  SDValue Mask = getValue(I.getArgOperand(2));

  const TargetLowering &TLI = DAG.getTargetLoweringInfo();
  EVT VT = TLI.getValueType(DAG.getDataLayout(), I.getType());
  unsigned Alignment = (cast<ConstantInt>(I.getArgOperand(1)))->getZExtValue();
  if (!Alignment)
    Alignment = DAG.getEVTAlignment(VT);

  AAMDNodes AAInfo;
  I.getAAMetadata(AAInfo);
  const MDNode *Ranges = I.getMetadata(LLVMContext::MD_range);

  SDValue Root = DAG.getRoot();
  SDValue Base;
  SDValue Index;
  const Value *BasePtr = Ptr;
  bool UniformBase = getUniformBase(BasePtr, Base, Index, this);
  bool ConstantMemory = false;
  if (UniformBase &&
      AA->pointsToConstantMemory(MemoryLocation(
          BasePtr, DAG.getDataLayout().getTypeStoreSize(I.getType()),
          AAInfo))) {
    // Do not serialize (non-volatile) loads of constant memory with anything.
    Root = DAG.getEntryNode();
    ConstantMemory = true;
  }

  MachineMemOperand *MMO =
    DAG.getMachineFunction().
    getMachineMemOperand(MachinePointerInfo(UniformBase ? BasePtr : nullptr),
                         MachineMemOperand::MOLoad,  VT.getStoreSize(),
                         Alignment, AAInfo, Ranges);

  if (!UniformBase) {
    Base = DAG.getTargetConstant(0, sdl, TLI.getPointerTy(DAG.getDataLayout()));
    Index = getValue(Ptr);
  }
  SDValue Ops[] = { Root, Src0, Mask, Base, Index };
  SDValue Gather = DAG.getMaskedGather(DAG.getVTList(VT, MVT::Other), VT, sdl,
                                       Ops, MMO);

  SDValue OutChain = Gather.getValue(1);
  if (!ConstantMemory)
    PendingLoads.push_back(OutChain);
  setValue(&I, Gather);
}

void SelectionDAGBuilder::visitAtomicCmpXchg(const AtomicCmpXchgInst &I) {
  SDLoc dl = getCurSDLoc();
  AtomicOrdering SuccessOrder = I.getSuccessOrdering();
  AtomicOrdering FailureOrder = I.getFailureOrdering();
  SynchronizationScope Scope = I.getSynchScope();

  SDValue InChain = getRoot();

  MVT MemVT = getValue(I.getCompareOperand()).getSimpleValueType();
  SDVTList VTs = DAG.getVTList(MemVT, MVT::i1, MVT::Other);
  SDValue L = DAG.getAtomicCmpSwap(
      ISD::ATOMIC_CMP_SWAP_WITH_SUCCESS, dl, MemVT, VTs, InChain,
      getValue(I.getPointerOperand()), getValue(I.getCompareOperand()),
      getValue(I.getNewValOperand()), MachinePointerInfo(I.getPointerOperand()),
      /*Alignment=*/ 0, SuccessOrder, FailureOrder, Scope);

  SDValue OutChain = L.getValue(2);

  setValue(&I, L);
  DAG.setRoot(OutChain);
}

void SelectionDAGBuilder::visitAtomicRMW(const AtomicRMWInst &I) {
  SDLoc dl = getCurSDLoc();
  ISD::NodeType NT;
  switch (I.getOperation()) {
  default: llvm_unreachable("Unknown atomicrmw operation");
  case AtomicRMWInst::Xchg: NT = ISD::ATOMIC_SWAP; break;
  case AtomicRMWInst::Add:  NT = ISD::ATOMIC_LOAD_ADD; break;
  case AtomicRMWInst::Sub:  NT = ISD::ATOMIC_LOAD_SUB; break;
  case AtomicRMWInst::And:  NT = ISD::ATOMIC_LOAD_AND; break;
  case AtomicRMWInst::Nand: NT = ISD::ATOMIC_LOAD_NAND; break;
  case AtomicRMWInst::Or:   NT = ISD::ATOMIC_LOAD_OR; break;
  case AtomicRMWInst::Xor:  NT = ISD::ATOMIC_LOAD_XOR; break;
  case AtomicRMWInst::Max:  NT = ISD::ATOMIC_LOAD_MAX; break;
  case AtomicRMWInst::Min:  NT = ISD::ATOMIC_LOAD_MIN; break;
  case AtomicRMWInst::UMax: NT = ISD::ATOMIC_LOAD_UMAX; break;
  case AtomicRMWInst::UMin: NT = ISD::ATOMIC_LOAD_UMIN; break;
  }
  AtomicOrdering Order = I.getOrdering();
  SynchronizationScope Scope = I.getSynchScope();

  SDValue InChain = getRoot();

  SDValue L =
    DAG.getAtomic(NT, dl,
                  getValue(I.getValOperand()).getSimpleValueType(),
                  InChain,
                  getValue(I.getPointerOperand()),
                  getValue(I.getValOperand()),
                  I.getPointerOperand(),
                  /* Alignment=*/ 0, Order, Scope);

  SDValue OutChain = L.getValue(1);

  setValue(&I, L);
  DAG.setRoot(OutChain);
}

void SelectionDAGBuilder::visitFence(const FenceInst &I) {
  SDLoc dl = getCurSDLoc();
  const TargetLowering &TLI = DAG.getTargetLoweringInfo();
  SDValue Ops[3];
  Ops[0] = getRoot();
  Ops[1] = DAG.getConstant(I.getOrdering(), dl,
                           TLI.getPointerTy(DAG.getDataLayout()));
  Ops[2] = DAG.getConstant(I.getSynchScope(), dl,
                           TLI.getPointerTy(DAG.getDataLayout()));
  DAG.setRoot(DAG.getNode(ISD::ATOMIC_FENCE, dl, MVT::Other, Ops));
}

void SelectionDAGBuilder::visitAtomicLoad(const LoadInst &I) {
  SDLoc dl = getCurSDLoc();
  AtomicOrdering Order = I.getOrdering();
  SynchronizationScope Scope = I.getSynchScope();

  SDValue InChain = getRoot();

  const TargetLowering &TLI = DAG.getTargetLoweringInfo();
  EVT VT = TLI.getValueType(DAG.getDataLayout(), I.getType());

  if (I.getAlignment() < VT.getSizeInBits() / 8)
    report_fatal_error("Cannot generate unaligned atomic load");

  MachineMemOperand *MMO =
      DAG.getMachineFunction().
      getMachineMemOperand(MachinePointerInfo(I.getPointerOperand()),
                           MachineMemOperand::MOVolatile |
                           MachineMemOperand::MOLoad,
                           VT.getStoreSize(),
                           I.getAlignment() ? I.getAlignment() :
                                              DAG.getEVTAlignment(VT));

  InChain = TLI.prepareVolatileOrAtomicLoad(InChain, dl, DAG);
  SDValue L =
      DAG.getAtomic(ISD::ATOMIC_LOAD, dl, VT, VT, InChain,
                    getValue(I.getPointerOperand()), MMO,
                    Order, Scope);

  SDValue OutChain = L.getValue(1);

  setValue(&I, L);
  DAG.setRoot(OutChain);
}

void SelectionDAGBuilder::visitAtomicStore(const StoreInst &I) {
  SDLoc dl = getCurSDLoc();

  AtomicOrdering Order = I.getOrdering();
  SynchronizationScope Scope = I.getSynchScope();

  SDValue InChain = getRoot();

  const TargetLowering &TLI = DAG.getTargetLoweringInfo();
  EVT VT =
      TLI.getValueType(DAG.getDataLayout(), I.getValueOperand()->getType());

  if (I.getAlignment() < VT.getSizeInBits() / 8)
    report_fatal_error("Cannot generate unaligned atomic store");

  SDValue OutChain =
    DAG.getAtomic(ISD::ATOMIC_STORE, dl, VT,
                  InChain,
                  getValue(I.getPointerOperand()),
                  getValue(I.getValueOperand()),
                  I.getPointerOperand(), I.getAlignment(),
                  Order, Scope);

  DAG.setRoot(OutChain);
}

/// visitTargetIntrinsic - Lower a call of a target intrinsic to an INTRINSIC
/// node.
void SelectionDAGBuilder::visitTargetIntrinsic(const CallInst &I,
                                               unsigned Intrinsic) {
  bool HasChain = !I.doesNotAccessMemory();
  bool OnlyLoad = HasChain && I.onlyReadsMemory();

  // Build the operand list.
  SmallVector<SDValue, 8> Ops;
  if (HasChain) {  // If this intrinsic has side-effects, chainify it.
    if (OnlyLoad) {
      // We don't need to serialize loads against other loads.
      Ops.push_back(DAG.getRoot());
    } else {
      Ops.push_back(getRoot());
    }
  }

  // Info is set by getTgtMemInstrinsic
  TargetLowering::IntrinsicInfo Info;
  const TargetLowering &TLI = DAG.getTargetLoweringInfo();
  bool IsTgtIntrinsic = TLI.getTgtMemIntrinsic(Info, I, Intrinsic);

  // Add the intrinsic ID as an integer operand if it's not a target intrinsic.
  if (!IsTgtIntrinsic || Info.opc == ISD::INTRINSIC_VOID ||
      Info.opc == ISD::INTRINSIC_W_CHAIN)
    Ops.push_back(DAG.getTargetConstant(Intrinsic, getCurSDLoc(),
                                        TLI.getPointerTy(DAG.getDataLayout())));

  // Add all operands of the call to the operand list.
  for (unsigned i = 0, e = I.getNumArgOperands(); i != e; ++i) {
    SDValue Op = getValue(I.getArgOperand(i));
    Ops.push_back(Op);
  }

  SmallVector<EVT, 4> ValueVTs;
  ComputeValueVTs(TLI, DAG.getDataLayout(), I.getType(), ValueVTs);

  if (HasChain)
    ValueVTs.push_back(MVT::Other);

  SDVTList VTs = DAG.getVTList(ValueVTs);

  // Create the node.
  SDValue Result;
  if (IsTgtIntrinsic) {
    // This is target intrinsic that touches memory
    Result = DAG.getMemIntrinsicNode(Info.opc, getCurSDLoc(),
                                     VTs, Ops, Info.memVT,
                                   MachinePointerInfo(Info.ptrVal, Info.offset),
                                     Info.align, Info.vol,
                                     Info.readMem, Info.writeMem, Info.size);
  } else if (!HasChain) {
    Result = DAG.getNode(ISD::INTRINSIC_WO_CHAIN, getCurSDLoc(), VTs, Ops);
  } else if (!I.getType()->isVoidTy()) {
    Result = DAG.getNode(ISD::INTRINSIC_W_CHAIN, getCurSDLoc(), VTs, Ops);
  } else {
    Result = DAG.getNode(ISD::INTRINSIC_VOID, getCurSDLoc(), VTs, Ops);
  }

  if (HasChain) {
    SDValue Chain = Result.getValue(Result.getNode()->getNumValues()-1);
    if (OnlyLoad)
      PendingLoads.push_back(Chain);
    else
      DAG.setRoot(Chain);
  }

  if (!I.getType()->isVoidTy()) {
    if (VectorType *PTy = dyn_cast<VectorType>(I.getType())) {
      EVT VT = TLI.getValueType(DAG.getDataLayout(), PTy);
      Result = DAG.getNode(ISD::BITCAST, getCurSDLoc(), VT, Result);
    }

    setValue(&I, Result);
  }
}

/// GetSignificand - Get the significand and build it into a floating-point
/// number with exponent of 1:
///
///   Op = (Op & 0x007fffff) | 0x3f800000;
///
/// where Op is the hexadecimal representation of floating point value.
static SDValue
GetSignificand(SelectionDAG &DAG, SDValue Op, SDLoc dl) {
  SDValue t1 = DAG.getNode(ISD::AND, dl, MVT::i32, Op,
                           DAG.getConstant(0x007fffff, dl, MVT::i32));
  SDValue t2 = DAG.getNode(ISD::OR, dl, MVT::i32, t1,
                           DAG.getConstant(0x3f800000, dl, MVT::i32));
  return DAG.getNode(ISD::BITCAST, dl, MVT::f32, t2);
}

/// GetExponent - Get the exponent:
///
///   (float)(int)(((Op & 0x7f800000) >> 23) - 127);
///
/// where Op is the hexadecimal representation of floating point value.
static SDValue
GetExponent(SelectionDAG &DAG, SDValue Op, const TargetLowering &TLI,
            SDLoc dl) {
  SDValue t0 = DAG.getNode(ISD::AND, dl, MVT::i32, Op,
                           DAG.getConstant(0x7f800000, dl, MVT::i32));
  SDValue t1 = DAG.getNode(
      ISD::SRL, dl, MVT::i32, t0,
      DAG.getConstant(23, dl, TLI.getPointerTy(DAG.getDataLayout())));
  SDValue t2 = DAG.getNode(ISD::SUB, dl, MVT::i32, t1,
                           DAG.getConstant(127, dl, MVT::i32));
  return DAG.getNode(ISD::SINT_TO_FP, dl, MVT::f32, t2);
}

/// getF32Constant - Get 32-bit floating point constant.
static SDValue
getF32Constant(SelectionDAG &DAG, unsigned Flt, SDLoc dl) {
  return DAG.getConstantFP(APFloat(APFloat::IEEEsingle, APInt(32, Flt)), dl,
                           MVT::f32);
}

static SDValue getLimitedPrecisionExp2(SDValue t0, SDLoc dl,
                                       SelectionDAG &DAG) {
  // TODO: What fast-math-flags should be set on the floating-point nodes?

  //   IntegerPartOfX = ((int32_t)(t0);
  SDValue IntegerPartOfX = DAG.getNode(ISD::FP_TO_SINT, dl, MVT::i32, t0);

  //   FractionalPartOfX = t0 - (float)IntegerPartOfX;
  SDValue t1 = DAG.getNode(ISD::SINT_TO_FP, dl, MVT::f32, IntegerPartOfX);
  SDValue X = DAG.getNode(ISD::FSUB, dl, MVT::f32, t0, t1);

  //   IntegerPartOfX <<= 23;
  IntegerPartOfX = DAG.getNode(
      ISD::SHL, dl, MVT::i32, IntegerPartOfX,
      DAG.getConstant(23, dl, DAG.getTargetLoweringInfo().getPointerTy(
                                  DAG.getDataLayout())));

  SDValue TwoToFractionalPartOfX;
  if (LimitFloatPrecision <= 6) {
    // For floating-point precision of 6:
    //
    //   TwoToFractionalPartOfX =
    //     0.997535578f +
    //       (0.735607626f + 0.252464424f * x) * x;
    //
    // error 0.0144103317, which is 6 bits
    SDValue t2 = DAG.getNode(ISD::FMUL, dl, MVT::f32, X,
                             getF32Constant(DAG, 0x3e814304, dl));
    SDValue t3 = DAG.getNode(ISD::FADD, dl, MVT::f32, t2,
                             getF32Constant(DAG, 0x3f3c50c8, dl));
    SDValue t4 = DAG.getNode(ISD::FMUL, dl, MVT::f32, t3, X);
    TwoToFractionalPartOfX = DAG.getNode(ISD::FADD, dl, MVT::f32, t4,
                                         getF32Constant(DAG, 0x3f7f5e7e, dl));
  } else if (LimitFloatPrecision <= 12) {
    // For floating-point precision of 12:
    //
    //   TwoToFractionalPartOfX =
    //     0.999892986f +
    //       (0.696457318f +
    //         (0.224338339f + 0.792043434e-1f * x) * x) * x;
    //
    // error 0.000107046256, which is 13 to 14 bits
    SDValue t2 = DAG.getNode(ISD::FMUL, dl, MVT::f32, X,
                             getF32Constant(DAG, 0x3da235e3, dl));
    SDValue t3 = DAG.getNode(ISD::FADD, dl, MVT::f32, t2,
                             getF32Constant(DAG, 0x3e65b8f3, dl));
    SDValue t4 = DAG.getNode(ISD::FMUL, dl, MVT::f32, t3, X);
    SDValue t5 = DAG.getNode(ISD::FADD, dl, MVT::f32, t4,
                             getF32Constant(DAG, 0x3f324b07, dl));
    SDValue t6 = DAG.getNode(ISD::FMUL, dl, MVT::f32, t5, X);
    TwoToFractionalPartOfX = DAG.getNode(ISD::FADD, dl, MVT::f32, t6,
                                         getF32Constant(DAG, 0x3f7ff8fd, dl));
  } else { // LimitFloatPrecision <= 18
    // For floating-point precision of 18:
    //
    //   TwoToFractionalPartOfX =
    //     0.999999982f +
    //       (0.693148872f +
    //         (0.240227044f +
    //           (0.554906021e-1f +
    //             (0.961591928e-2f +
    //               (0.136028312e-2f + 0.157059148e-3f *x)*x)*x)*x)*x)*x;
    // error 2.47208000*10^(-7), which is better than 18 bits
    SDValue t2 = DAG.getNode(ISD::FMUL, dl, MVT::f32, X,
                             getF32Constant(DAG, 0x3924b03e, dl));
    SDValue t3 = DAG.getNode(ISD::FADD, dl, MVT::f32, t2,
                             getF32Constant(DAG, 0x3ab24b87, dl));
    SDValue t4 = DAG.getNode(ISD::FMUL, dl, MVT::f32, t3, X);
    SDValue t5 = DAG.getNode(ISD::FADD, dl, MVT::f32, t4,
                             getF32Constant(DAG, 0x3c1d8c17, dl));
    SDValue t6 = DAG.getNode(ISD::FMUL, dl, MVT::f32, t5, X);
    SDValue t7 = DAG.getNode(ISD::FADD, dl, MVT::f32, t6,
                             getF32Constant(DAG, 0x3d634a1d, dl));
    SDValue t8 = DAG.getNode(ISD::FMUL, dl, MVT::f32, t7, X);
    SDValue t9 = DAG.getNode(ISD::FADD, dl, MVT::f32, t8,
                             getF32Constant(DAG, 0x3e75fe14, dl));
    SDValue t10 = DAG.getNode(ISD::FMUL, dl, MVT::f32, t9, X);
    SDValue t11 = DAG.getNode(ISD::FADD, dl, MVT::f32, t10,
                              getF32Constant(DAG, 0x3f317234, dl));
    SDValue t12 = DAG.getNode(ISD::FMUL, dl, MVT::f32, t11, X);
    TwoToFractionalPartOfX = DAG.getNode(ISD::FADD, dl, MVT::f32, t12,
                                         getF32Constant(DAG, 0x3f800000, dl));
  }

  // Add the exponent into the result in integer domain.
  SDValue t13 = DAG.getNode(ISD::BITCAST, dl, MVT::i32, TwoToFractionalPartOfX);
  return DAG.getNode(ISD::BITCAST, dl, MVT::f32,
                     DAG.getNode(ISD::ADD, dl, MVT::i32, t13, IntegerPartOfX));
}

/// expandExp - Lower an exp intrinsic. Handles the special sequences for
/// limited-precision mode.
static SDValue expandExp(SDLoc dl, SDValue Op, SelectionDAG &DAG,
                         const TargetLowering &TLI) {
  if (Op.getValueType() == MVT::f32 &&
      LimitFloatPrecision > 0 && LimitFloatPrecision <= 18) {

    // Put the exponent in the right bit position for later addition to the
    // final result:
    //
    //   #define LOG2OFe 1.4426950f
    //   t0 = Op * LOG2OFe

    // TODO: What fast-math-flags should be set here?
    SDValue t0 = DAG.getNode(ISD::FMUL, dl, MVT::f32, Op,
                             getF32Constant(DAG, 0x3fb8aa3b, dl));
    return getLimitedPrecisionExp2(t0, dl, DAG);
  }

  // No special expansion.
  return DAG.getNode(ISD::FEXP, dl, Op.getValueType(), Op);
}

/// expandLog - Lower a log intrinsic. Handles the special sequences for
/// limited-precision mode.
static SDValue expandLog(SDLoc dl, SDValue Op, SelectionDAG &DAG,
                         const TargetLowering &TLI) {
 
  // TODO: What fast-math-flags should be set on the floating-point nodes?

  if (Op.getValueType() == MVT::f32 &&
      LimitFloatPrecision > 0 && LimitFloatPrecision <= 18) {
    SDValue Op1 = DAG.getNode(ISD::BITCAST, dl, MVT::i32, Op);

    // Scale the exponent by log(2) [0.69314718f].
    SDValue Exp = GetExponent(DAG, Op1, TLI, dl);
    SDValue LogOfExponent = DAG.getNode(ISD::FMUL, dl, MVT::f32, Exp,
                                        getF32Constant(DAG, 0x3f317218, dl));

    // Get the significand and build it into a floating-point number with
    // exponent of 1.
    SDValue X = GetSignificand(DAG, Op1, dl);

    SDValue LogOfMantissa;
    if (LimitFloatPrecision <= 6) {
      // For floating-point precision of 6:
      //
      //   LogofMantissa =
      //     -1.1609546f +
      //       (1.4034025f - 0.23903021f * x) * x;
      //
      // error 0.0034276066, which is better than 8 bits
      SDValue t0 = DAG.getNode(ISD::FMUL, dl, MVT::f32, X,
                               getF32Constant(DAG, 0xbe74c456, dl));
      SDValue t1 = DAG.getNode(ISD::FADD, dl, MVT::f32, t0,
                               getF32Constant(DAG, 0x3fb3a2b1, dl));
      SDValue t2 = DAG.getNode(ISD::FMUL, dl, MVT::f32, t1, X);
      LogOfMantissa = DAG.getNode(ISD::FSUB, dl, MVT::f32, t2,
                                  getF32Constant(DAG, 0x3f949a29, dl));
    } else if (LimitFloatPrecision <= 12) {
      // For floating-point precision of 12:
      //
      //   LogOfMantissa =
      //     -1.7417939f +
      //       (2.8212026f +
      //         (-1.4699568f +
      //           (0.44717955f - 0.56570851e-1f * x) * x) * x) * x;
      //
      // error 0.000061011436, which is 14 bits
      SDValue t0 = DAG.getNode(ISD::FMUL, dl, MVT::f32, X,
                               getF32Constant(DAG, 0xbd67b6d6, dl));
      SDValue t1 = DAG.getNode(ISD::FADD, dl, MVT::f32, t0,
                               getF32Constant(DAG, 0x3ee4f4b8, dl));
      SDValue t2 = DAG.getNode(ISD::FMUL, dl, MVT::f32, t1, X);
      SDValue t3 = DAG.getNode(ISD::FSUB, dl, MVT::f32, t2,
                               getF32Constant(DAG, 0x3fbc278b, dl));
      SDValue t4 = DAG.getNode(ISD::FMUL, dl, MVT::f32, t3, X);
      SDValue t5 = DAG.getNode(ISD::FADD, dl, MVT::f32, t4,
                               getF32Constant(DAG, 0x40348e95, dl));
      SDValue t6 = DAG.getNode(ISD::FMUL, dl, MVT::f32, t5, X);
      LogOfMantissa = DAG.getNode(ISD::FSUB, dl, MVT::f32, t6,
                                  getF32Constant(DAG, 0x3fdef31a, dl));
    } else { // LimitFloatPrecision <= 18
      // For floating-point precision of 18:
      //
      //   LogOfMantissa =
      //     -2.1072184f +
      //       (4.2372794f +
      //         (-3.7029485f +
      //           (2.2781945f +
      //             (-0.87823314f +
      //               (0.19073739f - 0.17809712e-1f * x) * x) * x) * x) * x)*x;
      //
      // error 0.0000023660568, which is better than 18 bits
      SDValue t0 = DAG.getNode(ISD::FMUL, dl, MVT::f32, X,
                               getF32Constant(DAG, 0xbc91e5ac, dl));
      SDValue t1 = DAG.getNode(ISD::FADD, dl, MVT::f32, t0,
                               getF32Constant(DAG, 0x3e4350aa, dl));
      SDValue t2 = DAG.getNode(ISD::FMUL, dl, MVT::f32, t1, X);
      SDValue t3 = DAG.getNode(ISD::FSUB, dl, MVT::f32, t2,
                               getF32Constant(DAG, 0x3f60d3e3, dl));
      SDValue t4 = DAG.getNode(ISD::FMUL, dl, MVT::f32, t3, X);
      SDValue t5 = DAG.getNode(ISD::FADD, dl, MVT::f32, t4,
                               getF32Constant(DAG, 0x4011cdf0, dl));
      SDValue t6 = DAG.getNode(ISD::FMUL, dl, MVT::f32, t5, X);
      SDValue t7 = DAG.getNode(ISD::FSUB, dl, MVT::f32, t6,
                               getF32Constant(DAG, 0x406cfd1c, dl));
      SDValue t8 = DAG.getNode(ISD::FMUL, dl, MVT::f32, t7, X);
      SDValue t9 = DAG.getNode(ISD::FADD, dl, MVT::f32, t8,
                               getF32Constant(DAG, 0x408797cb, dl));
      SDValue t10 = DAG.getNode(ISD::FMUL, dl, MVT::f32, t9, X);
      LogOfMantissa = DAG.getNode(ISD::FSUB, dl, MVT::f32, t10,
                                  getF32Constant(DAG, 0x4006dcab, dl));
    }

    return DAG.getNode(ISD::FADD, dl, MVT::f32, LogOfExponent, LogOfMantissa);
  }

  // No special expansion.
  return DAG.getNode(ISD::FLOG, dl, Op.getValueType(), Op);
}

/// expandLog2 - Lower a log2 intrinsic. Handles the special sequences for
/// limited-precision mode.
static SDValue expandLog2(SDLoc dl, SDValue Op, SelectionDAG &DAG,
                          const TargetLowering &TLI) {
  
  // TODO: What fast-math-flags should be set on the floating-point nodes?

  if (Op.getValueType() == MVT::f32 &&
      LimitFloatPrecision > 0 && LimitFloatPrecision <= 18) {
    SDValue Op1 = DAG.getNode(ISD::BITCAST, dl, MVT::i32, Op);

    // Get the exponent.
    SDValue LogOfExponent = GetExponent(DAG, Op1, TLI, dl);

    // Get the significand and build it into a floating-point number with
    // exponent of 1.
    SDValue X = GetSignificand(DAG, Op1, dl);

    // Different possible minimax approximations of significand in
    // floating-point for various degrees of accuracy over [1,2].
    SDValue Log2ofMantissa;
    if (LimitFloatPrecision <= 6) {
      // For floating-point precision of 6:
      //
      //   Log2ofMantissa = -1.6749035f + (2.0246817f - .34484768f * x) * x;
      //
      // error 0.0049451742, which is more than 7 bits
      SDValue t0 = DAG.getNode(ISD::FMUL, dl, MVT::f32, X,
                               getF32Constant(DAG, 0xbeb08fe0, dl));
      SDValue t1 = DAG.getNode(ISD::FADD, dl, MVT::f32, t0,
                               getF32Constant(DAG, 0x40019463, dl));
      SDValue t2 = DAG.getNode(ISD::FMUL, dl, MVT::f32, t1, X);
      Log2ofMantissa = DAG.getNode(ISD::FSUB, dl, MVT::f32, t2,
                                   getF32Constant(DAG, 0x3fd6633d, dl));
    } else if (LimitFloatPrecision <= 12) {
      // For floating-point precision of 12:
      //
      //   Log2ofMantissa =
      //     -2.51285454f +
      //       (4.07009056f +
      //         (-2.12067489f +
      //           (.645142248f - 0.816157886e-1f * x) * x) * x) * x;
      //
      // error 0.0000876136000, which is better than 13 bits
      SDValue t0 = DAG.getNode(ISD::FMUL, dl, MVT::f32, X,
                               getF32Constant(DAG, 0xbda7262e, dl));
      SDValue t1 = DAG.getNode(ISD::FADD, dl, MVT::f32, t0,
                               getF32Constant(DAG, 0x3f25280b, dl));
      SDValue t2 = DAG.getNode(ISD::FMUL, dl, MVT::f32, t1, X);
      SDValue t3 = DAG.getNode(ISD::FSUB, dl, MVT::f32, t2,
                               getF32Constant(DAG, 0x4007b923, dl));
      SDValue t4 = DAG.getNode(ISD::FMUL, dl, MVT::f32, t3, X);
      SDValue t5 = DAG.getNode(ISD::FADD, dl, MVT::f32, t4,
                               getF32Constant(DAG, 0x40823e2f, dl));
      SDValue t6 = DAG.getNode(ISD::FMUL, dl, MVT::f32, t5, X);
      Log2ofMantissa = DAG.getNode(ISD::FSUB, dl, MVT::f32, t6,
                                   getF32Constant(DAG, 0x4020d29c, dl));
    } else { // LimitFloatPrecision <= 18
      // For floating-point precision of 18:
      //
      //   Log2ofMantissa =
      //     -3.0400495f +
      //       (6.1129976f +
      //         (-5.3420409f +
      //           (3.2865683f +
      //             (-1.2669343f +
      //               (0.27515199f -
      //                 0.25691327e-1f * x) * x) * x) * x) * x) * x;
      //
      // error 0.0000018516, which is better than 18 bits
      SDValue t0 = DAG.getNode(ISD::FMUL, dl, MVT::f32, X,
                               getF32Constant(DAG, 0xbcd2769e, dl));
      SDValue t1 = DAG.getNode(ISD::FADD, dl, MVT::f32, t0,
                               getF32Constant(DAG, 0x3e8ce0b9, dl));
      SDValue t2 = DAG.getNode(ISD::FMUL, dl, MVT::f32, t1, X);
      SDValue t3 = DAG.getNode(ISD::FSUB, dl, MVT::f32, t2,
                               getF32Constant(DAG, 0x3fa22ae7, dl));
      SDValue t4 = DAG.getNode(ISD::FMUL, dl, MVT::f32, t3, X);
      SDValue t5 = DAG.getNode(ISD::FADD, dl, MVT::f32, t4,
                               getF32Constant(DAG, 0x40525723, dl));
      SDValue t6 = DAG.getNode(ISD::FMUL, dl, MVT::f32, t5, X);
      SDValue t7 = DAG.getNode(ISD::FSUB, dl, MVT::f32, t6,
                               getF32Constant(DAG, 0x40aaf200, dl));
      SDValue t8 = DAG.getNode(ISD::FMUL, dl, MVT::f32, t7, X);
      SDValue t9 = DAG.getNode(ISD::FADD, dl, MVT::f32, t8,
                               getF32Constant(DAG, 0x40c39dad, dl));
      SDValue t10 = DAG.getNode(ISD::FMUL, dl, MVT::f32, t9, X);
      Log2ofMantissa = DAG.getNode(ISD::FSUB, dl, MVT::f32, t10,
                                   getF32Constant(DAG, 0x4042902c, dl));
    }

    return DAG.getNode(ISD::FADD, dl, MVT::f32, LogOfExponent, Log2ofMantissa);
  }

  // No special expansion.
  return DAG.getNode(ISD::FLOG2, dl, Op.getValueType(), Op);
}

/// expandLog10 - Lower a log10 intrinsic. Handles the special sequences for
/// limited-precision mode.
static SDValue expandLog10(SDLoc dl, SDValue Op, SelectionDAG &DAG,
                           const TargetLowering &TLI) {

  // TODO: What fast-math-flags should be set on the floating-point nodes?

  if (Op.getValueType() == MVT::f32 &&
      LimitFloatPrecision > 0 && LimitFloatPrecision <= 18) {
    SDValue Op1 = DAG.getNode(ISD::BITCAST, dl, MVT::i32, Op);

    // Scale the exponent by log10(2) [0.30102999f].
    SDValue Exp = GetExponent(DAG, Op1, TLI, dl);
    SDValue LogOfExponent = DAG.getNode(ISD::FMUL, dl, MVT::f32, Exp,
                                        getF32Constant(DAG, 0x3e9a209a, dl));

    // Get the significand and build it into a floating-point number with
    // exponent of 1.
    SDValue X = GetSignificand(DAG, Op1, dl);

    SDValue Log10ofMantissa;
    if (LimitFloatPrecision <= 6) {
      // For floating-point precision of 6:
      //
      //   Log10ofMantissa =
      //     -0.50419619f +
      //       (0.60948995f - 0.10380950f * x) * x;
      //
      // error 0.0014886165, which is 6 bits
      SDValue t0 = DAG.getNode(ISD::FMUL, dl, MVT::f32, X,
                               getF32Constant(DAG, 0xbdd49a13, dl));
      SDValue t1 = DAG.getNode(ISD::FADD, dl, MVT::f32, t0,
                               getF32Constant(DAG, 0x3f1c0789, dl));
      SDValue t2 = DAG.getNode(ISD::FMUL, dl, MVT::f32, t1, X);
      Log10ofMantissa = DAG.getNode(ISD::FSUB, dl, MVT::f32, t2,
                                    getF32Constant(DAG, 0x3f011300, dl));
    } else if (LimitFloatPrecision <= 12) {
      // For floating-point precision of 12:
      //
      //   Log10ofMantissa =
      //     -0.64831180f +
      //       (0.91751397f +
      //         (-0.31664806f + 0.47637168e-1f * x) * x) * x;
      //
      // error 0.00019228036, which is better than 12 bits
      SDValue t0 = DAG.getNode(ISD::FMUL, dl, MVT::f32, X,
                               getF32Constant(DAG, 0x3d431f31, dl));
      SDValue t1 = DAG.getNode(ISD::FSUB, dl, MVT::f32, t0,
                               getF32Constant(DAG, 0x3ea21fb2, dl));
      SDValue t2 = DAG.getNode(ISD::FMUL, dl, MVT::f32, t1, X);
      SDValue t3 = DAG.getNode(ISD::FADD, dl, MVT::f32, t2,
                               getF32Constant(DAG, 0x3f6ae232, dl));
      SDValue t4 = DAG.getNode(ISD::FMUL, dl, MVT::f32, t3, X);
      Log10ofMantissa = DAG.getNode(ISD::FSUB, dl, MVT::f32, t4,
                                    getF32Constant(DAG, 0x3f25f7c3, dl));
    } else { // LimitFloatPrecision <= 18
      // For floating-point precision of 18:
      //
      //   Log10ofMantissa =
      //     -0.84299375f +
      //       (1.5327582f +
      //         (-1.0688956f +
      //           (0.49102474f +
      //             (-0.12539807f + 0.13508273e-1f * x) * x) * x) * x) * x;
      //
      // error 0.0000037995730, which is better than 18 bits
      SDValue t0 = DAG.getNode(ISD::FMUL, dl, MVT::f32, X,
                               getF32Constant(DAG, 0x3c5d51ce, dl));
      SDValue t1 = DAG.getNode(ISD::FSUB, dl, MVT::f32, t0,
                               getF32Constant(DAG, 0x3e00685a, dl));
      SDValue t2 = DAG.getNode(ISD::FMUL, dl, MVT::f32, t1, X);
      SDValue t3 = DAG.getNode(ISD::FADD, dl, MVT::f32, t2,
                               getF32Constant(DAG, 0x3efb6798, dl));
      SDValue t4 = DAG.getNode(ISD::FMUL, dl, MVT::f32, t3, X);
      SDValue t5 = DAG.getNode(ISD::FSUB, dl, MVT::f32, t4,
                               getF32Constant(DAG, 0x3f88d192, dl));
      SDValue t6 = DAG.getNode(ISD::FMUL, dl, MVT::f32, t5, X);
      SDValue t7 = DAG.getNode(ISD::FADD, dl, MVT::f32, t6,
                               getF32Constant(DAG, 0x3fc4316c, dl));
      SDValue t8 = DAG.getNode(ISD::FMUL, dl, MVT::f32, t7, X);
      Log10ofMantissa = DAG.getNode(ISD::FSUB, dl, MVT::f32, t8,
                                    getF32Constant(DAG, 0x3f57ce70, dl));
    }

    return DAG.getNode(ISD::FADD, dl, MVT::f32, LogOfExponent, Log10ofMantissa);
  }

  // No special expansion.
  return DAG.getNode(ISD::FLOG10, dl, Op.getValueType(), Op);
}

/// expandExp2 - Lower an exp2 intrinsic. Handles the special sequences for
/// limited-precision mode.
static SDValue expandExp2(SDLoc dl, SDValue Op, SelectionDAG &DAG,
                          const TargetLowering &TLI) {
  if (Op.getValueType() == MVT::f32 &&
      LimitFloatPrecision > 0 && LimitFloatPrecision <= 18)
    return getLimitedPrecisionExp2(Op, dl, DAG);

  // No special expansion.
  return DAG.getNode(ISD::FEXP2, dl, Op.getValueType(), Op);
}

/// visitPow - Lower a pow intrinsic. Handles the special sequences for
/// limited-precision mode with x == 10.0f.
static SDValue expandPow(SDLoc dl, SDValue LHS, SDValue RHS,
                         SelectionDAG &DAG, const TargetLowering &TLI) {
  bool IsExp10 = false;
  if (LHS.getValueType() == MVT::f32 && RHS.getValueType() == MVT::f32 &&
      LimitFloatPrecision > 0 && LimitFloatPrecision <= 18) {
    if (ConstantFPSDNode *LHSC = dyn_cast<ConstantFPSDNode>(LHS)) {
      APFloat Ten(10.0f);
      IsExp10 = LHSC->isExactlyValue(Ten);
    }
  }

  // TODO: What fast-math-flags should be set on the FMUL node?
  if (IsExp10) {
    // Put the exponent in the right bit position for later addition to the
    // final result:
    //
    //   #define LOG2OF10 3.3219281f
    //   t0 = Op * LOG2OF10;
    SDValue t0 = DAG.getNode(ISD::FMUL, dl, MVT::f32, RHS,
                             getF32Constant(DAG, 0x40549a78, dl));
    return getLimitedPrecisionExp2(t0, dl, DAG);
  }

  // No special expansion.
  return DAG.getNode(ISD::FPOW, dl, LHS.getValueType(), LHS, RHS);
}


/// ExpandPowI - Expand a llvm.powi intrinsic.
static SDValue ExpandPowI(SDLoc DL, SDValue LHS, SDValue RHS,
                          SelectionDAG &DAG) {
  // If RHS is a constant, we can expand this out to a multiplication tree,
  // otherwise we end up lowering to a call to __powidf2 (for example).  When
  // optimizing for size, we only want to do this if the expansion would produce
  // a small number of multiplies, otherwise we do the full expansion.
  if (ConstantSDNode *RHSC = dyn_cast<ConstantSDNode>(RHS)) {
    // Get the exponent as a positive value.
    unsigned Val = RHSC->getSExtValue();
    if ((int)Val < 0) Val = -Val;

    // powi(x, 0) -> 1.0
    if (Val == 0)
      return DAG.getConstantFP(1.0, DL, LHS.getValueType());

    const Function *F = DAG.getMachineFunction().getFunction();
    if (!F->optForSize() ||
        // If optimizing for size, don't insert too many multiplies.
        // This inserts up to 5 multiplies.
        countPopulation(Val) + Log2_32(Val) < 7) {
      // We use the simple binary decomposition method to generate the multiply
      // sequence.  There are more optimal ways to do this (for example,
      // powi(x,15) generates one more multiply than it should), but this has
      // the benefit of being both really simple and much better than a libcall.
      SDValue Res;  // Logically starts equal to 1.0
      SDValue CurSquare = LHS;
      // TODO: Intrinsics should have fast-math-flags that propagate to these
      // nodes.
      while (Val) {
        if (Val & 1) {
          if (Res.getNode())
            Res = DAG.getNode(ISD::FMUL, DL,Res.getValueType(), Res, CurSquare);
          else
            Res = CurSquare;  // 1.0*CurSquare.
        }

        CurSquare = DAG.getNode(ISD::FMUL, DL, CurSquare.getValueType(),
                                CurSquare, CurSquare);
        Val >>= 1;
      }

      // If the original was negative, invert the result, producing 1/(x*x*x).
      if (RHSC->getSExtValue() < 0)
        Res = DAG.getNode(ISD::FDIV, DL, LHS.getValueType(),
                          DAG.getConstantFP(1.0, DL, LHS.getValueType()), Res);
      return Res;
    }
  }

  // Otherwise, expand to a libcall.
  return DAG.getNode(ISD::FPOWI, DL, LHS.getValueType(), LHS, RHS);
}

// getUnderlyingArgReg - Find underlying register used for a truncated or
// bitcasted argument.
static unsigned getUnderlyingArgReg(const SDValue &N) {
  switch (N.getOpcode()) {
  case ISD::CopyFromReg:
    return cast<RegisterSDNode>(N.getOperand(1))->getReg();
  case ISD::BITCAST:
  case ISD::AssertZext:
  case ISD::AssertSext:
  case ISD::TRUNCATE:
    return getUnderlyingArgReg(N.getOperand(0));
  default:
    return 0;
  }
}

/// EmitFuncArgumentDbgValue - If the DbgValueInst is a dbg_value of a function
/// argument, create the corresponding DBG_VALUE machine instruction for it now.
/// At the end of instruction selection, they will be inserted to the entry BB.
bool SelectionDAGBuilder::EmitFuncArgumentDbgValue(
    const Value *V, DILocalVariable *Variable, DIExpression *Expr,
    DILocation *DL, int64_t Offset, bool IsIndirect, const SDValue &N) {
  const Argument *Arg = dyn_cast<Argument>(V);
  if (!Arg)
    return false;

  MachineFunction &MF = DAG.getMachineFunction();
  const TargetInstrInfo *TII = DAG.getSubtarget().getInstrInfo();

  // Ignore inlined function arguments here.
  //
  // FIXME: Should we be checking DL->inlinedAt() to determine this?
  if (!Variable->getScope()->getSubprogram()->describes(MF.getFunction()))
    return false;

  Optional<MachineOperand> Op;
  // Some arguments' frame index is recorded during argument lowering.
  if (int FI = FuncInfo.getArgumentFrameIndex(Arg))
    Op = MachineOperand::CreateFI(FI);

  if (!Op && N.getNode()) {
    unsigned Reg = getUnderlyingArgReg(N);
    if (Reg && TargetRegisterInfo::isVirtualRegister(Reg)) {
      MachineRegisterInfo &RegInfo = MF.getRegInfo();
      unsigned PR = RegInfo.getLiveInPhysReg(Reg);
      if (PR)
        Reg = PR;
    }
    if (Reg)
      Op = MachineOperand::CreateReg(Reg, false);
  }

  if (!Op) {
    // Check if ValueMap has reg number.
    DenseMap<const Value *, unsigned>::iterator VMI = FuncInfo.ValueMap.find(V);
    if (VMI != FuncInfo.ValueMap.end())
      Op = MachineOperand::CreateReg(VMI->second, false);
  }

  if (!Op && N.getNode())
    // Check if frame index is available.
    if (LoadSDNode *LNode = dyn_cast<LoadSDNode>(N.getNode()))
      if (FrameIndexSDNode *FINode =
          dyn_cast<FrameIndexSDNode>(LNode->getBasePtr().getNode()))
        Op = MachineOperand::CreateFI(FINode->getIndex());

  if (!Op)
    return false;

  assert(Variable->isValidLocationForIntrinsic(DL) &&
         "Expected inlined-at fields to agree");
  if (Op->isReg())
    FuncInfo.ArgDbgValues.push_back(
        BuildMI(MF, DL, TII->get(TargetOpcode::DBG_VALUE), IsIndirect,
                Op->getReg(), Offset, Variable, Expr));
  else
    FuncInfo.ArgDbgValues.push_back(
        BuildMI(MF, DL, TII->get(TargetOpcode::DBG_VALUE))
            .addOperand(*Op)
            .addImm(Offset)
            .addMetadata(Variable)
            .addMetadata(Expr));

  return true;
}

// VisualStudio defines setjmp as _setjmp
#if defined(_MSC_VER) && defined(setjmp) && \
                         !defined(setjmp_undefined_for_msvc)
#  pragma push_macro("setjmp")
#  undef setjmp
#  define setjmp_undefined_for_msvc
#endif

/// visitIntrinsicCall - Lower the call to the specified intrinsic function.  If
/// we want to emit this as a call to a named external function, return the name
/// otherwise lower it and return null.
const char *
SelectionDAGBuilder::visitIntrinsicCall(const CallInst &I, unsigned Intrinsic) {
  const TargetLowering &TLI = DAG.getTargetLoweringInfo();
  SDLoc sdl = getCurSDLoc();
  DebugLoc dl = getCurDebugLoc();
  SDValue Res;

  switch (Intrinsic) {
  default:
    // By default, turn this into a target intrinsic node.
    visitTargetIntrinsic(I, Intrinsic);
    return nullptr;
  case Intrinsic::vastart:  visitVAStart(I); return nullptr;
  case Intrinsic::vaend:    visitVAEnd(I); return nullptr;
  case Intrinsic::vacopy:   visitVACopy(I); return nullptr;
  case Intrinsic::returnaddress:
    setValue(&I, DAG.getNode(ISD::RETURNADDR, sdl,
                             TLI.getPointerTy(DAG.getDataLayout()),
                             getValue(I.getArgOperand(0))));
    return nullptr;
  case Intrinsic::frameaddress:
    setValue(&I, DAG.getNode(ISD::FRAMEADDR, sdl,
                             TLI.getPointerTy(DAG.getDataLayout()),
                             getValue(I.getArgOperand(0))));
    return nullptr;
  case Intrinsic::read_register: {
    Value *Reg = I.getArgOperand(0);
    SDValue Chain = getRoot();
    SDValue RegName =
        DAG.getMDNode(cast<MDNode>(cast<MetadataAsValue>(Reg)->getMetadata()));
    EVT VT = TLI.getValueType(DAG.getDataLayout(), I.getType());
    Res = DAG.getNode(ISD::READ_REGISTER, sdl,
      DAG.getVTList(VT, MVT::Other), Chain, RegName);
    setValue(&I, Res);
    DAG.setRoot(Res.getValue(1));
    return nullptr;
  }
  case Intrinsic::write_register: {
    Value *Reg = I.getArgOperand(0);
    Value *RegValue = I.getArgOperand(1);
    SDValue Chain = getRoot();
    SDValue RegName =
        DAG.getMDNode(cast<MDNode>(cast<MetadataAsValue>(Reg)->getMetadata()));
    DAG.setRoot(DAG.getNode(ISD::WRITE_REGISTER, sdl, MVT::Other, Chain,
                            RegName, getValue(RegValue)));
    return nullptr;
  }
  case Intrinsic::setjmp:
    return &"_setjmp"[!TLI.usesUnderscoreSetJmp()];
  case Intrinsic::longjmp:
    return &"_longjmp"[!TLI.usesUnderscoreLongJmp()];
  case Intrinsic::memcpy: {
    SDValue Op1 = getValue(I.getArgOperand(0));
    SDValue Op2 = getValue(I.getArgOperand(1));
    SDValue Op3 = getValue(I.getArgOperand(2));
    unsigned Align = cast<ConstantInt>(I.getArgOperand(3))->getZExtValue();
    if (!Align)
      Align = 1; // @llvm.memcpy defines 0 and 1 to both mean no alignment.
    bool isVol = cast<ConstantInt>(I.getArgOperand(4))->getZExtValue();
    bool isTC = I.isTailCall() && isInTailCallPosition(&I, DAG.getTarget());
    SDValue MC = DAG.getMemcpy(getRoot(), sdl, Op1, Op2, Op3, Align, isVol,
                               false, isTC,
                               MachinePointerInfo(I.getArgOperand(0)),
                               MachinePointerInfo(I.getArgOperand(1)));
    updateDAGForMaybeTailCall(MC);
    return nullptr;
  }
  case Intrinsic::memset: {
    SDValue Op1 = getValue(I.getArgOperand(0));
    SDValue Op2 = getValue(I.getArgOperand(1));
    SDValue Op3 = getValue(I.getArgOperand(2));
    unsigned Align = cast<ConstantInt>(I.getArgOperand(3))->getZExtValue();
    if (!Align)
      Align = 1; // @llvm.memset defines 0 and 1 to both mean no alignment.
    bool isVol = cast<ConstantInt>(I.getArgOperand(4))->getZExtValue();
    bool isTC = I.isTailCall() && isInTailCallPosition(&I, DAG.getTarget());
    SDValue MS = DAG.getMemset(getRoot(), sdl, Op1, Op2, Op3, Align, isVol,
                               isTC, MachinePointerInfo(I.getArgOperand(0)));
    updateDAGForMaybeTailCall(MS);
    return nullptr;
  }
  case Intrinsic::memmove: {
    SDValue Op1 = getValue(I.getArgOperand(0));
    SDValue Op2 = getValue(I.getArgOperand(1));
    SDValue Op3 = getValue(I.getArgOperand(2));
    unsigned Align = cast<ConstantInt>(I.getArgOperand(3))->getZExtValue();
    if (!Align)
      Align = 1; // @llvm.memmove defines 0 and 1 to both mean no alignment.
    bool isVol = cast<ConstantInt>(I.getArgOperand(4))->getZExtValue();
    bool isTC = I.isTailCall() && isInTailCallPosition(&I, DAG.getTarget());
    SDValue MM = DAG.getMemmove(getRoot(), sdl, Op1, Op2, Op3, Align, isVol,
                                isTC, MachinePointerInfo(I.getArgOperand(0)),
                                MachinePointerInfo(I.getArgOperand(1)));
    updateDAGForMaybeTailCall(MM);
    return nullptr;
  }
  case Intrinsic::dbg_declare: {
    const DbgDeclareInst &DI = cast<DbgDeclareInst>(I);
    DILocalVariable *Variable = DI.getVariable();
    DIExpression *Expression = DI.getExpression();
    const Value *Address = DI.getAddress();
    assert(Variable && "Missing variable");
    if (!Address) {
      DEBUG(dbgs() << "Dropping debug info for " << DI << "\n");
      return nullptr;
    }

    // Check if address has undef value.
    if (isa<UndefValue>(Address) ||
        (Address->use_empty() && !isa<Argument>(Address))) {
      DEBUG(dbgs() << "Dropping debug info for " << DI << "\n");
      return nullptr;
    }

    SDValue &N = NodeMap[Address];
    if (!N.getNode() && isa<Argument>(Address))
      // Check unused arguments map.
      N = UnusedArgNodeMap[Address];
    SDDbgValue *SDV;
    if (N.getNode()) {
      if (const BitCastInst *BCI = dyn_cast<BitCastInst>(Address))
        Address = BCI->getOperand(0);
      // Parameters are handled specially.
      bool isParameter = Variable->isParameter() || isa<Argument>(Address);
      auto FINode = dyn_cast<FrameIndexSDNode>(N.getNode());
      if (isParameter && FINode) {
        // Byval parameter. We have a frame index at this point.
        SDV = DAG.getFrameIndexDbgValue(Variable, Expression,
                                        FINode->getIndex(), 0, dl, SDNodeOrder);
      } else if (isa<Argument>(Address)) {
        // Address is an argument, so try to emit its dbg value using
        // virtual register info from the FuncInfo.ValueMap.
        EmitFuncArgumentDbgValue(Address, Variable, Expression, dl, 0, false,
                                 N);
        return nullptr;
      } else {
        SDV = DAG.getDbgValue(Variable, Expression, N.getNode(), N.getResNo(),
                              true, 0, dl, SDNodeOrder);
      }
      DAG.AddDbgValue(SDV, N.getNode(), isParameter);
    } else {
      // If Address is an argument then try to emit its dbg value using
      // virtual register info from the FuncInfo.ValueMap.
      if (!EmitFuncArgumentDbgValue(Address, Variable, Expression, dl, 0, false,
                                    N)) {
        // If variable is pinned by a alloca in dominating bb then
        // use StaticAllocaMap.
        if (const AllocaInst *AI = dyn_cast<AllocaInst>(Address)) {
          if (AI->getParent() != DI.getParent()) {
            DenseMap<const AllocaInst*, int>::iterator SI =
              FuncInfo.StaticAllocaMap.find(AI);
            if (SI != FuncInfo.StaticAllocaMap.end()) {
              SDV = DAG.getFrameIndexDbgValue(Variable, Expression, SI->second,
                                              0, dl, SDNodeOrder);
              DAG.AddDbgValue(SDV, nullptr, false);
              return nullptr;
            }
          }
        }
        DEBUG(dbgs() << "Dropping debug info for " << DI << "\n");
      }
    }
    return nullptr;
  }
  case Intrinsic::dbg_value: {
    const DbgValueInst &DI = cast<DbgValueInst>(I);
    assert(DI.getVariable() && "Missing variable");

    DILocalVariable *Variable = DI.getVariable();
    DIExpression *Expression = DI.getExpression();
    uint64_t Offset = DI.getOffset();
    const Value *V = DI.getValue();
    if (!V)
      return nullptr;

    SDDbgValue *SDV;
    if (isa<ConstantInt>(V) || isa<ConstantFP>(V) || isa<UndefValue>(V)) {
      SDV = DAG.getConstantDbgValue(Variable, Expression, V, Offset, dl,
                                    SDNodeOrder);
      DAG.AddDbgValue(SDV, nullptr, false);
    } else {
      // Do not use getValue() in here; we don't want to generate code at
      // this point if it hasn't been done yet.
      SDValue N = NodeMap[V];
      if (!N.getNode() && isa<Argument>(V))
        // Check unused arguments map.
        N = UnusedArgNodeMap[V];
      if (N.getNode()) {
        if (!EmitFuncArgumentDbgValue(V, Variable, Expression, dl, Offset,
                                      false, N)) {
          SDV = DAG.getDbgValue(Variable, Expression, N.getNode(), N.getResNo(),
                                false, Offset, dl, SDNodeOrder);
          DAG.AddDbgValue(SDV, N.getNode(), false);
        }
      } else if (!V->use_empty() ) {
        // Do not call getValue(V) yet, as we don't want to generate code.
        // Remember it for later.
        DanglingDebugInfo DDI(&DI, dl, SDNodeOrder);
        DanglingDebugInfoMap[V] = DDI;
      } else {
        // We may expand this to cover more cases.  One case where we have no
        // data available is an unreferenced parameter.
        DEBUG(dbgs() << "Dropping debug info for " << DI << "\n");
      }
    }

    // Build a debug info table entry.
    if (const BitCastInst *BCI = dyn_cast<BitCastInst>(V))
      V = BCI->getOperand(0);
    const AllocaInst *AI = dyn_cast<AllocaInst>(V);
    // Don't handle byval struct arguments or VLAs, for example.
    if (!AI) {
      DEBUG(dbgs() << "Dropping debug location info for:\n  " << DI << "\n");
      DEBUG(dbgs() << "  Last seen at:\n    " << *V << "\n");
      return nullptr;
    }
    DenseMap<const AllocaInst*, int>::iterator SI =
      FuncInfo.StaticAllocaMap.find(AI);
    if (SI == FuncInfo.StaticAllocaMap.end())
      return nullptr; // VLAs.
    return nullptr;
  }

  case Intrinsic::eh_typeid_for: {
    // Find the type id for the given typeinfo.
    GlobalValue *GV = ExtractTypeInfo(I.getArgOperand(0));
    unsigned TypeID = DAG.getMachineFunction().getMMI().getTypeIDFor(GV);
    Res = DAG.getConstant(TypeID, sdl, MVT::i32);
    setValue(&I, Res);
    return nullptr;
  }

  case Intrinsic::eh_return_i32:
  case Intrinsic::eh_return_i64:
    DAG.getMachineFunction().getMMI().setCallsEHReturn(true);
    DAG.setRoot(DAG.getNode(ISD::EH_RETURN, sdl,
                            MVT::Other,
                            getControlRoot(),
                            getValue(I.getArgOperand(0)),
                            getValue(I.getArgOperand(1))));
    return nullptr;
  case Intrinsic::eh_unwind_init:
    DAG.getMachineFunction().getMMI().setCallsUnwindInit(true);
    return nullptr;
  case Intrinsic::eh_dwarf_cfa: {
    SDValue CfaArg = DAG.getSExtOrTrunc(getValue(I.getArgOperand(0)), sdl,
                                        TLI.getPointerTy(DAG.getDataLayout()));
    SDValue Offset = DAG.getNode(ISD::ADD, sdl,
                                 CfaArg.getValueType(),
                                 DAG.getNode(ISD::FRAME_TO_ARGS_OFFSET, sdl,
                                             CfaArg.getValueType()),
                                 CfaArg);
    SDValue FA = DAG.getNode(
        ISD::FRAMEADDR, sdl, TLI.getPointerTy(DAG.getDataLayout()),
        DAG.getConstant(0, sdl, TLI.getPointerTy(DAG.getDataLayout())));
    setValue(&I, DAG.getNode(ISD::ADD, sdl, FA.getValueType(),
                             FA, Offset));
    return nullptr;
  }
  case Intrinsic::eh_sjlj_callsite: {
    MachineModuleInfo &MMI = DAG.getMachineFunction().getMMI();
    ConstantInt *CI = dyn_cast<ConstantInt>(I.getArgOperand(0));
    assert(CI && "Non-constant call site value in eh.sjlj.callsite!");
    assert(MMI.getCurrentCallSite() == 0 && "Overlapping call sites!");

    MMI.setCurrentCallSite(CI->getZExtValue());
    return nullptr;
  }
  case Intrinsic::eh_sjlj_functioncontext: {
    // Get and store the index of the function context.
    MachineFrameInfo *MFI = DAG.getMachineFunction().getFrameInfo();
    AllocaInst *FnCtx =
      cast<AllocaInst>(I.getArgOperand(0)->stripPointerCasts());
    int FI = FuncInfo.StaticAllocaMap[FnCtx];
    MFI->setFunctionContextIndex(FI);
    return nullptr;
  }
  case Intrinsic::eh_sjlj_setjmp: {
    SDValue Ops[2];
    Ops[0] = getRoot();
    Ops[1] = getValue(I.getArgOperand(0));
    SDValue Op = DAG.getNode(ISD::EH_SJLJ_SETJMP, sdl,
                             DAG.getVTList(MVT::i32, MVT::Other), Ops);
    setValue(&I, Op.getValue(0));
    DAG.setRoot(Op.getValue(1));
    return nullptr;
  }
  case Intrinsic::eh_sjlj_longjmp: {
    DAG.setRoot(DAG.getNode(ISD::EH_SJLJ_LONGJMP, sdl, MVT::Other,
                            getRoot(), getValue(I.getArgOperand(0))));
    return nullptr;
  }
  case Intrinsic::eh_sjlj_setup_dispatch: {
    DAG.setRoot(DAG.getNode(ISD::EH_SJLJ_SETUP_DISPATCH, sdl, MVT::Other,
                            getRoot()));
    return nullptr;
  }

  case Intrinsic::masked_gather:
    visitMaskedGather(I);
    return nullptr;
  case Intrinsic::masked_load:
    visitMaskedLoad(I);
    return nullptr;
  case Intrinsic::masked_scatter:
    visitMaskedScatter(I);
    return nullptr;
  case Intrinsic::masked_store:
    visitMaskedStore(I);
    return nullptr;
  case Intrinsic::x86_mmx_pslli_w:
  case Intrinsic::x86_mmx_pslli_d:
  case Intrinsic::x86_mmx_pslli_q:
  case Intrinsic::x86_mmx_psrli_w:
  case Intrinsic::x86_mmx_psrli_d:
  case Intrinsic::x86_mmx_psrli_q:
  case Intrinsic::x86_mmx_psrai_w:
  case Intrinsic::x86_mmx_psrai_d: {
    SDValue ShAmt = getValue(I.getArgOperand(1));
    if (isa<ConstantSDNode>(ShAmt)) {
      visitTargetIntrinsic(I, Intrinsic);
      return nullptr;
    }
    unsigned NewIntrinsic = 0;
    EVT ShAmtVT = MVT::v2i32;
    switch (Intrinsic) {
    case Intrinsic::x86_mmx_pslli_w:
      NewIntrinsic = Intrinsic::x86_mmx_psll_w;
      break;
    case Intrinsic::x86_mmx_pslli_d:
      NewIntrinsic = Intrinsic::x86_mmx_psll_d;
      break;
    case Intrinsic::x86_mmx_pslli_q:
      NewIntrinsic = Intrinsic::x86_mmx_psll_q;
      break;
    case Intrinsic::x86_mmx_psrli_w:
      NewIntrinsic = Intrinsic::x86_mmx_psrl_w;
      break;
    case Intrinsic::x86_mmx_psrli_d:
      NewIntrinsic = Intrinsic::x86_mmx_psrl_d;
      break;
    case Intrinsic::x86_mmx_psrli_q:
      NewIntrinsic = Intrinsic::x86_mmx_psrl_q;
      break;
    case Intrinsic::x86_mmx_psrai_w:
      NewIntrinsic = Intrinsic::x86_mmx_psra_w;
      break;
    case Intrinsic::x86_mmx_psrai_d:
      NewIntrinsic = Intrinsic::x86_mmx_psra_d;
      break;
    default: llvm_unreachable("Impossible intrinsic");  // Can't reach here.
    }

    // The vector shift intrinsics with scalars uses 32b shift amounts but
    // the sse2/mmx shift instructions reads 64 bits. Set the upper 32 bits
    // to be zero.
    // We must do this early because v2i32 is not a legal type.
    SDValue ShOps[2];
    ShOps[0] = ShAmt;
    ShOps[1] = DAG.getConstant(0, sdl, MVT::i32);
    ShAmt =  DAG.getNode(ISD::BUILD_VECTOR, sdl, ShAmtVT, ShOps);
    EVT DestVT = TLI.getValueType(DAG.getDataLayout(), I.getType());
    ShAmt = DAG.getNode(ISD::BITCAST, sdl, DestVT, ShAmt);
    Res = DAG.getNode(ISD::INTRINSIC_WO_CHAIN, sdl, DestVT,
                       DAG.getConstant(NewIntrinsic, sdl, MVT::i32),
                       getValue(I.getArgOperand(0)), ShAmt);
    setValue(&I, Res);
    return nullptr;
  }
  case Intrinsic::convertff:
  case Intrinsic::convertfsi:
  case Intrinsic::convertfui:
  case Intrinsic::convertsif:
  case Intrinsic::convertuif:
  case Intrinsic::convertss:
  case Intrinsic::convertsu:
  case Intrinsic::convertus:
  case Intrinsic::convertuu: {
    ISD::CvtCode Code = ISD::CVT_INVALID;
    switch (Intrinsic) {
    default: llvm_unreachable("Impossible intrinsic");  // Can't reach here.
    case Intrinsic::convertff:  Code = ISD::CVT_FF; break;
    case Intrinsic::convertfsi: Code = ISD::CVT_FS; break;
    case Intrinsic::convertfui: Code = ISD::CVT_FU; break;
    case Intrinsic::convertsif: Code = ISD::CVT_SF; break;
    case Intrinsic::convertuif: Code = ISD::CVT_UF; break;
    case Intrinsic::convertss:  Code = ISD::CVT_SS; break;
    case Intrinsic::convertsu:  Code = ISD::CVT_SU; break;
    case Intrinsic::convertus:  Code = ISD::CVT_US; break;
    case Intrinsic::convertuu:  Code = ISD::CVT_UU; break;
    }
    EVT DestVT = TLI.getValueType(DAG.getDataLayout(), I.getType());
    const Value *Op1 = I.getArgOperand(0);
    Res = DAG.getConvertRndSat(DestVT, sdl, getValue(Op1),
                               DAG.getValueType(DestVT),
                               DAG.getValueType(getValue(Op1).getValueType()),
                               getValue(I.getArgOperand(1)),
                               getValue(I.getArgOperand(2)),
                               Code);
    setValue(&I, Res);
    return nullptr;
  }
  case Intrinsic::powi:
    setValue(&I, ExpandPowI(sdl, getValue(I.getArgOperand(0)),
                            getValue(I.getArgOperand(1)), DAG));
    return nullptr;
  case Intrinsic::log:
    setValue(&I, expandLog(sdl, getValue(I.getArgOperand(0)), DAG, TLI));
    return nullptr;
  case Intrinsic::log2:
    setValue(&I, expandLog2(sdl, getValue(I.getArgOperand(0)), DAG, TLI));
    return nullptr;
  case Intrinsic::log10:
    setValue(&I, expandLog10(sdl, getValue(I.getArgOperand(0)), DAG, TLI));
    return nullptr;
  case Intrinsic::exp:
    setValue(&I, expandExp(sdl, getValue(I.getArgOperand(0)), DAG, TLI));
    return nullptr;
  case Intrinsic::exp2:
    setValue(&I, expandExp2(sdl, getValue(I.getArgOperand(0)), DAG, TLI));
    return nullptr;
  case Intrinsic::pow:
    setValue(&I, expandPow(sdl, getValue(I.getArgOperand(0)),
                           getValue(I.getArgOperand(1)), DAG, TLI));
    return nullptr;
  case Intrinsic::sqrt:
  case Intrinsic::fabs:
  case Intrinsic::sin:
  case Intrinsic::cos:
  case Intrinsic::floor:
  case Intrinsic::ceil:
  case Intrinsic::trunc:
  case Intrinsic::rint:
  case Intrinsic::nearbyint:
  case Intrinsic::round: {
    unsigned Opcode;
    switch (Intrinsic) {
    default: llvm_unreachable("Impossible intrinsic");  // Can't reach here.
    case Intrinsic::sqrt:      Opcode = ISD::FSQRT;      break;
    case Intrinsic::fabs:      Opcode = ISD::FABS;       break;
    case Intrinsic::sin:       Opcode = ISD::FSIN;       break;
    case Intrinsic::cos:       Opcode = ISD::FCOS;       break;
    case Intrinsic::floor:     Opcode = ISD::FFLOOR;     break;
    case Intrinsic::ceil:      Opcode = ISD::FCEIL;      break;
    case Intrinsic::trunc:     Opcode = ISD::FTRUNC;     break;
    case Intrinsic::rint:      Opcode = ISD::FRINT;      break;
    case Intrinsic::nearbyint: Opcode = ISD::FNEARBYINT; break;
    case Intrinsic::round:     Opcode = ISD::FROUND;     break;
    }

    setValue(&I, DAG.getNode(Opcode, sdl,
                             getValue(I.getArgOperand(0)).getValueType(),
                             getValue(I.getArgOperand(0))));
    return nullptr;
  }
  case Intrinsic::minnum:
    setValue(&I, DAG.getNode(ISD::FMINNUM, sdl,
                             getValue(I.getArgOperand(0)).getValueType(),
                             getValue(I.getArgOperand(0)),
                             getValue(I.getArgOperand(1))));
    return nullptr;
  case Intrinsic::maxnum:
    setValue(&I, DAG.getNode(ISD::FMAXNUM, sdl,
                             getValue(I.getArgOperand(0)).getValueType(),
                             getValue(I.getArgOperand(0)),
                             getValue(I.getArgOperand(1))));
    return nullptr;
  case Intrinsic::copysign:
    setValue(&I, DAG.getNode(ISD::FCOPYSIGN, sdl,
                             getValue(I.getArgOperand(0)).getValueType(),
                             getValue(I.getArgOperand(0)),
                             getValue(I.getArgOperand(1))));
    return nullptr;
  case Intrinsic::fma:
    setValue(&I, DAG.getNode(ISD::FMA, sdl,
                             getValue(I.getArgOperand(0)).getValueType(),
                             getValue(I.getArgOperand(0)),
                             getValue(I.getArgOperand(1)),
                             getValue(I.getArgOperand(2))));
    return nullptr;
  case Intrinsic::fmuladd: {
    EVT VT = TLI.getValueType(DAG.getDataLayout(), I.getType());
    if (TM.Options.AllowFPOpFusion != FPOpFusion::Strict &&
        TLI.isFMAFasterThanFMulAndFAdd(VT)) {
      setValue(&I, DAG.getNode(ISD::FMA, sdl,
                               getValue(I.getArgOperand(0)).getValueType(),
                               getValue(I.getArgOperand(0)),
                               getValue(I.getArgOperand(1)),
                               getValue(I.getArgOperand(2))));
    } else {
      // TODO: Intrinsic calls should have fast-math-flags.
      SDValue Mul = DAG.getNode(ISD::FMUL, sdl,
                                getValue(I.getArgOperand(0)).getValueType(),
                                getValue(I.getArgOperand(0)),
                                getValue(I.getArgOperand(1)));
      SDValue Add = DAG.getNode(ISD::FADD, sdl,
                                getValue(I.getArgOperand(0)).getValueType(),
                                Mul,
                                getValue(I.getArgOperand(2)));
      setValue(&I, Add);
    }
    return nullptr;
  }
  case Intrinsic::convert_to_fp16:
    setValue(&I, DAG.getNode(ISD::BITCAST, sdl, MVT::i16,
                             DAG.getNode(ISD::FP_ROUND, sdl, MVT::f16,
                                         getValue(I.getArgOperand(0)),
                                         DAG.getTargetConstant(0, sdl,
                                                               MVT::i32))));
    return nullptr;
  case Intrinsic::convert_from_fp16:
    setValue(&I, DAG.getNode(ISD::FP_EXTEND, sdl,
                             TLI.getValueType(DAG.getDataLayout(), I.getType()),
                             DAG.getNode(ISD::BITCAST, sdl, MVT::f16,
                                         getValue(I.getArgOperand(0)))));
    return nullptr;
  case Intrinsic::pcmarker: {
    SDValue Tmp = getValue(I.getArgOperand(0));
    DAG.setRoot(DAG.getNode(ISD::PCMARKER, sdl, MVT::Other, getRoot(), Tmp));
    return nullptr;
  }
  case Intrinsic::readcyclecounter: {
    SDValue Op = getRoot();
    Res = DAG.getNode(ISD::READCYCLECOUNTER, sdl,
                      DAG.getVTList(MVT::i64, MVT::Other), Op);
    setValue(&I, Res);
    DAG.setRoot(Res.getValue(1));
    return nullptr;
  }
  case Intrinsic::bitreverse:
    setValue(&I, DAG.getNode(ISD::BITREVERSE, sdl,
                             getValue(I.getArgOperand(0)).getValueType(),
                             getValue(I.getArgOperand(0))));
    return nullptr;
  case Intrinsic::bswap:
    setValue(&I, DAG.getNode(ISD::BSWAP, sdl,
                             getValue(I.getArgOperand(0)).getValueType(),
                             getValue(I.getArgOperand(0))));
    return nullptr;
  case Intrinsic::cttz: {
    SDValue Arg = getValue(I.getArgOperand(0));
    ConstantInt *CI = cast<ConstantInt>(I.getArgOperand(1));
    EVT Ty = Arg.getValueType();
    setValue(&I, DAG.getNode(CI->isZero() ? ISD::CTTZ : ISD::CTTZ_ZERO_UNDEF,
                             sdl, Ty, Arg));
    return nullptr;
  }
  case Intrinsic::ctlz: {
    SDValue Arg = getValue(I.getArgOperand(0));
    ConstantInt *CI = cast<ConstantInt>(I.getArgOperand(1));
    EVT Ty = Arg.getValueType();
    setValue(&I, DAG.getNode(CI->isZero() ? ISD::CTLZ : ISD::CTLZ_ZERO_UNDEF,
                             sdl, Ty, Arg));
    return nullptr;
  }
  case Intrinsic::ctpop: {
    SDValue Arg = getValue(I.getArgOperand(0));
    EVT Ty = Arg.getValueType();
    setValue(&I, DAG.getNode(ISD::CTPOP, sdl, Ty, Arg));
    return nullptr;
  }
  case Intrinsic::stacksave: {
    SDValue Op = getRoot();
    Res = DAG.getNode(
        ISD::STACKSAVE, sdl,
        DAG.getVTList(TLI.getPointerTy(DAG.getDataLayout()), MVT::Other), Op);
    setValue(&I, Res);
    DAG.setRoot(Res.getValue(1));
    return nullptr;
  }
  case Intrinsic::stackrestore: {
    Res = getValue(I.getArgOperand(0));
    DAG.setRoot(DAG.getNode(ISD::STACKRESTORE, sdl, MVT::Other, getRoot(), Res));
    return nullptr;
  }
  case Intrinsic::get_dynamic_area_offset: {
    SDValue Op = getRoot();
    EVT PtrTy = TLI.getPointerTy(DAG.getDataLayout());
    EVT ResTy = TLI.getValueType(DAG.getDataLayout(), I.getType());
    // Result type for @llvm.get.dynamic.area.offset should match PtrTy for
    // target.
    if (PtrTy != ResTy)
      report_fatal_error("Wrong result type for @llvm.get.dynamic.area.offset"
                         " intrinsic!");
    Res = DAG.getNode(ISD::GET_DYNAMIC_AREA_OFFSET, sdl, DAG.getVTList(ResTy),
                      Op);
    DAG.setRoot(Op);
    setValue(&I, Res);
    return nullptr;
  }
  case Intrinsic::stackprotector: {
    // Emit code into the DAG to store the stack guard onto the stack.
    MachineFunction &MF = DAG.getMachineFunction();
    MachineFrameInfo *MFI = MF.getFrameInfo();
    EVT PtrTy = TLI.getPointerTy(DAG.getDataLayout());
    SDValue Src, Chain = getRoot();
    const Value *Ptr = cast<LoadInst>(I.getArgOperand(0))->getPointerOperand();
    const GlobalVariable *GV = dyn_cast<GlobalVariable>(Ptr);

    // See if Ptr is a bitcast. If it is, look through it and see if we can get
    // global variable __stack_chk_guard.
    if (!GV)
      if (const Operator *BC = dyn_cast<Operator>(Ptr))
        if (BC->getOpcode() == Instruction::BitCast)
          GV = dyn_cast<GlobalVariable>(BC->getOperand(0));

    if (GV && TLI.useLoadStackGuardNode()) {
      // Emit a LOAD_STACK_GUARD node.
      MachineSDNode *Node = DAG.getMachineNode(TargetOpcode::LOAD_STACK_GUARD,
                                               sdl, PtrTy, Chain);
      MachinePointerInfo MPInfo(GV);
      MachineInstr::mmo_iterator MemRefs = MF.allocateMemRefsArray(1);
      unsigned Flags = MachineMemOperand::MOLoad |
                       MachineMemOperand::MOInvariant;
      *MemRefs = MF.getMachineMemOperand(MPInfo, Flags,
                                         PtrTy.getSizeInBits() / 8,
                                         DAG.getEVTAlignment(PtrTy));
      Node->setMemRefs(MemRefs, MemRefs + 1);

      // Copy the guard value to a virtual register so that it can be
      // retrieved in the epilogue.
      Src = SDValue(Node, 0);
      const TargetRegisterClass *RC =
          TLI.getRegClassFor(Src.getSimpleValueType());
      unsigned Reg = MF.getRegInfo().createVirtualRegister(RC);

      SPDescriptor.setGuardReg(Reg);
      Chain = DAG.getCopyToReg(Chain, sdl, Reg, Src);
    } else {
      Src = getValue(I.getArgOperand(0));   // The guard's value.
    }

    AllocaInst *Slot = cast<AllocaInst>(I.getArgOperand(1));

    int FI = FuncInfo.StaticAllocaMap[Slot];
    MFI->setStackProtectorIndex(FI);

    SDValue FIN = DAG.getFrameIndex(FI, PtrTy);

    // Store the stack protector onto the stack.
    Res = DAG.getStore(Chain, sdl, Src, FIN, MachinePointerInfo::getFixedStack(
                                                 DAG.getMachineFunction(), FI),
                       true, false, 0);
    setValue(&I, Res);
    DAG.setRoot(Res);
    return nullptr;
  }
  case Intrinsic::objectsize: {
    // If we don't know by now, we're never going to know.
    ConstantInt *CI = dyn_cast<ConstantInt>(I.getArgOperand(1));

    assert(CI && "Non-constant type in __builtin_object_size?");

    SDValue Arg = getValue(I.getCalledValue());
    EVT Ty = Arg.getValueType();

    if (CI->isZero())
      Res = DAG.getConstant(-1ULL, sdl, Ty);
    else
      Res = DAG.getConstant(0, sdl, Ty);

    setValue(&I, Res);
    return nullptr;
  }
  case Intrinsic::annotation:
  case Intrinsic::ptr_annotation:
    // Drop the intrinsic, but forward the value
    setValue(&I, getValue(I.getOperand(0)));
    return nullptr;
  case Intrinsic::assume:
  case Intrinsic::var_annotation:
    // Discard annotate attributes and assumptions
    return nullptr;

  case Intrinsic::init_trampoline: {
    const Function *F = cast<Function>(I.getArgOperand(1)->stripPointerCasts());

    SDValue Ops[6];
    Ops[0] = getRoot();
    Ops[1] = getValue(I.getArgOperand(0));
    Ops[2] = getValue(I.getArgOperand(1));
    Ops[3] = getValue(I.getArgOperand(2));
    Ops[4] = DAG.getSrcValue(I.getArgOperand(0));
    Ops[5] = DAG.getSrcValue(F);

    Res = DAG.getNode(ISD::INIT_TRAMPOLINE, sdl, MVT::Other, Ops);

    DAG.setRoot(Res);
    return nullptr;
  }
  case Intrinsic::adjust_trampoline: {
    setValue(&I, DAG.getNode(ISD::ADJUST_TRAMPOLINE, sdl,
                             TLI.getPointerTy(DAG.getDataLayout()),
                             getValue(I.getArgOperand(0))));
    return nullptr;
  }
  case Intrinsic::gcroot: {
    MachineFunction &MF = DAG.getMachineFunction();
    const Function *F = MF.getFunction();
    (void)F;
    assert(F->hasGC() &&
           "only valid in functions with gc specified, enforced by Verifier");
    assert(GFI && "implied by previous");
    const Value *Alloca = I.getArgOperand(0)->stripPointerCasts();
    const Constant *TypeMap = cast<Constant>(I.getArgOperand(1));

    FrameIndexSDNode *FI = cast<FrameIndexSDNode>(getValue(Alloca).getNode());
    GFI->addStackRoot(FI->getIndex(), TypeMap);
    return nullptr;
  }
  case Intrinsic::gcread:
  case Intrinsic::gcwrite:
    llvm_unreachable("GC failed to lower gcread/gcwrite intrinsics!");
  case Intrinsic::flt_rounds:
    setValue(&I, DAG.getNode(ISD::FLT_ROUNDS_, sdl, MVT::i32));
    return nullptr;

  case Intrinsic::expect: {
    // Just replace __builtin_expect(exp, c) with EXP.
    setValue(&I, getValue(I.getArgOperand(0)));
    return nullptr;
  }

  case Intrinsic::debugtrap:
  case Intrinsic::trap: {
    StringRef TrapFuncName =
        I.getAttributes()
            .getAttribute(AttributeSet::FunctionIndex, "trap-func-name")
            .getValueAsString();
    if (TrapFuncName.empty()) {
      ISD::NodeType Op = (Intrinsic == Intrinsic::trap) ?
        ISD::TRAP : ISD::DEBUGTRAP;
      DAG.setRoot(DAG.getNode(Op, sdl,MVT::Other, getRoot()));
      return nullptr;
    }
    TargetLowering::ArgListTy Args;

    TargetLowering::CallLoweringInfo CLI(DAG);
    CLI.setDebugLoc(sdl).setChain(getRoot()).setCallee(
        CallingConv::C, I.getType(),
        DAG.getExternalSymbol(TrapFuncName.data(),
                              TLI.getPointerTy(DAG.getDataLayout())),
        std::move(Args), 0);

    std::pair<SDValue, SDValue> Result = TLI.LowerCallTo(CLI);
    DAG.setRoot(Result.second);
    return nullptr;
  }

  case Intrinsic::uadd_with_overflow:
  case Intrinsic::sadd_with_overflow:
  case Intrinsic::usub_with_overflow:
  case Intrinsic::ssub_with_overflow:
  case Intrinsic::umul_with_overflow:
  case Intrinsic::smul_with_overflow: {
    ISD::NodeType Op;
    switch (Intrinsic) {
    default: llvm_unreachable("Impossible intrinsic");  // Can't reach here.
    case Intrinsic::uadd_with_overflow: Op = ISD::UADDO; break;
    case Intrinsic::sadd_with_overflow: Op = ISD::SADDO; break;
    case Intrinsic::usub_with_overflow: Op = ISD::USUBO; break;
    case Intrinsic::ssub_with_overflow: Op = ISD::SSUBO; break;
    case Intrinsic::umul_with_overflow: Op = ISD::UMULO; break;
    case Intrinsic::smul_with_overflow: Op = ISD::SMULO; break;
    }
    SDValue Op1 = getValue(I.getArgOperand(0));
    SDValue Op2 = getValue(I.getArgOperand(1));

    SDVTList VTs = DAG.getVTList(Op1.getValueType(), MVT::i1);
    setValue(&I, DAG.getNode(Op, sdl, VTs, Op1, Op2));
    return nullptr;
  }
  case Intrinsic::prefetch: {
    SDValue Ops[5];
    unsigned rw = cast<ConstantInt>(I.getArgOperand(1))->getZExtValue();
    Ops[0] = getRoot();
    Ops[1] = getValue(I.getArgOperand(0));
    Ops[2] = getValue(I.getArgOperand(1));
    Ops[3] = getValue(I.getArgOperand(2));
    Ops[4] = getValue(I.getArgOperand(3));
    DAG.setRoot(DAG.getMemIntrinsicNode(ISD::PREFETCH, sdl,
                                        DAG.getVTList(MVT::Other), Ops,
                                        EVT::getIntegerVT(*Context, 8),
                                        MachinePointerInfo(I.getArgOperand(0)),
                                        0, /* align */
                                        false, /* volatile */
                                        rw==0, /* read */
                                        rw==1)); /* write */
    return nullptr;
  }
  case Intrinsic::lifetime_start:
  case Intrinsic::lifetime_end: {
    bool IsStart = (Intrinsic == Intrinsic::lifetime_start);
    // Stack coloring is not enabled in O0, discard region information.
    if (TM.getOptLevel() == CodeGenOpt::None)
      return nullptr;

    SmallVector<Value *, 4> Allocas;
    GetUnderlyingObjects(I.getArgOperand(1), Allocas, *DL);

    for (SmallVectorImpl<Value*>::iterator Object = Allocas.begin(),
           E = Allocas.end(); Object != E; ++Object) {
      AllocaInst *LifetimeObject = dyn_cast_or_null<AllocaInst>(*Object);

      // Could not find an Alloca.
      if (!LifetimeObject)
        continue;

      // First check that the Alloca is static, otherwise it won't have a
      // valid frame index.
      auto SI = FuncInfo.StaticAllocaMap.find(LifetimeObject);
      if (SI == FuncInfo.StaticAllocaMap.end())
        return nullptr;

      int FI = SI->second;

      SDValue Ops[2];
      Ops[0] = getRoot();
      Ops[1] =
          DAG.getFrameIndex(FI, TLI.getPointerTy(DAG.getDataLayout()), true);
      unsigned Opcode = (IsStart ? ISD::LIFETIME_START : ISD::LIFETIME_END);

      Res = DAG.getNode(Opcode, sdl, MVT::Other, Ops);
      DAG.setRoot(Res);
    }
    return nullptr;
  }
  case Intrinsic::invariant_start:
    // Discard region information.
    setValue(&I, DAG.getUNDEF(TLI.getPointerTy(DAG.getDataLayout())));
    return nullptr;
  case Intrinsic::invariant_end:
    // Discard region information.
    return nullptr;
  case Intrinsic::stackprotectorcheck: {
    // Do not actually emit anything for this basic block. Instead we initialize
    // the stack protector descriptor and export the guard variable so we can
    // access it in FinishBasicBlock.
    const BasicBlock *BB = I.getParent();
    SPDescriptor.initialize(BB, FuncInfo.MBBMap[BB], I);
    ExportFromCurrentBlock(SPDescriptor.getGuard());

    // Flush our exports since we are going to process a terminator.
    (void)getControlRoot();
    return nullptr;
  }
  case Intrinsic::clear_cache:
    return TLI.getClearCacheBuiltinName();
  case Intrinsic::donothing:
    // ignore
    return nullptr;
  case Intrinsic::experimental_stackmap: {
    visitStackmap(I);
    return nullptr;
  }
  case Intrinsic::experimental_patchpoint_void:
  case Intrinsic::experimental_patchpoint_i64: {
    visitPatchpoint(&I);
    return nullptr;
  }
  case Intrinsic::experimental_gc_statepoint: {
    visitStatepoint(I);
    return nullptr;
  }
  case Intrinsic::experimental_gc_result: {
    visitGCResult(I);
    return nullptr;
  }
  case Intrinsic::experimental_gc_relocate: {
    visitGCRelocate(cast<GCRelocateInst>(I));
    return nullptr;
  }
  case Intrinsic::instrprof_increment:
    llvm_unreachable("instrprof failed to lower an increment");
  case Intrinsic::instrprof_value_profile:
    llvm_unreachable("instrprof failed to lower a value profiling call");
  case Intrinsic::localescape: {
    MachineFunction &MF = DAG.getMachineFunction();
    const TargetInstrInfo *TII = DAG.getSubtarget().getInstrInfo();

    // Directly emit some LOCAL_ESCAPE machine instrs. Label assignment emission
    // is the same on all targets.
    for (unsigned Idx = 0, E = I.getNumArgOperands(); Idx < E; ++Idx) {
      Value *Arg = I.getArgOperand(Idx)->stripPointerCasts();
      if (isa<ConstantPointerNull>(Arg))
        continue; // Skip null pointers. They represent a hole in index space.
      AllocaInst *Slot = cast<AllocaInst>(Arg);
      assert(FuncInfo.StaticAllocaMap.count(Slot) &&
             "can only escape static allocas");
      int FI = FuncInfo.StaticAllocaMap[Slot];
      MCSymbol *FrameAllocSym =
          MF.getMMI().getContext().getOrCreateFrameAllocSymbol(
              GlobalValue::getRealLinkageName(MF.getName()), Idx);
      BuildMI(*FuncInfo.MBB, FuncInfo.InsertPt, dl,
              TII->get(TargetOpcode::LOCAL_ESCAPE))
          .addSym(FrameAllocSym)
          .addFrameIndex(FI);
    }

    return nullptr;
  }

  case Intrinsic::localrecover: {
    // i8* @llvm.localrecover(i8* %fn, i8* %fp, i32 %idx)
    MachineFunction &MF = DAG.getMachineFunction();
    MVT PtrVT = TLI.getPointerTy(DAG.getDataLayout(), 0);

    // Get the symbol that defines the frame offset.
    auto *Fn = cast<Function>(I.getArgOperand(0)->stripPointerCasts());
    auto *Idx = cast<ConstantInt>(I.getArgOperand(2));
    unsigned IdxVal = unsigned(Idx->getLimitedValue(INT_MAX));
    MCSymbol *FrameAllocSym =
        MF.getMMI().getContext().getOrCreateFrameAllocSymbol(
            GlobalValue::getRealLinkageName(Fn->getName()), IdxVal);

    // Create a MCSymbol for the label to avoid any target lowering
    // that would make this PC relative.
    SDValue OffsetSym = DAG.getMCSymbol(FrameAllocSym, PtrVT);
    SDValue OffsetVal =
        DAG.getNode(ISD::LOCAL_RECOVER, sdl, PtrVT, OffsetSym);

    // Add the offset to the FP.
    Value *FP = I.getArgOperand(1);
    SDValue FPVal = getValue(FP);
    SDValue Add = DAG.getNode(ISD::ADD, sdl, PtrVT, FPVal, OffsetVal);
    setValue(&I, Add);

    return nullptr;
  }

  case Intrinsic::eh_exceptionpointer:
  case Intrinsic::eh_exceptioncode: {
    // Get the exception pointer vreg, copy from it, and resize it to fit.
    const auto *CPI = cast<CatchPadInst>(I.getArgOperand(0));
    MVT PtrVT = TLI.getPointerTy(DAG.getDataLayout());
    const TargetRegisterClass *PtrRC = TLI.getRegClassFor(PtrVT);
    unsigned VReg = FuncInfo.getCatchPadExceptionPointerVReg(CPI, PtrRC);
    SDValue N =
        DAG.getCopyFromReg(DAG.getEntryNode(), getCurSDLoc(), VReg, PtrVT);
    if (Intrinsic == Intrinsic::eh_exceptioncode)
      N = DAG.getZExtOrTrunc(N, getCurSDLoc(), MVT::i32);
    setValue(&I, N);
    return nullptr;
  }
  }
}

std::pair<SDValue, SDValue>
SelectionDAGBuilder::lowerInvokable(TargetLowering::CallLoweringInfo &CLI,
                                    const BasicBlock *EHPadBB) {
  MachineModuleInfo &MMI = DAG.getMachineFunction().getMMI();
  MCSymbol *BeginLabel = nullptr;

  if (EHPadBB) {
    // Insert a label before the invoke call to mark the try range.  This can be
    // used to detect deletion of the invoke via the MachineModuleInfo.
    BeginLabel = MMI.getContext().createTempSymbol();

    // For SjLj, keep track of which landing pads go with which invokes
    // so as to maintain the ordering of pads in the LSDA.
    unsigned CallSiteIndex = MMI.getCurrentCallSite();
    if (CallSiteIndex) {
      MMI.setCallSiteBeginLabel(BeginLabel, CallSiteIndex);
      LPadToCallSiteMap[FuncInfo.MBBMap[EHPadBB]].push_back(CallSiteIndex);

      // Now that the call site is handled, stop tracking it.
      MMI.setCurrentCallSite(0);
    }

    // Both PendingLoads and PendingExports must be flushed here;
    // this call might not return.
    (void)getRoot();
    DAG.setRoot(DAG.getEHLabel(getCurSDLoc(), getControlRoot(), BeginLabel));

    CLI.setChain(getRoot());
  }
  const TargetLowering &TLI = DAG.getTargetLoweringInfo();
  std::pair<SDValue, SDValue> Result = TLI.LowerCallTo(CLI);

  assert((CLI.IsTailCall || Result.second.getNode()) &&
         "Non-null chain expected with non-tail call!");
  assert((Result.second.getNode() || !Result.first.getNode()) &&
         "Null value expected with tail call!");

  if (!Result.second.getNode()) {
    // As a special case, a null chain means that a tail call has been emitted
    // and the DAG root is already updated.
    HasTailCall = true;

    // Since there's no actual continuation from this block, nothing can be
    // relying on us setting vregs for them.
    PendingExports.clear();
  } else {
    DAG.setRoot(Result.second);
  }

  if (EHPadBB) {
    // Insert a label at the end of the invoke call to mark the try range.  This
    // can be used to detect deletion of the invoke via the MachineModuleInfo.
    MCSymbol *EndLabel = MMI.getContext().createTempSymbol();
    DAG.setRoot(DAG.getEHLabel(getCurSDLoc(), getRoot(), EndLabel));

    // Inform MachineModuleInfo of range.
    if (MMI.hasEHFunclets()) {
      assert(CLI.CS);
      WinEHFuncInfo *EHInfo = DAG.getMachineFunction().getWinEHFuncInfo();
      EHInfo->addIPToStateRange(cast<InvokeInst>(CLI.CS->getInstruction()),
                                BeginLabel, EndLabel);
    } else {
      MMI.addInvoke(FuncInfo.MBBMap[EHPadBB], BeginLabel, EndLabel);
    }
  }

  return Result;
}

void SelectionDAGBuilder::LowerCallTo(ImmutableCallSite CS, SDValue Callee,
                                      bool isTailCall,
                                      const BasicBlock *EHPadBB) {
<<<<<<< HEAD
  PointerType *PT = cast<PointerType>(CS.getCalledValue()->getType());
  FunctionType *FTy = cast<FunctionType>(PT->getElementType());
  Type *RetTy = FTy->getReturnType();
  auto &DL = DAG.getDataLayout();
=======
  FunctionType *FTy = CS.getFunctionType();
  Type *RetTy = CS.getType();
>>>>>>> b54fac27

  TargetLowering::ArgListTy Args;
  TargetLowering::ArgListEntry Entry;
  Args.reserve(CS.arg_size());

  bool HasSwiftError = false;
  const TargetLowering &TLI = DAG.getTargetLoweringInfo();
  for (ImmutableCallSite::arg_iterator i = CS.arg_begin(), e = CS.arg_end();
       i != e; ++i) {
    const Value *V = *i;

    // Skip empty types
    if (V->getType()->isEmptyTy())
      continue;

    SDValue ArgNode = getValue(V);
    Entry.Node = ArgNode; Entry.Ty = V->getType();

    // Skip the first return-type Attribute to get to params.
    Entry.setAttributes(&CS, i - CS.arg_begin() + 1);

    // Use swifterror virtual register as input to the call.
    if (Entry.isSwiftError && TLI.supportSwiftError()) {
      HasSwiftError = true;
      Entry.Node = DAG.getRegister(FuncInfo.SwiftErrorMap[FuncInfo.MBB][0],
                                   EVT(TLI.getPointerTy(DL)));
    }

    Args.push_back(Entry);

    // If we have an explicit sret argument that is an Instruction, (i.e., it
    // might point to function-local memory), we can't meaningfully tail-call.
    if (Entry.isSRet && isa<Instruction>(V))
      isTailCall = false;
  }

  // Check if target-independent constraints permit a tail call here.
  // Target-dependent constraints are checked within TLI->LowerCallTo.
  if (isTailCall && !isInTailCallPosition(CS, DAG.getTarget()))
    isTailCall = false;

  TargetLowering::CallLoweringInfo CLI(DAG);
  CLI.setDebugLoc(getCurSDLoc()).setChain(getRoot())
    .setCallee(RetTy, FTy, Callee, std::move(Args), CS)
    .setTailCall(isTailCall);
  std::pair<SDValue, SDValue> Result = lowerInvokable(CLI, EHPadBB);

  if (Result.first.getNode())
    setValue(CS.getInstruction(), Result.first);

  // The last element of CLI.InVals has the SDValue for swifterror return.
  // Here we copy it to a virtual register and update SwiftErrorMap for
  // book-keeping.
  if (HasSwiftError && TLI.supportSwiftError()) {
    // Get the last element of InVals.
    SDValue Src = CLI.InVals.back();
    const TargetRegisterClass *RC = TLI.getRegClassFor(TLI.getPointerTy(DL));
    unsigned VReg = FuncInfo.MF->getRegInfo().createVirtualRegister(RC);
    SDValue CopyNode = CLI.DAG.getCopyToReg(Result.second, CLI.DL, VReg, Src);
    FuncInfo.SwiftErrorMap[FuncInfo.MBB][0] = VReg;
    DAG.setRoot(CopyNode);
  }
}

/// IsOnlyUsedInZeroEqualityComparison - Return true if it only matters that the
/// value is equal or not-equal to zero.
static bool IsOnlyUsedInZeroEqualityComparison(const Value *V) {
  for (const User *U : V->users()) {
    if (const ICmpInst *IC = dyn_cast<ICmpInst>(U))
      if (IC->isEquality())
        if (const Constant *C = dyn_cast<Constant>(IC->getOperand(1)))
          if (C->isNullValue())
            continue;
    // Unknown instruction.
    return false;
  }
  return true;
}

static SDValue getMemCmpLoad(const Value *PtrVal, MVT LoadVT,
                             Type *LoadTy,
                             SelectionDAGBuilder &Builder) {

  // Check to see if this load can be trivially constant folded, e.g. if the
  // input is from a string literal.
  if (const Constant *LoadInput = dyn_cast<Constant>(PtrVal)) {
    // Cast pointer to the type we really want to load.
    LoadInput = ConstantExpr::getBitCast(const_cast<Constant *>(LoadInput),
                                         PointerType::getUnqual(LoadTy));

    if (const Constant *LoadCst = ConstantFoldLoadFromConstPtr(
            const_cast<Constant *>(LoadInput), *Builder.DL))
      return Builder.getValue(LoadCst);
  }

  // Otherwise, we have to emit the load.  If the pointer is to unfoldable but
  // still constant memory, the input chain can be the entry node.
  SDValue Root;
  bool ConstantMemory = false;

  // Do not serialize (non-volatile) loads of constant memory with anything.
  if (Builder.AA->pointsToConstantMemory(PtrVal)) {
    Root = Builder.DAG.getEntryNode();
    ConstantMemory = true;
  } else {
    // Do not serialize non-volatile loads against each other.
    Root = Builder.DAG.getRoot();
  }

  SDValue Ptr = Builder.getValue(PtrVal);
  SDValue LoadVal = Builder.DAG.getLoad(LoadVT, Builder.getCurSDLoc(), Root,
                                        Ptr, MachinePointerInfo(PtrVal),
                                        false /*volatile*/,
                                        false /*nontemporal*/,
                                        false /*isinvariant*/, 1 /* align=1 */);

  if (!ConstantMemory)
    Builder.PendingLoads.push_back(LoadVal.getValue(1));
  return LoadVal;
}

/// processIntegerCallValue - Record the value for an instruction that
/// produces an integer result, converting the type where necessary.
void SelectionDAGBuilder::processIntegerCallValue(const Instruction &I,
                                                  SDValue Value,
                                                  bool IsSigned) {
  EVT VT = DAG.getTargetLoweringInfo().getValueType(DAG.getDataLayout(),
                                                    I.getType(), true);
  if (IsSigned)
    Value = DAG.getSExtOrTrunc(Value, getCurSDLoc(), VT);
  else
    Value = DAG.getZExtOrTrunc(Value, getCurSDLoc(), VT);
  setValue(&I, Value);
}

/// visitMemCmpCall - See if we can lower a call to memcmp in an optimized form.
/// If so, return true and lower it, otherwise return false and it will be
/// lowered like a normal call.
bool SelectionDAGBuilder::visitMemCmpCall(const CallInst &I) {
  // Verify that the prototype makes sense.  int memcmp(void*,void*,size_t)
  if (I.getNumArgOperands() != 3)
    return false;

  const Value *LHS = I.getArgOperand(0), *RHS = I.getArgOperand(1);
  if (!LHS->getType()->isPointerTy() || !RHS->getType()->isPointerTy() ||
      !I.getArgOperand(2)->getType()->isIntegerTy() ||
      !I.getType()->isIntegerTy())
    return false;

  const Value *Size = I.getArgOperand(2);
  const ConstantInt *CSize = dyn_cast<ConstantInt>(Size);
  if (CSize && CSize->getZExtValue() == 0) {
    EVT CallVT = DAG.getTargetLoweringInfo().getValueType(DAG.getDataLayout(),
                                                          I.getType(), true);
    setValue(&I, DAG.getConstant(0, getCurSDLoc(), CallVT));
    return true;
  }

  const TargetSelectionDAGInfo &TSI = DAG.getSelectionDAGInfo();
  std::pair<SDValue, SDValue> Res =
    TSI.EmitTargetCodeForMemcmp(DAG, getCurSDLoc(), DAG.getRoot(),
                                getValue(LHS), getValue(RHS), getValue(Size),
                                MachinePointerInfo(LHS),
                                MachinePointerInfo(RHS));
  if (Res.first.getNode()) {
    processIntegerCallValue(I, Res.first, true);
    PendingLoads.push_back(Res.second);
    return true;
  }

  // memcmp(S1,S2,2) != 0 -> (*(short*)LHS != *(short*)RHS)  != 0
  // memcmp(S1,S2,4) != 0 -> (*(int*)LHS != *(int*)RHS)  != 0
  if (CSize && IsOnlyUsedInZeroEqualityComparison(&I)) {
    bool ActuallyDoIt = true;
    MVT LoadVT;
    Type *LoadTy;
    switch (CSize->getZExtValue()) {
    default:
      LoadVT = MVT::Other;
      LoadTy = nullptr;
      ActuallyDoIt = false;
      break;
    case 2:
      LoadVT = MVT::i16;
      LoadTy = Type::getInt16Ty(CSize->getContext());
      break;
    case 4:
      LoadVT = MVT::i32;
      LoadTy = Type::getInt32Ty(CSize->getContext());
      break;
    case 8:
      LoadVT = MVT::i64;
      LoadTy = Type::getInt64Ty(CSize->getContext());
      break;
        /*
    case 16:
      LoadVT = MVT::v4i32;
      LoadTy = Type::getInt32Ty(CSize->getContext());
      LoadTy = VectorType::get(LoadTy, 4);
      break;
         */
    }

    // This turns into unaligned loads.  We only do this if the target natively
    // supports the MVT we'll be loading or if it is small enough (<= 4) that
    // we'll only produce a small number of byte loads.

    // Require that we can find a legal MVT, and only do this if the target
    // supports unaligned loads of that type.  Expanding into byte loads would
    // bloat the code.
    const TargetLowering &TLI = DAG.getTargetLoweringInfo();
    if (ActuallyDoIt && CSize->getZExtValue() > 4) {
      unsigned DstAS = LHS->getType()->getPointerAddressSpace();
      unsigned SrcAS = RHS->getType()->getPointerAddressSpace();
      // TODO: Handle 5 byte compare as 4-byte + 1 byte.
      // TODO: Handle 8 byte compare on x86-32 as two 32-bit loads.
      // TODO: Check alignment of src and dest ptrs.
      if (!TLI.isTypeLegal(LoadVT) ||
          !TLI.allowsMisalignedMemoryAccesses(LoadVT, SrcAS) ||
          !TLI.allowsMisalignedMemoryAccesses(LoadVT, DstAS))
        ActuallyDoIt = false;
    }

    if (ActuallyDoIt) {
      SDValue LHSVal = getMemCmpLoad(LHS, LoadVT, LoadTy, *this);
      SDValue RHSVal = getMemCmpLoad(RHS, LoadVT, LoadTy, *this);

      SDValue Res = DAG.getSetCC(getCurSDLoc(), MVT::i1, LHSVal, RHSVal,
                                 ISD::SETNE);
      processIntegerCallValue(I, Res, false);
      return true;
    }
  }


  return false;
}

/// visitMemChrCall -- See if we can lower a memchr call into an optimized
/// form.  If so, return true and lower it, otherwise return false and it
/// will be lowered like a normal call.
bool SelectionDAGBuilder::visitMemChrCall(const CallInst &I) {
  // Verify that the prototype makes sense.  void *memchr(void *, int, size_t)
  if (I.getNumArgOperands() != 3)
    return false;

  const Value *Src = I.getArgOperand(0);
  const Value *Char = I.getArgOperand(1);
  const Value *Length = I.getArgOperand(2);
  if (!Src->getType()->isPointerTy() ||
      !Char->getType()->isIntegerTy() ||
      !Length->getType()->isIntegerTy() ||
      !I.getType()->isPointerTy())
    return false;

  const TargetSelectionDAGInfo &TSI = DAG.getSelectionDAGInfo();
  std::pair<SDValue, SDValue> Res =
    TSI.EmitTargetCodeForMemchr(DAG, getCurSDLoc(), DAG.getRoot(),
                                getValue(Src), getValue(Char), getValue(Length),
                                MachinePointerInfo(Src));
  if (Res.first.getNode()) {
    setValue(&I, Res.first);
    PendingLoads.push_back(Res.second);
    return true;
  }

  return false;
}

/// visitStrCpyCall -- See if we can lower a strcpy or stpcpy call into an
/// optimized form.  If so, return true and lower it, otherwise return false
/// and it will be lowered like a normal call.
bool SelectionDAGBuilder::visitStrCpyCall(const CallInst &I, bool isStpcpy) {
  // Verify that the prototype makes sense.  char *strcpy(char *, char *)
  if (I.getNumArgOperands() != 2)
    return false;

  const Value *Arg0 = I.getArgOperand(0), *Arg1 = I.getArgOperand(1);
  if (!Arg0->getType()->isPointerTy() ||
      !Arg1->getType()->isPointerTy() ||
      !I.getType()->isPointerTy())
    return false;

  const TargetSelectionDAGInfo &TSI = DAG.getSelectionDAGInfo();
  std::pair<SDValue, SDValue> Res =
    TSI.EmitTargetCodeForStrcpy(DAG, getCurSDLoc(), getRoot(),
                                getValue(Arg0), getValue(Arg1),
                                MachinePointerInfo(Arg0),
                                MachinePointerInfo(Arg1), isStpcpy);
  if (Res.first.getNode()) {
    setValue(&I, Res.first);
    DAG.setRoot(Res.second);
    return true;
  }

  return false;
}

/// visitStrCmpCall - See if we can lower a call to strcmp in an optimized form.
/// If so, return true and lower it, otherwise return false and it will be
/// lowered like a normal call.
bool SelectionDAGBuilder::visitStrCmpCall(const CallInst &I) {
  // Verify that the prototype makes sense.  int strcmp(void*,void*)
  if (I.getNumArgOperands() != 2)
    return false;

  const Value *Arg0 = I.getArgOperand(0), *Arg1 = I.getArgOperand(1);
  if (!Arg0->getType()->isPointerTy() ||
      !Arg1->getType()->isPointerTy() ||
      !I.getType()->isIntegerTy())
    return false;

  const TargetSelectionDAGInfo &TSI = DAG.getSelectionDAGInfo();
  std::pair<SDValue, SDValue> Res =
    TSI.EmitTargetCodeForStrcmp(DAG, getCurSDLoc(), DAG.getRoot(),
                                getValue(Arg0), getValue(Arg1),
                                MachinePointerInfo(Arg0),
                                MachinePointerInfo(Arg1));
  if (Res.first.getNode()) {
    processIntegerCallValue(I, Res.first, true);
    PendingLoads.push_back(Res.second);
    return true;
  }

  return false;
}

/// visitStrLenCall -- See if we can lower a strlen call into an optimized
/// form.  If so, return true and lower it, otherwise return false and it
/// will be lowered like a normal call.
bool SelectionDAGBuilder::visitStrLenCall(const CallInst &I) {
  // Verify that the prototype makes sense.  size_t strlen(char *)
  if (I.getNumArgOperands() != 1)
    return false;

  const Value *Arg0 = I.getArgOperand(0);
  if (!Arg0->getType()->isPointerTy() || !I.getType()->isIntegerTy())
    return false;

  const TargetSelectionDAGInfo &TSI = DAG.getSelectionDAGInfo();
  std::pair<SDValue, SDValue> Res =
    TSI.EmitTargetCodeForStrlen(DAG, getCurSDLoc(), DAG.getRoot(),
                                getValue(Arg0), MachinePointerInfo(Arg0));
  if (Res.first.getNode()) {
    processIntegerCallValue(I, Res.first, false);
    PendingLoads.push_back(Res.second);
    return true;
  }

  return false;
}

/// visitStrNLenCall -- See if we can lower a strnlen call into an optimized
/// form.  If so, return true and lower it, otherwise return false and it
/// will be lowered like a normal call.
bool SelectionDAGBuilder::visitStrNLenCall(const CallInst &I) {
  // Verify that the prototype makes sense.  size_t strnlen(char *, size_t)
  if (I.getNumArgOperands() != 2)
    return false;

  const Value *Arg0 = I.getArgOperand(0), *Arg1 = I.getArgOperand(1);
  if (!Arg0->getType()->isPointerTy() ||
      !Arg1->getType()->isIntegerTy() ||
      !I.getType()->isIntegerTy())
    return false;

  const TargetSelectionDAGInfo &TSI = DAG.getSelectionDAGInfo();
  std::pair<SDValue, SDValue> Res =
    TSI.EmitTargetCodeForStrnlen(DAG, getCurSDLoc(), DAG.getRoot(),
                                 getValue(Arg0), getValue(Arg1),
                                 MachinePointerInfo(Arg0));
  if (Res.first.getNode()) {
    processIntegerCallValue(I, Res.first, false);
    PendingLoads.push_back(Res.second);
    return true;
  }

  return false;
}

/// visitUnaryFloatCall - If a call instruction is a unary floating-point
/// operation (as expected), translate it to an SDNode with the specified opcode
/// and return true.
bool SelectionDAGBuilder::visitUnaryFloatCall(const CallInst &I,
                                              unsigned Opcode) {
  // Sanity check that it really is a unary floating-point call.
  if (I.getNumArgOperands() != 1 ||
      !I.getArgOperand(0)->getType()->isFloatingPointTy() ||
      I.getType() != I.getArgOperand(0)->getType() ||
      !I.onlyReadsMemory())
    return false;

  SDValue Tmp = getValue(I.getArgOperand(0));
  setValue(&I, DAG.getNode(Opcode, getCurSDLoc(), Tmp.getValueType(), Tmp));
  return true;
}

/// visitBinaryFloatCall - If a call instruction is a binary floating-point
/// operation (as expected), translate it to an SDNode with the specified opcode
/// and return true.
bool SelectionDAGBuilder::visitBinaryFloatCall(const CallInst &I,
                                               unsigned Opcode) {
  // Sanity check that it really is a binary floating-point call.
  if (I.getNumArgOperands() != 2 ||
      !I.getArgOperand(0)->getType()->isFloatingPointTy() ||
      I.getType() != I.getArgOperand(0)->getType() ||
      I.getType() != I.getArgOperand(1)->getType() ||
      !I.onlyReadsMemory())
    return false;

  SDValue Tmp0 = getValue(I.getArgOperand(0));
  SDValue Tmp1 = getValue(I.getArgOperand(1));
  EVT VT = Tmp0.getValueType();
  setValue(&I, DAG.getNode(Opcode, getCurSDLoc(), VT, Tmp0, Tmp1));
  return true;
}

void SelectionDAGBuilder::visitCall(const CallInst &I) {
  // Handle inline assembly differently.
  if (isa<InlineAsm>(I.getCalledValue())) {
    visitInlineAsm(&I);
    return;
  }

  MachineModuleInfo &MMI = DAG.getMachineFunction().getMMI();
  ComputeUsesVAFloatArgument(I, &MMI);

  const char *RenameFn = nullptr;
  if (Function *F = I.getCalledFunction()) {
    if (F->isDeclaration()) {
      if (const TargetIntrinsicInfo *II = TM.getIntrinsicInfo()) {
        if (unsigned IID = II->getIntrinsicID(F)) {
          RenameFn = visitIntrinsicCall(I, IID);
          if (!RenameFn)
            return;
        }
      }
      if (Intrinsic::ID IID = F->getIntrinsicID()) {
        RenameFn = visitIntrinsicCall(I, IID);
        if (!RenameFn)
          return;
      }
    }

    // Check for well-known libc/libm calls.  If the function is internal, it
    // can't be a library call.
    LibFunc::Func Func;
    if (!F->hasLocalLinkage() && F->hasName() &&
        LibInfo->getLibFunc(F->getName(), Func) &&
        LibInfo->hasOptimizedCodeGen(Func)) {
      switch (Func) {
      default: break;
      case LibFunc::copysign:
      case LibFunc::copysignf:
      case LibFunc::copysignl:
        if (I.getNumArgOperands() == 2 &&   // Basic sanity checks.
            I.getArgOperand(0)->getType()->isFloatingPointTy() &&
            I.getType() == I.getArgOperand(0)->getType() &&
            I.getType() == I.getArgOperand(1)->getType() &&
            I.onlyReadsMemory()) {
          SDValue LHS = getValue(I.getArgOperand(0));
          SDValue RHS = getValue(I.getArgOperand(1));
          setValue(&I, DAG.getNode(ISD::FCOPYSIGN, getCurSDLoc(),
                                   LHS.getValueType(), LHS, RHS));
          return;
        }
        break;
      case LibFunc::fabs:
      case LibFunc::fabsf:
      case LibFunc::fabsl:
        if (visitUnaryFloatCall(I, ISD::FABS))
          return;
        break;
      case LibFunc::fmin:
      case LibFunc::fminf:
      case LibFunc::fminl:
        if (visitBinaryFloatCall(I, ISD::FMINNUM))
          return;
        break;
      case LibFunc::fmax:
      case LibFunc::fmaxf:
      case LibFunc::fmaxl:
        if (visitBinaryFloatCall(I, ISD::FMAXNUM))
          return;
        break;
      case LibFunc::sin:
      case LibFunc::sinf:
      case LibFunc::sinl:
        if (visitUnaryFloatCall(I, ISD::FSIN))
          return;
        break;
      case LibFunc::cos:
      case LibFunc::cosf:
      case LibFunc::cosl:
        if (visitUnaryFloatCall(I, ISD::FCOS))
          return;
        break;
      case LibFunc::sqrt:
      case LibFunc::sqrtf:
      case LibFunc::sqrtl:
      case LibFunc::sqrt_finite:
      case LibFunc::sqrtf_finite:
      case LibFunc::sqrtl_finite:
        if (visitUnaryFloatCall(I, ISD::FSQRT))
          return;
        break;
      case LibFunc::floor:
      case LibFunc::floorf:
      case LibFunc::floorl:
        if (visitUnaryFloatCall(I, ISD::FFLOOR))
          return;
        break;
      case LibFunc::nearbyint:
      case LibFunc::nearbyintf:
      case LibFunc::nearbyintl:
        if (visitUnaryFloatCall(I, ISD::FNEARBYINT))
          return;
        break;
      case LibFunc::ceil:
      case LibFunc::ceilf:
      case LibFunc::ceill:
        if (visitUnaryFloatCall(I, ISD::FCEIL))
          return;
        break;
      case LibFunc::rint:
      case LibFunc::rintf:
      case LibFunc::rintl:
        if (visitUnaryFloatCall(I, ISD::FRINT))
          return;
        break;
      case LibFunc::round:
      case LibFunc::roundf:
      case LibFunc::roundl:
        if (visitUnaryFloatCall(I, ISD::FROUND))
          return;
        break;
      case LibFunc::trunc:
      case LibFunc::truncf:
      case LibFunc::truncl:
        if (visitUnaryFloatCall(I, ISD::FTRUNC))
          return;
        break;
      case LibFunc::log2:
      case LibFunc::log2f:
      case LibFunc::log2l:
        if (visitUnaryFloatCall(I, ISD::FLOG2))
          return;
        break;
      case LibFunc::exp2:
      case LibFunc::exp2f:
      case LibFunc::exp2l:
        if (visitUnaryFloatCall(I, ISD::FEXP2))
          return;
        break;
      case LibFunc::memcmp:
        if (visitMemCmpCall(I))
          return;
        break;
      case LibFunc::memchr:
        if (visitMemChrCall(I))
          return;
        break;
      case LibFunc::strcpy:
        if (visitStrCpyCall(I, false))
          return;
        break;
      case LibFunc::stpcpy:
        if (visitStrCpyCall(I, true))
          return;
        break;
      case LibFunc::strcmp:
        if (visitStrCmpCall(I))
          return;
        break;
      case LibFunc::strlen:
        if (visitStrLenCall(I))
          return;
        break;
      case LibFunc::strnlen:
        if (visitStrNLenCall(I))
          return;
        break;
      }
    }
  }

  SDValue Callee;
  if (!RenameFn)
    Callee = getValue(I.getCalledValue());
  else
    Callee = DAG.getExternalSymbol(
        RenameFn,
        DAG.getTargetLoweringInfo().getPointerTy(DAG.getDataLayout()));

  // Check if we can potentially perform a tail call. More detailed checking is
  // be done within LowerCallTo, after more information about the call is known.
  LowerCallTo(&I, Callee, I.isTailCall());
}

namespace {

/// AsmOperandInfo - This contains information for each constraint that we are
/// lowering.
class SDISelAsmOperandInfo : public TargetLowering::AsmOperandInfo {
public:
  /// CallOperand - If this is the result output operand or a clobber
  /// this is null, otherwise it is the incoming operand to the CallInst.
  /// This gets modified as the asm is processed.
  SDValue CallOperand;

  /// AssignedRegs - If this is a register or register class operand, this
  /// contains the set of register corresponding to the operand.
  RegsForValue AssignedRegs;

  explicit SDISelAsmOperandInfo(const TargetLowering::AsmOperandInfo &info)
    : TargetLowering::AsmOperandInfo(info), CallOperand(nullptr,0) {
  }

  /// getCallOperandValEVT - Return the EVT of the Value* that this operand
  /// corresponds to.  If there is no Value* for this operand, it returns
  /// MVT::Other.
  EVT getCallOperandValEVT(LLVMContext &Context, const TargetLowering &TLI,
                           const DataLayout &DL) const {
    if (!CallOperandVal) return MVT::Other;

    if (isa<BasicBlock>(CallOperandVal))
      return TLI.getPointerTy(DL);

    llvm::Type *OpTy = CallOperandVal->getType();

    // FIXME: code duplicated from TargetLowering::ParseConstraints().
    // If this is an indirect operand, the operand is a pointer to the
    // accessed type.
    if (isIndirect) {
      llvm::PointerType *PtrTy = dyn_cast<PointerType>(OpTy);
      if (!PtrTy)
        report_fatal_error("Indirect operand for inline asm not a pointer!");
      OpTy = PtrTy->getElementType();
    }

    // Look for vector wrapped in a struct. e.g. { <16 x i8> }.
    if (StructType *STy = dyn_cast<StructType>(OpTy))
      if (STy->getNumElements() == 1)
        OpTy = STy->getElementType(0);

    // If OpTy is not a single value, it may be a struct/union that we
    // can tile with integers.
    if (!OpTy->isSingleValueType() && OpTy->isSized()) {
      unsigned BitSize = DL.getTypeSizeInBits(OpTy);
      switch (BitSize) {
      default: break;
      case 1:
      case 8:
      case 16:
      case 32:
      case 64:
      case 128:
        OpTy = IntegerType::get(Context, BitSize);
        break;
      }
    }

    return TLI.getValueType(DL, OpTy, true);
  }
};

typedef SmallVector<SDISelAsmOperandInfo,16> SDISelAsmOperandInfoVector;

} // end anonymous namespace

/// GetRegistersForValue - Assign registers (virtual or physical) for the
/// specified operand.  We prefer to assign virtual registers, to allow the
/// register allocator to handle the assignment process.  However, if the asm
/// uses features that we can't model on machineinstrs, we have SDISel do the
/// allocation.  This produces generally horrible, but correct, code.
///
///   OpInfo describes the operand.
///
static void GetRegistersForValue(SelectionDAG &DAG,
                                 const TargetLowering &TLI,
                                 SDLoc DL,
                                 SDISelAsmOperandInfo &OpInfo) {
  LLVMContext &Context = *DAG.getContext();

  MachineFunction &MF = DAG.getMachineFunction();
  SmallVector<unsigned, 4> Regs;

  // If this is a constraint for a single physreg, or a constraint for a
  // register class, find it.
  std::pair<unsigned, const TargetRegisterClass *> PhysReg =
      TLI.getRegForInlineAsmConstraint(MF.getSubtarget().getRegisterInfo(),
                                       OpInfo.ConstraintCode,
                                       OpInfo.ConstraintVT);

  unsigned NumRegs = 1;
  if (OpInfo.ConstraintVT != MVT::Other) {
    // If this is a FP input in an integer register (or visa versa) insert a bit
    // cast of the input value.  More generally, handle any case where the input
    // value disagrees with the register class we plan to stick this in.
    if (OpInfo.Type == InlineAsm::isInput &&
        PhysReg.second && !PhysReg.second->hasType(OpInfo.ConstraintVT)) {
      // Try to convert to the first EVT that the reg class contains.  If the
      // types are identical size, use a bitcast to convert (e.g. two differing
      // vector types).
      MVT RegVT = *PhysReg.second->vt_begin();
      if (RegVT.getSizeInBits() == OpInfo.CallOperand.getValueSizeInBits()) {
        OpInfo.CallOperand = DAG.getNode(ISD::BITCAST, DL,
                                         RegVT, OpInfo.CallOperand);
        OpInfo.ConstraintVT = RegVT;
      } else if (RegVT.isInteger() && OpInfo.ConstraintVT.isFloatingPoint()) {
        // If the input is a FP value and we want it in FP registers, do a
        // bitcast to the corresponding integer type.  This turns an f64 value
        // into i64, which can be passed with two i32 values on a 32-bit
        // machine.
        RegVT = MVT::getIntegerVT(OpInfo.ConstraintVT.getSizeInBits());
        OpInfo.CallOperand = DAG.getNode(ISD::BITCAST, DL,
                                         RegVT, OpInfo.CallOperand);
        OpInfo.ConstraintVT = RegVT;
      }
    }

    NumRegs = TLI.getNumRegisters(Context, OpInfo.ConstraintVT);
  }

  MVT RegVT;
  EVT ValueVT = OpInfo.ConstraintVT;

  // If this is a constraint for a specific physical register, like {r17},
  // assign it now.
  if (unsigned AssignedReg = PhysReg.first) {
    const TargetRegisterClass *RC = PhysReg.second;
    if (OpInfo.ConstraintVT == MVT::Other)
      ValueVT = *RC->vt_begin();

    // Get the actual register value type.  This is important, because the user
    // may have asked for (e.g.) the AX register in i32 type.  We need to
    // remember that AX is actually i16 to get the right extension.
    RegVT = *RC->vt_begin();

    // This is a explicit reference to a physical register.
    Regs.push_back(AssignedReg);

    // If this is an expanded reference, add the rest of the regs to Regs.
    if (NumRegs != 1) {
      TargetRegisterClass::iterator I = RC->begin();
      for (; *I != AssignedReg; ++I)
        assert(I != RC->end() && "Didn't find reg!");

      // Already added the first reg.
      --NumRegs; ++I;
      for (; NumRegs; --NumRegs, ++I) {
        assert(I != RC->end() && "Ran out of registers to allocate!");
        Regs.push_back(*I);
      }
    }

    OpInfo.AssignedRegs = RegsForValue(Regs, RegVT, ValueVT);
    return;
  }

  // Otherwise, if this was a reference to an LLVM register class, create vregs
  // for this reference.
  if (const TargetRegisterClass *RC = PhysReg.second) {
    RegVT = *RC->vt_begin();
    if (OpInfo.ConstraintVT == MVT::Other)
      ValueVT = RegVT;

    // Create the appropriate number of virtual registers.
    MachineRegisterInfo &RegInfo = MF.getRegInfo();
    for (; NumRegs; --NumRegs)
      Regs.push_back(RegInfo.createVirtualRegister(RC));

    OpInfo.AssignedRegs = RegsForValue(Regs, RegVT, ValueVT);
    return;
  }

  // Otherwise, we couldn't allocate enough registers for this.
}

/// visitInlineAsm - Handle a call to an InlineAsm object.
///
void SelectionDAGBuilder::visitInlineAsm(ImmutableCallSite CS) {
  const InlineAsm *IA = cast<InlineAsm>(CS.getCalledValue());

  /// ConstraintOperands - Information about all of the constraints.
  SDISelAsmOperandInfoVector ConstraintOperands;

  const TargetLowering &TLI = DAG.getTargetLoweringInfo();
  TargetLowering::AsmOperandInfoVector TargetConstraints = TLI.ParseConstraints(
      DAG.getDataLayout(), DAG.getSubtarget().getRegisterInfo(), CS);

  bool hasMemory = false;

  unsigned ArgNo = 0;   // ArgNo - The argument of the CallInst.
  unsigned ResNo = 0;   // ResNo - The result number of the next output.
  for (unsigned i = 0, e = TargetConstraints.size(); i != e; ++i) {
    ConstraintOperands.push_back(SDISelAsmOperandInfo(TargetConstraints[i]));
    SDISelAsmOperandInfo &OpInfo = ConstraintOperands.back();

    MVT OpVT = MVT::Other;

    // Compute the value type for each operand.
    switch (OpInfo.Type) {
    case InlineAsm::isOutput:
      // Indirect outputs just consume an argument.
      if (OpInfo.isIndirect) {
        OpInfo.CallOperandVal = const_cast<Value *>(CS.getArgument(ArgNo++));
        break;
      }

      // The return value of the call is this value.  As such, there is no
      // corresponding argument.
      assert(!CS.getType()->isVoidTy() && "Bad inline asm!");
      if (StructType *STy = dyn_cast<StructType>(CS.getType())) {
        OpVT = TLI.getSimpleValueType(DAG.getDataLayout(),
                                      STy->getElementType(ResNo));
      } else {
        assert(ResNo == 0 && "Asm only has one result!");
        OpVT = TLI.getSimpleValueType(DAG.getDataLayout(), CS.getType());
      }
      ++ResNo;
      break;
    case InlineAsm::isInput:
      OpInfo.CallOperandVal = const_cast<Value *>(CS.getArgument(ArgNo++));
      break;
    case InlineAsm::isClobber:
      // Nothing to do.
      break;
    }

    // If this is an input or an indirect output, process the call argument.
    // BasicBlocks are labels, currently appearing only in asm's.
    if (OpInfo.CallOperandVal) {
      if (const BasicBlock *BB = dyn_cast<BasicBlock>(OpInfo.CallOperandVal)) {
        OpInfo.CallOperand = DAG.getBasicBlock(FuncInfo.MBBMap[BB]);
      } else {
        OpInfo.CallOperand = getValue(OpInfo.CallOperandVal);
      }

      OpVT = OpInfo.getCallOperandValEVT(*DAG.getContext(), TLI,
                                         DAG.getDataLayout()).getSimpleVT();
    }

    OpInfo.ConstraintVT = OpVT;

    // Indirect operand accesses access memory.
    if (OpInfo.isIndirect)
      hasMemory = true;
    else {
      for (unsigned j = 0, ee = OpInfo.Codes.size(); j != ee; ++j) {
        TargetLowering::ConstraintType
          CType = TLI.getConstraintType(OpInfo.Codes[j]);
        if (CType == TargetLowering::C_Memory) {
          hasMemory = true;
          break;
        }
      }
    }
  }

  SDValue Chain, Flag;

  // We won't need to flush pending loads if this asm doesn't touch
  // memory and is nonvolatile.
  if (hasMemory || IA->hasSideEffects())
    Chain = getRoot();
  else
    Chain = DAG.getRoot();

  // Second pass over the constraints: compute which constraint option to use
  // and assign registers to constraints that want a specific physreg.
  for (unsigned i = 0, e = ConstraintOperands.size(); i != e; ++i) {
    SDISelAsmOperandInfo &OpInfo = ConstraintOperands[i];

    // If this is an output operand with a matching input operand, look up the
    // matching input. If their types mismatch, e.g. one is an integer, the
    // other is floating point, or their sizes are different, flag it as an
    // error.
    if (OpInfo.hasMatchingInput()) {
      SDISelAsmOperandInfo &Input = ConstraintOperands[OpInfo.MatchingInput];

      if (OpInfo.ConstraintVT != Input.ConstraintVT) {
        const TargetRegisterInfo *TRI = DAG.getSubtarget().getRegisterInfo();
        std::pair<unsigned, const TargetRegisterClass *> MatchRC =
            TLI.getRegForInlineAsmConstraint(TRI, OpInfo.ConstraintCode,
                                             OpInfo.ConstraintVT);
        std::pair<unsigned, const TargetRegisterClass *> InputRC =
            TLI.getRegForInlineAsmConstraint(TRI, Input.ConstraintCode,
                                             Input.ConstraintVT);
        if ((OpInfo.ConstraintVT.isInteger() !=
             Input.ConstraintVT.isInteger()) ||
            (MatchRC.second != InputRC.second)) {
          report_fatal_error("Unsupported asm: input constraint"
                             " with a matching output constraint of"
                             " incompatible type!");
        }
        Input.ConstraintVT = OpInfo.ConstraintVT;
      }
    }

    // Compute the constraint code and ConstraintType to use.
    TLI.ComputeConstraintToUse(OpInfo, OpInfo.CallOperand, &DAG);

    if (OpInfo.ConstraintType == TargetLowering::C_Memory &&
        OpInfo.Type == InlineAsm::isClobber)
      continue;

    // If this is a memory input, and if the operand is not indirect, do what we
    // need to to provide an address for the memory input.
    if (OpInfo.ConstraintType == TargetLowering::C_Memory &&
        !OpInfo.isIndirect) {
      assert((OpInfo.isMultipleAlternative ||
              (OpInfo.Type == InlineAsm::isInput)) &&
             "Can only indirectify direct input operands!");

      // Memory operands really want the address of the value.  If we don't have
      // an indirect input, put it in the constpool if we can, otherwise spill
      // it to a stack slot.
      // TODO: This isn't quite right. We need to handle these according to
      // the addressing mode that the constraint wants. Also, this may take
      // an additional register for the computation and we don't want that
      // either.

      // If the operand is a float, integer, or vector constant, spill to a
      // constant pool entry to get its address.
      const Value *OpVal = OpInfo.CallOperandVal;
      if (isa<ConstantFP>(OpVal) || isa<ConstantInt>(OpVal) ||
          isa<ConstantVector>(OpVal) || isa<ConstantDataVector>(OpVal)) {
        OpInfo.CallOperand = DAG.getConstantPool(
            cast<Constant>(OpVal), TLI.getPointerTy(DAG.getDataLayout()));
      } else {
        // Otherwise, create a stack slot and emit a store to it before the
        // asm.
        Type *Ty = OpVal->getType();
        auto &DL = DAG.getDataLayout();
        uint64_t TySize = DL.getTypeAllocSize(Ty);
        unsigned Align = DL.getPrefTypeAlignment(Ty);
        MachineFunction &MF = DAG.getMachineFunction();
        int SSFI = MF.getFrameInfo()->CreateStackObject(TySize, Align, false);
        SDValue StackSlot =
            DAG.getFrameIndex(SSFI, TLI.getPointerTy(DAG.getDataLayout()));
        Chain = DAG.getStore(
            Chain, getCurSDLoc(), OpInfo.CallOperand, StackSlot,
            MachinePointerInfo::getFixedStack(DAG.getMachineFunction(), SSFI),
            false, false, 0);
        OpInfo.CallOperand = StackSlot;
      }

      // There is no longer a Value* corresponding to this operand.
      OpInfo.CallOperandVal = nullptr;

      // It is now an indirect operand.
      OpInfo.isIndirect = true;
    }

    // If this constraint is for a specific register, allocate it before
    // anything else.
    if (OpInfo.ConstraintType == TargetLowering::C_Register)
      GetRegistersForValue(DAG, TLI, getCurSDLoc(), OpInfo);
  }

  // Second pass - Loop over all of the operands, assigning virtual or physregs
  // to register class operands.
  for (unsigned i = 0, e = ConstraintOperands.size(); i != e; ++i) {
    SDISelAsmOperandInfo &OpInfo = ConstraintOperands[i];

    // C_Register operands have already been allocated, Other/Memory don't need
    // to be.
    if (OpInfo.ConstraintType == TargetLowering::C_RegisterClass)
      GetRegistersForValue(DAG, TLI, getCurSDLoc(), OpInfo);
  }

  // AsmNodeOperands - The operands for the ISD::INLINEASM node.
  std::vector<SDValue> AsmNodeOperands;
  AsmNodeOperands.push_back(SDValue());  // reserve space for input chain
  AsmNodeOperands.push_back(DAG.getTargetExternalSymbol(
      IA->getAsmString().c_str(), TLI.getPointerTy(DAG.getDataLayout())));

  // If we have a !srcloc metadata node associated with it, we want to attach
  // this to the ultimately generated inline asm machineinstr.  To do this, we
  // pass in the third operand as this (potentially null) inline asm MDNode.
  const MDNode *SrcLoc = CS.getInstruction()->getMetadata("srcloc");
  AsmNodeOperands.push_back(DAG.getMDNode(SrcLoc));

  // Remember the HasSideEffect, AlignStack, AsmDialect, MayLoad and MayStore
  // bits as operand 3.
  unsigned ExtraInfo = 0;
  if (IA->hasSideEffects())
    ExtraInfo |= InlineAsm::Extra_HasSideEffects;
  if (IA->isAlignStack())
    ExtraInfo |= InlineAsm::Extra_IsAlignStack;
  // Set the asm dialect.
  ExtraInfo |= IA->getDialect() * InlineAsm::Extra_AsmDialect;

  // Determine if this InlineAsm MayLoad or MayStore based on the constraints.
  for (unsigned i = 0, e = TargetConstraints.size(); i != e; ++i) {
    TargetLowering::AsmOperandInfo &OpInfo = TargetConstraints[i];

    // Compute the constraint code and ConstraintType to use.
    TLI.ComputeConstraintToUse(OpInfo, SDValue());

    // Ideally, we would only check against memory constraints.  However, the
    // meaning of an other constraint can be target-specific and we can't easily
    // reason about it.  Therefore, be conservative and set MayLoad/MayStore
    // for other constriants as well.
    if (OpInfo.ConstraintType == TargetLowering::C_Memory ||
        OpInfo.ConstraintType == TargetLowering::C_Other) {
      if (OpInfo.Type == InlineAsm::isInput)
        ExtraInfo |= InlineAsm::Extra_MayLoad;
      else if (OpInfo.Type == InlineAsm::isOutput)
        ExtraInfo |= InlineAsm::Extra_MayStore;
      else if (OpInfo.Type == InlineAsm::isClobber)
        ExtraInfo |= (InlineAsm::Extra_MayLoad | InlineAsm::Extra_MayStore);
    }
  }

  AsmNodeOperands.push_back(DAG.getTargetConstant(
      ExtraInfo, getCurSDLoc(), TLI.getPointerTy(DAG.getDataLayout())));

  // Loop over all of the inputs, copying the operand values into the
  // appropriate registers and processing the output regs.
  RegsForValue RetValRegs;

  // IndirectStoresToEmit - The set of stores to emit after the inline asm node.
  std::vector<std::pair<RegsForValue, Value*> > IndirectStoresToEmit;

  for (unsigned i = 0, e = ConstraintOperands.size(); i != e; ++i) {
    SDISelAsmOperandInfo &OpInfo = ConstraintOperands[i];

    switch (OpInfo.Type) {
    case InlineAsm::isOutput: {
      if (OpInfo.ConstraintType != TargetLowering::C_RegisterClass &&
          OpInfo.ConstraintType != TargetLowering::C_Register) {
        // Memory output, or 'other' output (e.g. 'X' constraint).
        assert(OpInfo.isIndirect && "Memory output must be indirect operand");

        unsigned ConstraintID =
            TLI.getInlineAsmMemConstraint(OpInfo.ConstraintCode);
        assert(ConstraintID != InlineAsm::Constraint_Unknown &&
               "Failed to convert memory constraint code to constraint id.");

        // Add information to the INLINEASM node to know about this output.
        unsigned OpFlags = InlineAsm::getFlagWord(InlineAsm::Kind_Mem, 1);
        OpFlags = InlineAsm::getFlagWordForMem(OpFlags, ConstraintID);
        AsmNodeOperands.push_back(DAG.getTargetConstant(OpFlags, getCurSDLoc(),
                                                        MVT::i32));
        AsmNodeOperands.push_back(OpInfo.CallOperand);
        break;
      }

      // Otherwise, this is a register or register class output.

      // Copy the output from the appropriate register.  Find a register that
      // we can use.
      if (OpInfo.AssignedRegs.Regs.empty()) {
        LLVMContext &Ctx = *DAG.getContext();
        Ctx.emitError(CS.getInstruction(),
                      "couldn't allocate output register for constraint '" +
                          Twine(OpInfo.ConstraintCode) + "'");
        return;
      }

      // If this is an indirect operand, store through the pointer after the
      // asm.
      if (OpInfo.isIndirect) {
        IndirectStoresToEmit.push_back(std::make_pair(OpInfo.AssignedRegs,
                                                      OpInfo.CallOperandVal));
      } else {
        // This is the result value of the call.
        assert(!CS.getType()->isVoidTy() && "Bad inline asm!");
        // Concatenate this output onto the outputs list.
        RetValRegs.append(OpInfo.AssignedRegs);
      }

      // Add information to the INLINEASM node to know that this register is
      // set.
      OpInfo.AssignedRegs
          .AddInlineAsmOperands(OpInfo.isEarlyClobber
                                    ? InlineAsm::Kind_RegDefEarlyClobber
                                    : InlineAsm::Kind_RegDef,
                                false, 0, getCurSDLoc(), DAG, AsmNodeOperands);
      break;
    }
    case InlineAsm::isInput: {
      SDValue InOperandVal = OpInfo.CallOperand;

      if (OpInfo.isMatchingInputConstraint()) {   // Matching constraint?
        // If this is required to match an output register we have already set,
        // just use its register.
        unsigned OperandNo = OpInfo.getMatchedOperand();

        // Scan until we find the definition we already emitted of this operand.
        // When we find it, create a RegsForValue operand.
        unsigned CurOp = InlineAsm::Op_FirstOperand;
        for (; OperandNo; --OperandNo) {
          // Advance to the next operand.
          unsigned OpFlag =
            cast<ConstantSDNode>(AsmNodeOperands[CurOp])->getZExtValue();
          assert((InlineAsm::isRegDefKind(OpFlag) ||
                  InlineAsm::isRegDefEarlyClobberKind(OpFlag) ||
                  InlineAsm::isMemKind(OpFlag)) && "Skipped past definitions?");
          CurOp += InlineAsm::getNumOperandRegisters(OpFlag)+1;
        }

        unsigned OpFlag =
          cast<ConstantSDNode>(AsmNodeOperands[CurOp])->getZExtValue();
        if (InlineAsm::isRegDefKind(OpFlag) ||
            InlineAsm::isRegDefEarlyClobberKind(OpFlag)) {
          // Add (OpFlag&0xffff)>>3 registers to MatchedRegs.
          if (OpInfo.isIndirect) {
            // This happens on gcc/testsuite/gcc.dg/pr8788-1.c
            LLVMContext &Ctx = *DAG.getContext();
            Ctx.emitError(CS.getInstruction(), "inline asm not supported yet:"
                                               " don't know how to handle tied "
                                               "indirect register inputs");
            return;
          }

          RegsForValue MatchedRegs;
          MatchedRegs.ValueVTs.push_back(InOperandVal.getValueType());
          MVT RegVT = AsmNodeOperands[CurOp+1].getSimpleValueType();
          MatchedRegs.RegVTs.push_back(RegVT);
          MachineRegisterInfo &RegInfo = DAG.getMachineFunction().getRegInfo();
          for (unsigned i = 0, e = InlineAsm::getNumOperandRegisters(OpFlag);
               i != e; ++i) {
            if (const TargetRegisterClass *RC = TLI.getRegClassFor(RegVT))
              MatchedRegs.Regs.push_back(RegInfo.createVirtualRegister(RC));
            else {
              LLVMContext &Ctx = *DAG.getContext();
              Ctx.emitError(CS.getInstruction(),
                            "inline asm error: This value"
                            " type register class is not natively supported!");
              return;
            }
          }
          SDLoc dl = getCurSDLoc();
          // Use the produced MatchedRegs object to
          MatchedRegs.getCopyToRegs(InOperandVal, DAG, dl,
                                    Chain, &Flag, CS.getInstruction());
          MatchedRegs.AddInlineAsmOperands(InlineAsm::Kind_RegUse,
                                           true, OpInfo.getMatchedOperand(), dl,
                                           DAG, AsmNodeOperands);
          break;
        }

        assert(InlineAsm::isMemKind(OpFlag) && "Unknown matching constraint!");
        assert(InlineAsm::getNumOperandRegisters(OpFlag) == 1 &&
               "Unexpected number of operands");
        // Add information to the INLINEASM node to know about this input.
        // See InlineAsm.h isUseOperandTiedToDef.
        OpFlag = InlineAsm::convertMemFlagWordToMatchingFlagWord(OpFlag);
        OpFlag = InlineAsm::getFlagWordForMatchingOp(OpFlag,
                                                    OpInfo.getMatchedOperand());
        AsmNodeOperands.push_back(DAG.getTargetConstant(
            OpFlag, getCurSDLoc(), TLI.getPointerTy(DAG.getDataLayout())));
        AsmNodeOperands.push_back(AsmNodeOperands[CurOp+1]);
        break;
      }

      // Treat indirect 'X' constraint as memory.
      if (OpInfo.ConstraintType == TargetLowering::C_Other &&
          OpInfo.isIndirect)
        OpInfo.ConstraintType = TargetLowering::C_Memory;

      if (OpInfo.ConstraintType == TargetLowering::C_Other) {
        std::vector<SDValue> Ops;
        TLI.LowerAsmOperandForConstraint(InOperandVal, OpInfo.ConstraintCode,
                                          Ops, DAG);
        if (Ops.empty()) {
          LLVMContext &Ctx = *DAG.getContext();
          Ctx.emitError(CS.getInstruction(),
                        "invalid operand for inline asm constraint '" +
                            Twine(OpInfo.ConstraintCode) + "'");
          return;
        }

        // Add information to the INLINEASM node to know about this input.
        unsigned ResOpType =
          InlineAsm::getFlagWord(InlineAsm::Kind_Imm, Ops.size());
        AsmNodeOperands.push_back(DAG.getTargetConstant(
            ResOpType, getCurSDLoc(), TLI.getPointerTy(DAG.getDataLayout())));
        AsmNodeOperands.insert(AsmNodeOperands.end(), Ops.begin(), Ops.end());
        break;
      }

      if (OpInfo.ConstraintType == TargetLowering::C_Memory) {
        assert(OpInfo.isIndirect && "Operand must be indirect to be a mem!");
        assert(InOperandVal.getValueType() ==
                   TLI.getPointerTy(DAG.getDataLayout()) &&
               "Memory operands expect pointer values");

        unsigned ConstraintID =
            TLI.getInlineAsmMemConstraint(OpInfo.ConstraintCode);
        assert(ConstraintID != InlineAsm::Constraint_Unknown &&
               "Failed to convert memory constraint code to constraint id.");

        // Add information to the INLINEASM node to know about this input.
        unsigned ResOpType = InlineAsm::getFlagWord(InlineAsm::Kind_Mem, 1);
        ResOpType = InlineAsm::getFlagWordForMem(ResOpType, ConstraintID);
        AsmNodeOperands.push_back(DAG.getTargetConstant(ResOpType,
                                                        getCurSDLoc(),
                                                        MVT::i32));
        AsmNodeOperands.push_back(InOperandVal);
        break;
      }

      assert((OpInfo.ConstraintType == TargetLowering::C_RegisterClass ||
              OpInfo.ConstraintType == TargetLowering::C_Register) &&
             "Unknown constraint type!");

      // TODO: Support this.
      if (OpInfo.isIndirect) {
        LLVMContext &Ctx = *DAG.getContext();
        Ctx.emitError(CS.getInstruction(),
                      "Don't know how to handle indirect register inputs yet "
                      "for constraint '" +
                          Twine(OpInfo.ConstraintCode) + "'");
        return;
      }

      // Copy the input into the appropriate registers.
      if (OpInfo.AssignedRegs.Regs.empty()) {
        LLVMContext &Ctx = *DAG.getContext();
        Ctx.emitError(CS.getInstruction(),
                      "couldn't allocate input reg for constraint '" +
                          Twine(OpInfo.ConstraintCode) + "'");
        return;
      }

      SDLoc dl = getCurSDLoc();

      OpInfo.AssignedRegs.getCopyToRegs(InOperandVal, DAG, dl,
                                        Chain, &Flag, CS.getInstruction());

      OpInfo.AssignedRegs.AddInlineAsmOperands(InlineAsm::Kind_RegUse, false, 0,
                                               dl, DAG, AsmNodeOperands);
      break;
    }
    case InlineAsm::isClobber: {
      // Add the clobbered value to the operand list, so that the register
      // allocator is aware that the physreg got clobbered.
      if (!OpInfo.AssignedRegs.Regs.empty())
        OpInfo.AssignedRegs.AddInlineAsmOperands(InlineAsm::Kind_Clobber,
                                                 false, 0, getCurSDLoc(), DAG,
                                                 AsmNodeOperands);
      break;
    }
    }
  }

  // Finish up input operands.  Set the input chain and add the flag last.
  AsmNodeOperands[InlineAsm::Op_InputChain] = Chain;
  if (Flag.getNode()) AsmNodeOperands.push_back(Flag);

  Chain = DAG.getNode(ISD::INLINEASM, getCurSDLoc(),
                      DAG.getVTList(MVT::Other, MVT::Glue), AsmNodeOperands);
  Flag = Chain.getValue(1);

  // If this asm returns a register value, copy the result from that register
  // and set it as the value of the call.
  if (!RetValRegs.Regs.empty()) {
    SDValue Val = RetValRegs.getCopyFromRegs(DAG, FuncInfo, getCurSDLoc(),
                                             Chain, &Flag, CS.getInstruction());

    // FIXME: Why don't we do this for inline asms with MRVs?
    if (CS.getType()->isSingleValueType() && CS.getType()->isSized()) {
      EVT ResultType = TLI.getValueType(DAG.getDataLayout(), CS.getType());

      // If any of the results of the inline asm is a vector, it may have the
      // wrong width/num elts.  This can happen for register classes that can
      // contain multiple different value types.  The preg or vreg allocated may
      // not have the same VT as was expected.  Convert it to the right type
      // with bit_convert.
      if (ResultType != Val.getValueType() && Val.getValueType().isVector()) {
        Val = DAG.getNode(ISD::BITCAST, getCurSDLoc(),
                          ResultType, Val);

      } else if (ResultType != Val.getValueType() &&
                 ResultType.isInteger() && Val.getValueType().isInteger()) {
        // If a result value was tied to an input value, the computed result may
        // have a wider width than the expected result.  Extract the relevant
        // portion.
        Val = DAG.getNode(ISD::TRUNCATE, getCurSDLoc(), ResultType, Val);
      }

      assert(ResultType == Val.getValueType() && "Asm result value mismatch!");
    }

    setValue(CS.getInstruction(), Val);
    // Don't need to use this as a chain in this case.
    if (!IA->hasSideEffects() && !hasMemory && IndirectStoresToEmit.empty())
      return;
  }

  std::vector<std::pair<SDValue, const Value *> > StoresToEmit;

  // Process indirect outputs, first output all of the flagged copies out of
  // physregs.
  for (unsigned i = 0, e = IndirectStoresToEmit.size(); i != e; ++i) {
    RegsForValue &OutRegs = IndirectStoresToEmit[i].first;
    const Value *Ptr = IndirectStoresToEmit[i].second;
    SDValue OutVal = OutRegs.getCopyFromRegs(DAG, FuncInfo, getCurSDLoc(),
                                             Chain, &Flag, IA);
    StoresToEmit.push_back(std::make_pair(OutVal, Ptr));
  }

  // Emit the non-flagged stores from the physregs.
  SmallVector<SDValue, 8> OutChains;
  for (unsigned i = 0, e = StoresToEmit.size(); i != e; ++i) {
    SDValue Val = DAG.getStore(Chain, getCurSDLoc(),
                               StoresToEmit[i].first,
                               getValue(StoresToEmit[i].second),
                               MachinePointerInfo(StoresToEmit[i].second),
                               false, false, 0);
    OutChains.push_back(Val);
  }

  if (!OutChains.empty())
    Chain = DAG.getNode(ISD::TokenFactor, getCurSDLoc(), MVT::Other, OutChains);

  DAG.setRoot(Chain);
}

void SelectionDAGBuilder::visitVAStart(const CallInst &I) {
  DAG.setRoot(DAG.getNode(ISD::VASTART, getCurSDLoc(),
                          MVT::Other, getRoot(),
                          getValue(I.getArgOperand(0)),
                          DAG.getSrcValue(I.getArgOperand(0))));
}

void SelectionDAGBuilder::visitVAArg(const VAArgInst &I) {
  const TargetLowering &TLI = DAG.getTargetLoweringInfo();
  const DataLayout &DL = DAG.getDataLayout();
  SDValue V = DAG.getVAArg(TLI.getValueType(DAG.getDataLayout(), I.getType()),
                           getCurSDLoc(), getRoot(), getValue(I.getOperand(0)),
                           DAG.getSrcValue(I.getOperand(0)),
                           DL.getABITypeAlignment(I.getType()));
  setValue(&I, V);
  DAG.setRoot(V.getValue(1));
}

void SelectionDAGBuilder::visitVAEnd(const CallInst &I) {
  DAG.setRoot(DAG.getNode(ISD::VAEND, getCurSDLoc(),
                          MVT::Other, getRoot(),
                          getValue(I.getArgOperand(0)),
                          DAG.getSrcValue(I.getArgOperand(0))));
}

void SelectionDAGBuilder::visitVACopy(const CallInst &I) {
  DAG.setRoot(DAG.getNode(ISD::VACOPY, getCurSDLoc(),
                          MVT::Other, getRoot(),
                          getValue(I.getArgOperand(0)),
                          getValue(I.getArgOperand(1)),
                          DAG.getSrcValue(I.getArgOperand(0)),
                          DAG.getSrcValue(I.getArgOperand(1))));
}

/// \brief Lower an argument list according to the target calling convention.
///
/// \return A tuple of <return-value, token-chain>
///
/// This is a helper for lowering intrinsics that follow a target calling
/// convention or require stack pointer adjustment. Only a subset of the
/// intrinsic's operands need to participate in the calling convention.
std::pair<SDValue, SDValue> SelectionDAGBuilder::lowerCallOperands(
    ImmutableCallSite CS, unsigned ArgIdx, unsigned NumArgs, SDValue Callee,
    Type *ReturnTy, const BasicBlock *EHPadBB, bool IsPatchPoint) {
  TargetLowering::ArgListTy Args;
  Args.reserve(NumArgs);

  // Populate the argument list.
  // Attributes for args start at offset 1, after the return attribute.
  for (unsigned ArgI = ArgIdx, ArgE = ArgIdx + NumArgs, AttrI = ArgIdx + 1;
       ArgI != ArgE; ++ArgI) {
    const Value *V = CS->getOperand(ArgI);

    assert(!V->getType()->isEmptyTy() && "Empty type passed to intrinsic.");

    TargetLowering::ArgListEntry Entry;
    Entry.Node = getValue(V);
    Entry.Ty = V->getType();
    Entry.setAttributes(&CS, AttrI);
    Args.push_back(Entry);
  }

  TargetLowering::CallLoweringInfo CLI(DAG);
  CLI.setDebugLoc(getCurSDLoc()).setChain(getRoot())
    .setCallee(CS.getCallingConv(), ReturnTy, Callee, std::move(Args), NumArgs)
    .setDiscardResult(CS->use_empty()).setIsPatchPoint(IsPatchPoint);

  return lowerInvokable(CLI, EHPadBB);
}

/// \brief Add a stack map intrinsic call's live variable operands to a stackmap
/// or patchpoint target node's operand list.
///
/// Constants are converted to TargetConstants purely as an optimization to
/// avoid constant materialization and register allocation.
///
/// FrameIndex operands are converted to TargetFrameIndex so that ISEL does not
/// generate addess computation nodes, and so ExpandISelPseudo can convert the
/// TargetFrameIndex into a DirectMemRefOp StackMap location. This avoids
/// address materialization and register allocation, but may also be required
/// for correctness. If a StackMap (or PatchPoint) intrinsic directly uses an
/// alloca in the entry block, then the runtime may assume that the alloca's
/// StackMap location can be read immediately after compilation and that the
/// location is valid at any point during execution (this is similar to the
/// assumption made by the llvm.gcroot intrinsic). If the alloca's location were
/// only available in a register, then the runtime would need to trap when
/// execution reaches the StackMap in order to read the alloca's location.
static void addStackMapLiveVars(ImmutableCallSite CS, unsigned StartIdx,
                                SDLoc DL, SmallVectorImpl<SDValue> &Ops,
                                SelectionDAGBuilder &Builder) {
  for (unsigned i = StartIdx, e = CS.arg_size(); i != e; ++i) {
    SDValue OpVal = Builder.getValue(CS.getArgument(i));
    if (ConstantSDNode *C = dyn_cast<ConstantSDNode>(OpVal)) {
      Ops.push_back(
        Builder.DAG.getTargetConstant(StackMaps::ConstantOp, DL, MVT::i64));
      Ops.push_back(
        Builder.DAG.getTargetConstant(C->getSExtValue(), DL, MVT::i64));
    } else if (FrameIndexSDNode *FI = dyn_cast<FrameIndexSDNode>(OpVal)) {
      const TargetLowering &TLI = Builder.DAG.getTargetLoweringInfo();
      Ops.push_back(Builder.DAG.getTargetFrameIndex(
          FI->getIndex(), TLI.getPointerTy(Builder.DAG.getDataLayout())));
    } else
      Ops.push_back(OpVal);
  }
}

/// \brief Lower llvm.experimental.stackmap directly to its target opcode.
void SelectionDAGBuilder::visitStackmap(const CallInst &CI) {
  // void @llvm.experimental.stackmap(i32 <id>, i32 <numShadowBytes>,
  //                                  [live variables...])

  assert(CI.getType()->isVoidTy() && "Stackmap cannot return a value.");

  SDValue Chain, InFlag, Callee, NullPtr;
  SmallVector<SDValue, 32> Ops;

  SDLoc DL = getCurSDLoc();
  Callee = getValue(CI.getCalledValue());
  NullPtr = DAG.getIntPtrConstant(0, DL, true);

  // The stackmap intrinsic only records the live variables (the arguemnts
  // passed to it) and emits NOPS (if requested). Unlike the patchpoint
  // intrinsic, this won't be lowered to a function call. This means we don't
  // have to worry about calling conventions and target specific lowering code.
  // Instead we perform the call lowering right here.
  //
  // chain, flag = CALLSEQ_START(chain, 0)
  // chain, flag = STACKMAP(id, nbytes, ..., chain, flag)
  // chain, flag = CALLSEQ_END(chain, 0, 0, flag)
  //
  Chain = DAG.getCALLSEQ_START(getRoot(), NullPtr, DL);
  InFlag = Chain.getValue(1);

  // Add the <id> and <numBytes> constants.
  SDValue IDVal = getValue(CI.getOperand(PatchPointOpers::IDPos));
  Ops.push_back(DAG.getTargetConstant(
                  cast<ConstantSDNode>(IDVal)->getZExtValue(), DL, MVT::i64));
  SDValue NBytesVal = getValue(CI.getOperand(PatchPointOpers::NBytesPos));
  Ops.push_back(DAG.getTargetConstant(
                  cast<ConstantSDNode>(NBytesVal)->getZExtValue(), DL,
                  MVT::i32));

  // Push live variables for the stack map.
  addStackMapLiveVars(&CI, 2, DL, Ops, *this);

  // We are not pushing any register mask info here on the operands list,
  // because the stackmap doesn't clobber anything.

  // Push the chain and the glue flag.
  Ops.push_back(Chain);
  Ops.push_back(InFlag);

  // Create the STACKMAP node.
  SDVTList NodeTys = DAG.getVTList(MVT::Other, MVT::Glue);
  SDNode *SM = DAG.getMachineNode(TargetOpcode::STACKMAP, DL, NodeTys, Ops);
  Chain = SDValue(SM, 0);
  InFlag = Chain.getValue(1);

  Chain = DAG.getCALLSEQ_END(Chain, NullPtr, NullPtr, InFlag, DL);

  // Stackmaps don't generate values, so nothing goes into the NodeMap.

  // Set the root to the target-lowered call chain.
  DAG.setRoot(Chain);

  // Inform the Frame Information that we have a stackmap in this function.
  FuncInfo.MF->getFrameInfo()->setHasStackMap();
}

/// \brief Lower llvm.experimental.patchpoint directly to its target opcode.
void SelectionDAGBuilder::visitPatchpoint(ImmutableCallSite CS,
                                          const BasicBlock *EHPadBB) {
  // void|i64 @llvm.experimental.patchpoint.void|i64(i64 <id>,
  //                                                 i32 <numBytes>,
  //                                                 i8* <target>,
  //                                                 i32 <numArgs>,
  //                                                 [Args...],
  //                                                 [live variables...])

  CallingConv::ID CC = CS.getCallingConv();
  bool IsAnyRegCC = CC == CallingConv::AnyReg;
  bool HasDef = !CS->getType()->isVoidTy();
  SDLoc dl = getCurSDLoc();
  SDValue Callee = getValue(CS->getOperand(PatchPointOpers::TargetPos));

  // Handle immediate and symbolic callees.
  if (auto* ConstCallee = dyn_cast<ConstantSDNode>(Callee))
    Callee = DAG.getIntPtrConstant(ConstCallee->getZExtValue(), dl,
                                   /*isTarget=*/true);
  else if (auto* SymbolicCallee = dyn_cast<GlobalAddressSDNode>(Callee))
    Callee =  DAG.getTargetGlobalAddress(SymbolicCallee->getGlobal(),
                                         SDLoc(SymbolicCallee),
                                         SymbolicCallee->getValueType(0));

  // Get the real number of arguments participating in the call <numArgs>
  SDValue NArgVal = getValue(CS.getArgument(PatchPointOpers::NArgPos));
  unsigned NumArgs = cast<ConstantSDNode>(NArgVal)->getZExtValue();

  // Skip the four meta args: <id>, <numNopBytes>, <target>, <numArgs>
  // Intrinsics include all meta-operands up to but not including CC.
  unsigned NumMetaOpers = PatchPointOpers::CCPos;
  assert(CS.arg_size() >= NumMetaOpers + NumArgs &&
         "Not enough arguments provided to the patchpoint intrinsic");

  // For AnyRegCC the arguments are lowered later on manually.
  unsigned NumCallArgs = IsAnyRegCC ? 0 : NumArgs;
  Type *ReturnTy =
    IsAnyRegCC ? Type::getVoidTy(*DAG.getContext()) : CS->getType();
  std::pair<SDValue, SDValue> Result = lowerCallOperands(
      CS, NumMetaOpers, NumCallArgs, Callee, ReturnTy, EHPadBB, true);

  SDNode *CallEnd = Result.second.getNode();
  if (HasDef && (CallEnd->getOpcode() == ISD::CopyFromReg))
    CallEnd = CallEnd->getOperand(0).getNode();

  /// Get a call instruction from the call sequence chain.
  /// Tail calls are not allowed.
  assert(CallEnd->getOpcode() == ISD::CALLSEQ_END &&
         "Expected a callseq node.");
  SDNode *Call = CallEnd->getOperand(0).getNode();
  bool HasGlue = Call->getGluedNode();

  // Replace the target specific call node with the patchable intrinsic.
  SmallVector<SDValue, 8> Ops;

  // Add the <id> and <numBytes> constants.
  SDValue IDVal = getValue(CS->getOperand(PatchPointOpers::IDPos));
  Ops.push_back(DAG.getTargetConstant(
                  cast<ConstantSDNode>(IDVal)->getZExtValue(), dl, MVT::i64));
  SDValue NBytesVal = getValue(CS->getOperand(PatchPointOpers::NBytesPos));
  Ops.push_back(DAG.getTargetConstant(
                  cast<ConstantSDNode>(NBytesVal)->getZExtValue(), dl,
                  MVT::i32));

  // Add the callee.
  Ops.push_back(Callee);

  // Adjust <numArgs> to account for any arguments that have been passed on the
  // stack instead.
  // Call Node: Chain, Target, {Args}, RegMask, [Glue]
  unsigned NumCallRegArgs = Call->getNumOperands() - (HasGlue ? 4 : 3);
  NumCallRegArgs = IsAnyRegCC ? NumArgs : NumCallRegArgs;
  Ops.push_back(DAG.getTargetConstant(NumCallRegArgs, dl, MVT::i32));

  // Add the calling convention
  Ops.push_back(DAG.getTargetConstant((unsigned)CC, dl, MVT::i32));

  // Add the arguments we omitted previously. The register allocator should
  // place these in any free register.
  if (IsAnyRegCC)
    for (unsigned i = NumMetaOpers, e = NumMetaOpers + NumArgs; i != e; ++i)
      Ops.push_back(getValue(CS.getArgument(i)));

  // Push the arguments from the call instruction up to the register mask.
  SDNode::op_iterator e = HasGlue ? Call->op_end()-2 : Call->op_end()-1;
  Ops.append(Call->op_begin() + 2, e);

  // Push live variables for the stack map.
  addStackMapLiveVars(CS, NumMetaOpers + NumArgs, dl, Ops, *this);

  // Push the register mask info.
  if (HasGlue)
    Ops.push_back(*(Call->op_end()-2));
  else
    Ops.push_back(*(Call->op_end()-1));

  // Push the chain (this is originally the first operand of the call, but
  // becomes now the last or second to last operand).
  Ops.push_back(*(Call->op_begin()));

  // Push the glue flag (last operand).
  if (HasGlue)
    Ops.push_back(*(Call->op_end()-1));

  SDVTList NodeTys;
  if (IsAnyRegCC && HasDef) {
    // Create the return types based on the intrinsic definition
    const TargetLowering &TLI = DAG.getTargetLoweringInfo();
    SmallVector<EVT, 3> ValueVTs;
    ComputeValueVTs(TLI, DAG.getDataLayout(), CS->getType(), ValueVTs);
    assert(ValueVTs.size() == 1 && "Expected only one return value type.");

    // There is always a chain and a glue type at the end
    ValueVTs.push_back(MVT::Other);
    ValueVTs.push_back(MVT::Glue);
    NodeTys = DAG.getVTList(ValueVTs);
  } else
    NodeTys = DAG.getVTList(MVT::Other, MVT::Glue);

  // Replace the target specific call node with a PATCHPOINT node.
  MachineSDNode *MN = DAG.getMachineNode(TargetOpcode::PATCHPOINT,
                                         dl, NodeTys, Ops);

  // Update the NodeMap.
  if (HasDef) {
    if (IsAnyRegCC)
      setValue(CS.getInstruction(), SDValue(MN, 0));
    else
      setValue(CS.getInstruction(), Result.first);
  }

  // Fixup the consumers of the intrinsic. The chain and glue may be used in the
  // call sequence. Furthermore the location of the chain and glue can change
  // when the AnyReg calling convention is used and the intrinsic returns a
  // value.
  if (IsAnyRegCC && HasDef) {
    SDValue From[] = {SDValue(Call, 0), SDValue(Call, 1)};
    SDValue To[] = {SDValue(MN, 1), SDValue(MN, 2)};
    DAG.ReplaceAllUsesOfValuesWith(From, To, 2);
  } else
    DAG.ReplaceAllUsesWith(Call, MN);
  DAG.DeleteNode(Call);

  // Inform the Frame Information that we have a patchpoint in this function.
  FuncInfo.MF->getFrameInfo()->setHasPatchPoint();
}

/// Returns an AttributeSet representing the attributes applied to the return
/// value of the given call.
static AttributeSet getReturnAttrs(TargetLowering::CallLoweringInfo &CLI) {
  SmallVector<Attribute::AttrKind, 2> Attrs;
  if (CLI.RetSExt)
    Attrs.push_back(Attribute::SExt);
  if (CLI.RetZExt)
    Attrs.push_back(Attribute::ZExt);
  if (CLI.IsInReg)
    Attrs.push_back(Attribute::InReg);

  return AttributeSet::get(CLI.RetTy->getContext(), AttributeSet::ReturnIndex,
                           Attrs);
}

/// TargetLowering::LowerCallTo - This is the default LowerCallTo
/// implementation, which just calls LowerCall.
/// FIXME: When all targets are
/// migrated to using LowerCall, this hook should be integrated into SDISel.
std::pair<SDValue, SDValue>
TargetLowering::LowerCallTo(TargetLowering::CallLoweringInfo &CLI) const {
  // Handle the incoming return values from the call.
  CLI.Ins.clear();
  Type *OrigRetTy = CLI.RetTy;
  SmallVector<EVT, 4> RetTys;
  SmallVector<uint64_t, 4> Offsets;
  auto &DL = CLI.DAG.getDataLayout();
  ComputeValueVTs(*this, DL, CLI.RetTy, RetTys, &Offsets);

  SmallVector<ISD::OutputArg, 4> Outs;
  GetReturnInfo(CLI.RetTy, getReturnAttrs(CLI), Outs, *this, DL);

  bool CanLowerReturn =
      this->CanLowerReturn(CLI.CallConv, CLI.DAG.getMachineFunction(),
                           CLI.IsVarArg, Outs, CLI.RetTy->getContext());

  SDValue DemoteStackSlot;
  int DemoteStackIdx = -100;
  if (!CanLowerReturn) {
    // FIXME: equivalent assert?
    // assert(!CS.hasInAllocaArgument() &&
    //        "sret demotion is incompatible with inalloca");
    uint64_t TySize = DL.getTypeAllocSize(CLI.RetTy);
    unsigned Align = DL.getPrefTypeAlignment(CLI.RetTy);
    MachineFunction &MF = CLI.DAG.getMachineFunction();
    DemoteStackIdx = MF.getFrameInfo()->CreateStackObject(TySize, Align, false);
    Type *StackSlotPtrType = PointerType::getUnqual(CLI.RetTy);

    DemoteStackSlot = CLI.DAG.getFrameIndex(DemoteStackIdx, getPointerTy(DL));
    ArgListEntry Entry;
    Entry.Node = DemoteStackSlot;
    Entry.Ty = StackSlotPtrType;
    Entry.isSExt = false;
    Entry.isZExt = false;
    Entry.isInReg = false;
    Entry.isSRet = true;
    Entry.isNest = false;
    Entry.isByVal = false;
    Entry.isReturned = false;
    Entry.isSwiftSelf = false;
    Entry.isSwiftError = false;
    Entry.Alignment = Align;
    CLI.getArgs().insert(CLI.getArgs().begin(), Entry);
    CLI.RetTy = Type::getVoidTy(CLI.RetTy->getContext());

    // sret demotion isn't compatible with tail-calls, since the sret argument
    // points into the callers stack frame.
    CLI.IsTailCall = false;
  } else {
    for (unsigned I = 0, E = RetTys.size(); I != E; ++I) {
      EVT VT = RetTys[I];
      MVT RegisterVT = getRegisterType(CLI.RetTy->getContext(), VT);
      unsigned NumRegs = getNumRegisters(CLI.RetTy->getContext(), VT);
      for (unsigned i = 0; i != NumRegs; ++i) {
        ISD::InputArg MyFlags;
        MyFlags.VT = RegisterVT;
        MyFlags.ArgVT = VT;
        MyFlags.Used = CLI.IsReturnValueUsed;
        if (CLI.RetSExt)
          MyFlags.Flags.setSExt();
        if (CLI.RetZExt)
          MyFlags.Flags.setZExt();
        if (CLI.IsInReg)
          MyFlags.Flags.setInReg();
        CLI.Ins.push_back(MyFlags);
      }
    }
  }

  // We push in swifterror return as the last element of CLI.Ins.
  ArgListTy &Args = CLI.getArgs();
  if (supportSwiftError()) {
    for (unsigned i = 0, e = Args.size(); i != e; ++i) {
      if (Args[i].isSwiftError) {
        ISD::InputArg MyFlags;
        MyFlags.VT = getPointerTy(DL);
        MyFlags.ArgVT = EVT(getPointerTy(DL));
        MyFlags.Flags.setSwiftError();
        CLI.Ins.push_back(MyFlags);
      }
    }
  }

  // Handle all of the outgoing arguments.
  CLI.Outs.clear();
  CLI.OutVals.clear();
  for (unsigned i = 0, e = Args.size(); i != e; ++i) {
    SmallVector<EVT, 4> ValueVTs;
    ComputeValueVTs(*this, DL, Args[i].Ty, ValueVTs);
    Type *FinalType = Args[i].Ty;
    if (Args[i].isByVal)
      FinalType = cast<PointerType>(Args[i].Ty)->getElementType();
    bool NeedsRegBlock = functionArgumentNeedsConsecutiveRegisters(
        FinalType, CLI.CallConv, CLI.IsVarArg);
    for (unsigned Value = 0, NumValues = ValueVTs.size(); Value != NumValues;
         ++Value) {
      EVT VT = ValueVTs[Value];
      Type *ArgTy = VT.getTypeForEVT(CLI.RetTy->getContext());
      SDValue Op = SDValue(Args[i].Node.getNode(),
                           Args[i].Node.getResNo() + Value);
      ISD::ArgFlagsTy Flags;
      unsigned OriginalAlignment = DL.getABITypeAlignment(ArgTy);

      if (Args[i].isZExt)
        Flags.setZExt();
      if (Args[i].isSExt)
        Flags.setSExt();
      if (Args[i].isInReg)
        Flags.setInReg();
      if (Args[i].isSRet)
        Flags.setSRet();
      if (Args[i].isSwiftSelf)
        Flags.setSwiftSelf();
      if (Args[i].isSwiftError)
        Flags.setSwiftError();
      if (Args[i].isByVal)
        Flags.setByVal();
      if (Args[i].isInAlloca) {
        Flags.setInAlloca();
        // Set the byval flag for CCAssignFn callbacks that don't know about
        // inalloca.  This way we can know how many bytes we should've allocated
        // and how many bytes a callee cleanup function will pop.  If we port
        // inalloca to more targets, we'll have to add custom inalloca handling
        // in the various CC lowering callbacks.
        Flags.setByVal();
      }
      if (Args[i].isByVal || Args[i].isInAlloca) {
        PointerType *Ty = cast<PointerType>(Args[i].Ty);
        Type *ElementTy = Ty->getElementType();
        Flags.setByValSize(DL.getTypeAllocSize(ElementTy));
        // For ByVal, alignment should come from FE.  BE will guess if this
        // info is not there but there are cases it cannot get right.
        unsigned FrameAlign;
        if (Args[i].Alignment)
          FrameAlign = Args[i].Alignment;
        else
          FrameAlign = getByValTypeAlignment(ElementTy, DL);
        Flags.setByValAlign(FrameAlign);
      }
      if (Args[i].isNest)
        Flags.setNest();
      if (NeedsRegBlock)
        Flags.setInConsecutiveRegs();
      Flags.setOrigAlign(OriginalAlignment);

      MVT PartVT = getRegisterType(CLI.RetTy->getContext(), VT);
      unsigned NumParts = getNumRegisters(CLI.RetTy->getContext(), VT);
      SmallVector<SDValue, 4> Parts(NumParts);
      ISD::NodeType ExtendKind = ISD::ANY_EXTEND;

      if (Args[i].isSExt)
        ExtendKind = ISD::SIGN_EXTEND;
      else if (Args[i].isZExt)
        ExtendKind = ISD::ZERO_EXTEND;

      // Conservatively only handle 'returned' on non-vectors for now
      if (Args[i].isReturned && !Op.getValueType().isVector()) {
        assert(CLI.RetTy == Args[i].Ty && RetTys.size() == NumValues &&
               "unexpected use of 'returned'");
        // Before passing 'returned' to the target lowering code, ensure that
        // either the register MVT and the actual EVT are the same size or that
        // the return value and argument are extended in the same way; in these
        // cases it's safe to pass the argument register value unchanged as the
        // return register value (although it's at the target's option whether
        // to do so)
        // TODO: allow code generation to take advantage of partially preserved
        // registers rather than clobbering the entire register when the
        // parameter extension method is not compatible with the return
        // extension method
        if ((NumParts * PartVT.getSizeInBits() == VT.getSizeInBits()) ||
            (ExtendKind != ISD::ANY_EXTEND &&
             CLI.RetSExt == Args[i].isSExt && CLI.RetZExt == Args[i].isZExt))
        Flags.setReturned();
      }

      getCopyToParts(CLI.DAG, CLI.DL, Op, &Parts[0], NumParts, PartVT,
                     CLI.CS ? CLI.CS->getInstruction() : nullptr, ExtendKind);

      for (unsigned j = 0; j != NumParts; ++j) {
        // if it isn't first piece, alignment must be 1
        ISD::OutputArg MyFlags(Flags, Parts[j].getValueType(), VT,
                               i < CLI.NumFixedArgs,
                               i, j*Parts[j].getValueType().getStoreSize());
        if (NumParts > 1 && j == 0)
          MyFlags.Flags.setSplit();
        else if (j != 0) {
          MyFlags.Flags.setOrigAlign(1);
          if (j == NumParts - 1)
            MyFlags.Flags.setSplitEnd();
        }

        CLI.Outs.push_back(MyFlags);
        CLI.OutVals.push_back(Parts[j]);
      }

      if (NeedsRegBlock && Value == NumValues - 1)
        CLI.Outs[CLI.Outs.size() - 1].Flags.setInConsecutiveRegsLast();
    }
  }

  SmallVector<SDValue, 4> InVals;
  CLI.Chain = LowerCall(CLI, InVals);

  // Update CLI.InVals to use outside of this function.
  CLI.InVals = InVals;

  // Verify that the target's LowerCall behaved as expected.
  assert(CLI.Chain.getNode() && CLI.Chain.getValueType() == MVT::Other &&
         "LowerCall didn't return a valid chain!");
  assert((!CLI.IsTailCall || InVals.empty()) &&
         "LowerCall emitted a return value for a tail call!");
  assert((CLI.IsTailCall || InVals.size() == CLI.Ins.size()) &&
         "LowerCall didn't emit the correct number of values!");

  // For a tail call, the return value is merely live-out and there aren't
  // any nodes in the DAG representing it. Return a special value to
  // indicate that a tail call has been emitted and no more Instructions
  // should be processed in the current block.
  if (CLI.IsTailCall) {
    CLI.DAG.setRoot(CLI.Chain);
    return std::make_pair(SDValue(), SDValue());
  }

  DEBUG(for (unsigned i = 0, e = CLI.Ins.size(); i != e; ++i) {
          assert(InVals[i].getNode() &&
                 "LowerCall emitted a null value!");
          assert(EVT(CLI.Ins[i].VT) == InVals[i].getValueType() &&
                 "LowerCall emitted a value with the wrong type!");
        });

  SmallVector<SDValue, 4> ReturnValues;
  if (!CanLowerReturn) {
    // The instruction result is the result of loading from the
    // hidden sret parameter.
    SmallVector<EVT, 1> PVTs;
    Type *PtrRetTy = PointerType::getUnqual(OrigRetTy);

    ComputeValueVTs(*this, DL, PtrRetTy, PVTs);
    assert(PVTs.size() == 1 && "Pointers should fit in one register");
    EVT PtrVT = PVTs[0];

    unsigned NumValues = RetTys.size();
    ReturnValues.resize(NumValues);
    SmallVector<SDValue, 4> Chains(NumValues);

    // An aggregate return value cannot wrap around the address space, so
    // offsets to its parts don't wrap either.
    SDNodeFlags Flags;
    Flags.setNoUnsignedWrap(true);

    for (unsigned i = 0; i < NumValues; ++i) {
      SDValue Add = CLI.DAG.getNode(ISD::ADD, CLI.DL, PtrVT, DemoteStackSlot,
                                    CLI.DAG.getConstant(Offsets[i], CLI.DL,
                                                        PtrVT), &Flags);
      SDValue L = CLI.DAG.getLoad(
          RetTys[i], CLI.DL, CLI.Chain, Add,
          MachinePointerInfo::getFixedStack(CLI.DAG.getMachineFunction(),
                                            DemoteStackIdx, Offsets[i]),
          false, false, false, 1);
      ReturnValues[i] = L;
      Chains[i] = L.getValue(1);
    }

    CLI.Chain = CLI.DAG.getNode(ISD::TokenFactor, CLI.DL, MVT::Other, Chains);
  } else {
    // Collect the legal value parts into potentially illegal values
    // that correspond to the original function's return values.
    ISD::NodeType AssertOp = ISD::DELETED_NODE;
    if (CLI.RetSExt)
      AssertOp = ISD::AssertSext;
    else if (CLI.RetZExt)
      AssertOp = ISD::AssertZext;
    unsigned CurReg = 0;
    for (unsigned I = 0, E = RetTys.size(); I != E; ++I) {
      EVT VT = RetTys[I];
      MVT RegisterVT = getRegisterType(CLI.RetTy->getContext(), VT);
      unsigned NumRegs = getNumRegisters(CLI.RetTy->getContext(), VT);

      ReturnValues.push_back(getCopyFromParts(CLI.DAG, CLI.DL, &InVals[CurReg],
                                              NumRegs, RegisterVT, VT, nullptr,
                                              AssertOp));
      CurReg += NumRegs;
    }

    // For a function returning void, there is no return value. We can't create
    // such a node, so we just return a null return value in that case. In
    // that case, nothing will actually look at the value.
    if (ReturnValues.empty())
      return std::make_pair(SDValue(), CLI.Chain);
  }

  SDValue Res = CLI.DAG.getNode(ISD::MERGE_VALUES, CLI.DL,
                                CLI.DAG.getVTList(RetTys), ReturnValues);
  return std::make_pair(Res, CLI.Chain);
}

void TargetLowering::LowerOperationWrapper(SDNode *N,
                                           SmallVectorImpl<SDValue> &Results,
                                           SelectionDAG &DAG) const {
  SDValue Res = LowerOperation(SDValue(N, 0), DAG);
  if (Res.getNode())
    Results.push_back(Res);
}

SDValue TargetLowering::LowerOperation(SDValue Op, SelectionDAG &DAG) const {
  llvm_unreachable("LowerOperation not implemented for this target!");
}

void
SelectionDAGBuilder::CopyValueToVirtualRegister(const Value *V, unsigned Reg) {
  SDValue Op = getNonRegisterValue(V);
  assert((Op.getOpcode() != ISD::CopyFromReg ||
          cast<RegisterSDNode>(Op.getOperand(1))->getReg() != Reg) &&
         "Copy from a reg to the same reg!");
  assert(!TargetRegisterInfo::isPhysicalRegister(Reg) && "Is a physreg");

  const TargetLowering &TLI = DAG.getTargetLoweringInfo();
  RegsForValue RFV(V->getContext(), TLI, DAG.getDataLayout(), Reg,
                   V->getType());
  SDValue Chain = DAG.getEntryNode();

  ISD::NodeType ExtendType = (FuncInfo.PreferredExtendType.find(V) ==
                              FuncInfo.PreferredExtendType.end())
                                 ? ISD::ANY_EXTEND
                                 : FuncInfo.PreferredExtendType[V];
  RFV.getCopyToRegs(Op, DAG, getCurSDLoc(), Chain, nullptr, V, ExtendType);
  PendingExports.push_back(Chain);
}

#include "llvm/CodeGen/SelectionDAGISel.h"

/// isOnlyUsedInEntryBlock - If the specified argument is only used in the
/// entry block, return true.  This includes arguments used by switches, since
/// the switch may expand into multiple basic blocks.
static bool isOnlyUsedInEntryBlock(const Argument *A, bool FastISel) {
  // With FastISel active, we may be splitting blocks, so force creation
  // of virtual registers for all non-dead arguments.
  if (FastISel)
    return A->use_empty();

  const BasicBlock &Entry = A->getParent()->front();
  for (const User *U : A->users())
    if (cast<Instruction>(U)->getParent() != &Entry || isa<SwitchInst>(U))
      return false;  // Use not in entry block.

  return true;
}

void SelectionDAGISel::LowerArguments(const Function &F) {
  SelectionDAG &DAG = SDB->DAG;
  SDLoc dl = SDB->getCurSDLoc();
  const DataLayout &DL = DAG.getDataLayout();
  SmallVector<ISD::InputArg, 16> Ins;

  if (!FuncInfo->CanLowerReturn) {
    // Put in an sret pointer parameter before all the other parameters.
    SmallVector<EVT, 1> ValueVTs;
    ComputeValueVTs(*TLI, DAG.getDataLayout(),
                    PointerType::getUnqual(F.getReturnType()), ValueVTs);

    // NOTE: Assuming that a pointer will never break down to more than one VT
    // or one register.
    ISD::ArgFlagsTy Flags;
    Flags.setSRet();
    MVT RegisterVT = TLI->getRegisterType(*DAG.getContext(), ValueVTs[0]);
    ISD::InputArg RetArg(Flags, RegisterVT, ValueVTs[0], true,
                         ISD::InputArg::NoArgIndex, 0);
    Ins.push_back(RetArg);
  }

  // Set up the incoming argument description vector.
  unsigned Idx = 1;
  for (Function::const_arg_iterator I = F.arg_begin(), E = F.arg_end();
       I != E; ++I, ++Idx) {
    SmallVector<EVT, 4> ValueVTs;
    ComputeValueVTs(*TLI, DAG.getDataLayout(), I->getType(), ValueVTs);
    bool isArgValueUsed = !I->use_empty();
    unsigned PartBase = 0;
    Type *FinalType = I->getType();
    if (F.getAttributes().hasAttribute(Idx, Attribute::ByVal))
      FinalType = cast<PointerType>(FinalType)->getElementType();
    bool NeedsRegBlock = TLI->functionArgumentNeedsConsecutiveRegisters(
        FinalType, F.getCallingConv(), F.isVarArg());
    for (unsigned Value = 0, NumValues = ValueVTs.size();
         Value != NumValues; ++Value) {
      EVT VT = ValueVTs[Value];
      Type *ArgTy = VT.getTypeForEVT(*DAG.getContext());
      ISD::ArgFlagsTy Flags;
      unsigned OriginalAlignment = DL.getABITypeAlignment(ArgTy);

      if (F.getAttributes().hasAttribute(Idx, Attribute::ZExt))
        Flags.setZExt();
      if (F.getAttributes().hasAttribute(Idx, Attribute::SExt))
        Flags.setSExt();
      if (F.getAttributes().hasAttribute(Idx, Attribute::InReg))
        Flags.setInReg();
      if (F.getAttributes().hasAttribute(Idx, Attribute::StructRet))
        Flags.setSRet();
      if (F.getAttributes().hasAttribute(Idx, Attribute::SwiftSelf))
        Flags.setSwiftSelf();
      if (F.getAttributes().hasAttribute(Idx, Attribute::SwiftError))
        Flags.setSwiftError();
      if (F.getAttributes().hasAttribute(Idx, Attribute::ByVal))
        Flags.setByVal();
      if (F.getAttributes().hasAttribute(Idx, Attribute::InAlloca)) {
        Flags.setInAlloca();
        // Set the byval flag for CCAssignFn callbacks that don't know about
        // inalloca.  This way we can know how many bytes we should've allocated
        // and how many bytes a callee cleanup function will pop.  If we port
        // inalloca to more targets, we'll have to add custom inalloca handling
        // in the various CC lowering callbacks.
        Flags.setByVal();
      }
      if (F.getCallingConv() == CallingConv::X86_INTR) {
        // IA Interrupt passes frame (1st parameter) by value in the stack.
        if (Idx == 1)
          Flags.setByVal();
      }
      if (Flags.isByVal() || Flags.isInAlloca()) {
        PointerType *Ty = cast<PointerType>(I->getType());
        Type *ElementTy = Ty->getElementType();
        Flags.setByValSize(DL.getTypeAllocSize(ElementTy));
        // For ByVal, alignment should be passed from FE.  BE will guess if
        // this info is not there but there are cases it cannot get right.
        unsigned FrameAlign;
        if (F.getParamAlignment(Idx))
          FrameAlign = F.getParamAlignment(Idx);
        else
          FrameAlign = TLI->getByValTypeAlignment(ElementTy, DL);
        Flags.setByValAlign(FrameAlign);
      }
      if (F.getAttributes().hasAttribute(Idx, Attribute::Nest))
        Flags.setNest();
      if (NeedsRegBlock)
        Flags.setInConsecutiveRegs();
      Flags.setOrigAlign(OriginalAlignment);

      MVT RegisterVT = TLI->getRegisterType(*CurDAG->getContext(), VT);
      unsigned NumRegs = TLI->getNumRegisters(*CurDAG->getContext(), VT);
      for (unsigned i = 0; i != NumRegs; ++i) {
        ISD::InputArg MyFlags(Flags, RegisterVT, VT, isArgValueUsed,
                              Idx-1, PartBase+i*RegisterVT.getStoreSize());
        if (NumRegs > 1 && i == 0)
          MyFlags.Flags.setSplit();
        // if it isn't first piece, alignment must be 1
        else if (i > 0) {
          MyFlags.Flags.setOrigAlign(1);
          if (i == NumRegs - 1)
            MyFlags.Flags.setSplitEnd();
        }
        Ins.push_back(MyFlags);
      }
      if (NeedsRegBlock && Value == NumValues - 1)
        Ins[Ins.size() - 1].Flags.setInConsecutiveRegsLast();
      PartBase += VT.getStoreSize();
    }
  }

  // Call the target to set up the argument values.
  SmallVector<SDValue, 8> InVals;
  SDValue NewRoot = TLI->LowerFormalArguments(
      DAG.getRoot(), F.getCallingConv(), F.isVarArg(), Ins, dl, DAG, InVals);

  // Verify that the target's LowerFormalArguments behaved as expected.
  assert(NewRoot.getNode() && NewRoot.getValueType() == MVT::Other &&
         "LowerFormalArguments didn't return a valid chain!");
  assert(InVals.size() == Ins.size() &&
         "LowerFormalArguments didn't emit the correct number of values!");
  DEBUG({
      for (unsigned i = 0, e = Ins.size(); i != e; ++i) {
        assert(InVals[i].getNode() &&
               "LowerFormalArguments emitted a null value!");
        assert(EVT(Ins[i].VT) == InVals[i].getValueType() &&
               "LowerFormalArguments emitted a value with the wrong type!");
      }
    });

  // Update the DAG with the new chain value resulting from argument lowering.
  DAG.setRoot(NewRoot);

  // Set up the argument values.
  unsigned i = 0;
  Idx = 1;
  if (!FuncInfo->CanLowerReturn) {
    // Create a virtual register for the sret pointer, and put in a copy
    // from the sret argument into it.
    SmallVector<EVT, 1> ValueVTs;
    ComputeValueVTs(*TLI, DAG.getDataLayout(),
                    PointerType::getUnqual(F.getReturnType()), ValueVTs);
    MVT VT = ValueVTs[0].getSimpleVT();
    MVT RegVT = TLI->getRegisterType(*CurDAG->getContext(), VT);
    ISD::NodeType AssertOp = ISD::DELETED_NODE;
    SDValue ArgValue = getCopyFromParts(DAG, dl, &InVals[0], 1,
                                        RegVT, VT, nullptr, AssertOp);

    MachineFunction& MF = SDB->DAG.getMachineFunction();
    MachineRegisterInfo& RegInfo = MF.getRegInfo();
    unsigned SRetReg = RegInfo.createVirtualRegister(TLI->getRegClassFor(RegVT));
    FuncInfo->DemoteRegister = SRetReg;
    NewRoot =
        SDB->DAG.getCopyToReg(NewRoot, SDB->getCurSDLoc(), SRetReg, ArgValue);
    DAG.setRoot(NewRoot);

    // i indexes lowered arguments.  Bump it past the hidden sret argument.
    // Idx indexes LLVM arguments.  Don't touch it.
    ++i;
  }

  for (Function::const_arg_iterator I = F.arg_begin(), E = F.arg_end(); I != E;
      ++I, ++Idx) {
    SmallVector<SDValue, 4> ArgValues;
    SmallVector<EVT, 4> ValueVTs;
    ComputeValueVTs(*TLI, DAG.getDataLayout(), I->getType(), ValueVTs);
    unsigned NumValues = ValueVTs.size();

    // If this argument is unused then remember its value. It is used to generate
    // debugging information.
    if (I->use_empty() && NumValues) {
      SDB->setUnusedArgValue(&*I, InVals[i]);

      // Also remember any frame index for use in FastISel.
      if (FrameIndexSDNode *FI =
          dyn_cast<FrameIndexSDNode>(InVals[i].getNode()))
        FuncInfo->setArgumentFrameIndex(&*I, FI->getIndex());
    }

    for (unsigned Val = 0; Val != NumValues; ++Val) {
      EVT VT = ValueVTs[Val];
      MVT PartVT = TLI->getRegisterType(*CurDAG->getContext(), VT);
      unsigned NumParts = TLI->getNumRegisters(*CurDAG->getContext(), VT);

      if (!I->use_empty()) {
        ISD::NodeType AssertOp = ISD::DELETED_NODE;
        if (F.getAttributes().hasAttribute(Idx, Attribute::SExt))
          AssertOp = ISD::AssertSext;
        else if (F.getAttributes().hasAttribute(Idx, Attribute::ZExt))
          AssertOp = ISD::AssertZext;

        ArgValues.push_back(getCopyFromParts(DAG, dl, &InVals[i],
                                             NumParts, PartVT, VT,
                                             nullptr, AssertOp));
      }

      i += NumParts;
    }

    // We don't need to do anything else for unused arguments.
    if (ArgValues.empty())
      continue;

    // Note down frame index.
    if (FrameIndexSDNode *FI =
        dyn_cast<FrameIndexSDNode>(ArgValues[0].getNode()))
      FuncInfo->setArgumentFrameIndex(&*I, FI->getIndex());

    SDValue Res = DAG.getMergeValues(makeArrayRef(ArgValues.data(), NumValues),
                                     SDB->getCurSDLoc());

    SDB->setValue(&*I, Res);
    if (!TM.Options.EnableFastISel && Res.getOpcode() == ISD::BUILD_PAIR) {
      if (LoadSDNode *LNode =
          dyn_cast<LoadSDNode>(Res.getOperand(0).getNode()))
        if (FrameIndexSDNode *FI =
            dyn_cast<FrameIndexSDNode>(LNode->getBasePtr().getNode()))
        FuncInfo->setArgumentFrameIndex(&*I, FI->getIndex());
    }

    // Update SwiftErrorMap.
    if (Res.getOpcode() == ISD::CopyFromReg && TLI->supportSwiftError() &&
        F.getAttributes().hasAttribute(Idx, Attribute::SwiftError)) {
      unsigned Reg = cast<RegisterSDNode>(Res.getOperand(1))->getReg();
      if (TargetRegisterInfo::isVirtualRegister(Reg))
        FuncInfo->SwiftErrorMap[FuncInfo->MBB][0] = Reg;
    }

    // If this argument is live outside of the entry block, insert a copy from
    // wherever we got it to the vreg that other BB's will reference it as.
    if (!TM.Options.EnableFastISel && Res.getOpcode() == ISD::CopyFromReg) {
      // If we can, though, try to skip creating an unnecessary vreg.
      // FIXME: This isn't very clean... it would be nice to make this more
      // general.  It's also subtly incompatible with the hacks FastISel
      // uses with vregs.
      unsigned Reg = cast<RegisterSDNode>(Res.getOperand(1))->getReg();
      if (TargetRegisterInfo::isVirtualRegister(Reg)) {
        FuncInfo->ValueMap[&*I] = Reg;
        continue;
      }
    }
    if (!isOnlyUsedInEntryBlock(&*I, TM.Options.EnableFastISel)) {
      FuncInfo->InitializeRegForValue(&*I);
      SDB->CopyToExportRegsIfNeeded(&*I);
    }
  }

  assert(i == InVals.size() && "Argument register count mismatch!");

  // Finally, if the target has anything special to do, allow it to do so.
  EmitFunctionEntryCode();
}

/// Handle PHI nodes in successor blocks.  Emit code into the SelectionDAG to
/// ensure constants are generated when needed.  Remember the virtual registers
/// that need to be added to the Machine PHI nodes as input.  We cannot just
/// directly add them, because expansion might result in multiple MBB's for one
/// BB.  As such, the start of the BB might correspond to a different MBB than
/// the end.
///
void
SelectionDAGBuilder::HandlePHINodesInSuccessorBlocks(const BasicBlock *LLVMBB) {
  const TerminatorInst *TI = LLVMBB->getTerminator();

  SmallPtrSet<MachineBasicBlock *, 4> SuccsHandled;

  // Check PHI nodes in successors that expect a value to be available from this
  // block.
  for (unsigned succ = 0, e = TI->getNumSuccessors(); succ != e; ++succ) {
    const BasicBlock *SuccBB = TI->getSuccessor(succ);
    if (!isa<PHINode>(SuccBB->begin())) continue;
    MachineBasicBlock *SuccMBB = FuncInfo.MBBMap[SuccBB];

    // If this terminator has multiple identical successors (common for
    // switches), only handle each succ once.
    if (!SuccsHandled.insert(SuccMBB).second)
      continue;

    MachineBasicBlock::iterator MBBI = SuccMBB->begin();

    // At this point we know that there is a 1-1 correspondence between LLVM PHI
    // nodes and Machine PHI nodes, but the incoming operands have not been
    // emitted yet.
    for (BasicBlock::const_iterator I = SuccBB->begin();
         const PHINode *PN = dyn_cast<PHINode>(I); ++I) {
      // Ignore dead phi's.
      if (PN->use_empty()) continue;

      // Skip empty types
      if (PN->getType()->isEmptyTy())
        continue;

      unsigned Reg;
      const Value *PHIOp = PN->getIncomingValueForBlock(LLVMBB);

      if (const Constant *C = dyn_cast<Constant>(PHIOp)) {
        unsigned &RegOut = ConstantsOut[C];
        if (RegOut == 0) {
          RegOut = FuncInfo.CreateRegs(C->getType());
          CopyValueToVirtualRegister(C, RegOut);
        }
        Reg = RegOut;
      } else {
        DenseMap<const Value *, unsigned>::iterator I =
          FuncInfo.ValueMap.find(PHIOp);
        if (I != FuncInfo.ValueMap.end())
          Reg = I->second;
        else {
          assert(isa<AllocaInst>(PHIOp) &&
                 FuncInfo.StaticAllocaMap.count(cast<AllocaInst>(PHIOp)) &&
                 "Didn't codegen value into a register!??");
          Reg = FuncInfo.CreateRegs(PHIOp->getType());
          CopyValueToVirtualRegister(PHIOp, Reg);
        }
      }

      // Remember that this register needs to added to the machine PHI node as
      // the input for this MBB.
      SmallVector<EVT, 4> ValueVTs;
      const TargetLowering &TLI = DAG.getTargetLoweringInfo();
      ComputeValueVTs(TLI, DAG.getDataLayout(), PN->getType(), ValueVTs);
      for (unsigned vti = 0, vte = ValueVTs.size(); vti != vte; ++vti) {
        EVT VT = ValueVTs[vti];
        unsigned NumRegisters = TLI.getNumRegisters(*DAG.getContext(), VT);
        for (unsigned i = 0, e = NumRegisters; i != e; ++i)
          FuncInfo.PHINodesToUpdate.push_back(std::make_pair(MBBI++, Reg+i));
        Reg += NumRegisters;
      }
    }
  }

  ConstantsOut.clear();
}

/// Add a successor MBB to ParentMBB< creating a new MachineBB for BB if SuccMBB
/// is 0.
MachineBasicBlock *
SelectionDAGBuilder::StackProtectorDescriptor::
AddSuccessorMBB(const BasicBlock *BB,
                MachineBasicBlock *ParentMBB,
                bool IsLikely,
                MachineBasicBlock *SuccMBB) {
  // If SuccBB has not been created yet, create it.
  if (!SuccMBB) {
    MachineFunction *MF = ParentMBB->getParent();
    MachineFunction::iterator BBI(ParentMBB);
    SuccMBB = MF->CreateMachineBasicBlock(BB);
    MF->insert(++BBI, SuccMBB);
  }
  // Add it as a successor of ParentMBB.
  ParentMBB->addSuccessor(
      SuccMBB, BranchProbabilityInfo::getBranchProbStackProtector(IsLikely));
  return SuccMBB;
}

MachineBasicBlock *SelectionDAGBuilder::NextBlock(MachineBasicBlock *MBB) {
  MachineFunction::iterator I(MBB);
  if (++I == FuncInfo.MF->end())
    return nullptr;
  return &*I;
}

/// During lowering new call nodes can be created (such as memset, etc.).
/// Those will become new roots of the current DAG, but complications arise
/// when they are tail calls. In such cases, the call lowering will update
/// the root, but the builder still needs to know that a tail call has been
/// lowered in order to avoid generating an additional return.
void SelectionDAGBuilder::updateDAGForMaybeTailCall(SDValue MaybeTC) {
  // If the node is null, we do have a tail call.
  if (MaybeTC.getNode() != nullptr)
    DAG.setRoot(MaybeTC);
  else
    HasTailCall = true;
}

bool SelectionDAGBuilder::isDense(const CaseClusterVector &Clusters,
                                  unsigned *TotalCases, unsigned First,
                                  unsigned Last) {
  assert(Last >= First);
  assert(TotalCases[Last] >= TotalCases[First]);

  APInt LowCase = Clusters[First].Low->getValue();
  APInt HighCase = Clusters[Last].High->getValue();
  assert(LowCase.getBitWidth() == HighCase.getBitWidth());

  // FIXME: A range of consecutive cases has 100% density, but only requires one
  // comparison to lower. We should discriminate against such consecutive ranges
  // in jump tables.

  uint64_t Diff = (HighCase - LowCase).getLimitedValue((UINT64_MAX - 1) / 100);
  uint64_t Range = Diff + 1;

  uint64_t NumCases =
      TotalCases[Last] - (First == 0 ? 0 : TotalCases[First - 1]);

  assert(NumCases < UINT64_MAX / 100);
  assert(Range >= NumCases);

  return NumCases * 100 >= Range * MinJumpTableDensity;
}

static inline bool areJTsAllowed(const TargetLowering &TLI) {
  return TLI.isOperationLegalOrCustom(ISD::BR_JT, MVT::Other) ||
         TLI.isOperationLegalOrCustom(ISD::BRIND, MVT::Other);
}

bool SelectionDAGBuilder::buildJumpTable(CaseClusterVector &Clusters,
                                         unsigned First, unsigned Last,
                                         const SwitchInst *SI,
                                         MachineBasicBlock *DefaultMBB,
                                         CaseCluster &JTCluster) {
  assert(First <= Last);

  auto Prob = BranchProbability::getZero();
  unsigned NumCmps = 0;
  std::vector<MachineBasicBlock*> Table;
  DenseMap<MachineBasicBlock*, BranchProbability> JTProbs;

  // Initialize probabilities in JTProbs.
  for (unsigned I = First; I <= Last; ++I)
    JTProbs[Clusters[I].MBB] = BranchProbability::getZero();

  for (unsigned I = First; I <= Last; ++I) {
    assert(Clusters[I].Kind == CC_Range);
    Prob += Clusters[I].Prob;
    APInt Low = Clusters[I].Low->getValue();
    APInt High = Clusters[I].High->getValue();
    NumCmps += (Low == High) ? 1 : 2;
    if (I != First) {
      // Fill the gap between this and the previous cluster.
      APInt PreviousHigh = Clusters[I - 1].High->getValue();
      assert(PreviousHigh.slt(Low));
      uint64_t Gap = (Low - PreviousHigh).getLimitedValue() - 1;
      for (uint64_t J = 0; J < Gap; J++)
        Table.push_back(DefaultMBB);
    }
    uint64_t ClusterSize = (High - Low).getLimitedValue() + 1;
    for (uint64_t J = 0; J < ClusterSize; ++J)
      Table.push_back(Clusters[I].MBB);
    JTProbs[Clusters[I].MBB] += Clusters[I].Prob;
  }

  unsigned NumDests = JTProbs.size();
  if (isSuitableForBitTests(NumDests, NumCmps,
                            Clusters[First].Low->getValue(),
                            Clusters[Last].High->getValue())) {
    // Clusters[First..Last] should be lowered as bit tests instead.
    return false;
  }

  // Create the MBB that will load from and jump through the table.
  // Note: We create it here, but it's not inserted into the function yet.
  MachineFunction *CurMF = FuncInfo.MF;
  MachineBasicBlock *JumpTableMBB =
      CurMF->CreateMachineBasicBlock(SI->getParent());

  // Add successors. Note: use table order for determinism.
  SmallPtrSet<MachineBasicBlock *, 8> Done;
  for (MachineBasicBlock *Succ : Table) {
    if (Done.count(Succ))
      continue;
    addSuccessorWithProb(JumpTableMBB, Succ, JTProbs[Succ]);
    Done.insert(Succ);
  }
  JumpTableMBB->normalizeSuccProbs();

  const TargetLowering &TLI = DAG.getTargetLoweringInfo();
  unsigned JTI = CurMF->getOrCreateJumpTableInfo(TLI.getJumpTableEncoding())
                     ->createJumpTableIndex(Table);

  // Set up the jump table info.
  JumpTable JT(-1U, JTI, JumpTableMBB, nullptr);
  JumpTableHeader JTH(Clusters[First].Low->getValue(),
                      Clusters[Last].High->getValue(), SI->getCondition(),
                      nullptr, false);
  JTCases.emplace_back(std::move(JTH), std::move(JT));

  JTCluster = CaseCluster::jumpTable(Clusters[First].Low, Clusters[Last].High,
                                     JTCases.size() - 1, Prob);
  return true;
}

void SelectionDAGBuilder::findJumpTables(CaseClusterVector &Clusters,
                                         const SwitchInst *SI,
                                         MachineBasicBlock *DefaultMBB) {
#ifndef NDEBUG
  // Clusters must be non-empty, sorted, and only contain Range clusters.
  assert(!Clusters.empty());
  for (CaseCluster &C : Clusters)
    assert(C.Kind == CC_Range);
  for (unsigned i = 1, e = Clusters.size(); i < e; ++i)
    assert(Clusters[i - 1].High->getValue().slt(Clusters[i].Low->getValue()));
#endif

  const TargetLowering &TLI = DAG.getTargetLoweringInfo();
  if (!areJTsAllowed(TLI))
    return;

  const int64_t N = Clusters.size();
  const unsigned MinJumpTableSize = TLI.getMinimumJumpTableEntries();

  // TotalCases[i]: Total nbr of cases in Clusters[0..i].
  SmallVector<unsigned, 8> TotalCases(N);

  for (unsigned i = 0; i < N; ++i) {
    APInt Hi = Clusters[i].High->getValue();
    APInt Lo = Clusters[i].Low->getValue();
    TotalCases[i] = (Hi - Lo).getLimitedValue() + 1;
    if (i != 0)
      TotalCases[i] += TotalCases[i - 1];
  }

  if (N >= MinJumpTableSize && isDense(Clusters, &TotalCases[0], 0, N - 1)) {
    // Cheap case: the whole range might be suitable for jump table.
    CaseCluster JTCluster;
    if (buildJumpTable(Clusters, 0, N - 1, SI, DefaultMBB, JTCluster)) {
      Clusters[0] = JTCluster;
      Clusters.resize(1);
      return;
    }
  }

  // The algorithm below is not suitable for -O0.
  if (TM.getOptLevel() == CodeGenOpt::None)
    return;

  // Split Clusters into minimum number of dense partitions. The algorithm uses
  // the same idea as Kannan & Proebsting "Correction to 'Producing Good Code
  // for the Case Statement'" (1994), but builds the MinPartitions array in
  // reverse order to make it easier to reconstruct the partitions in ascending
  // order. In the choice between two optimal partitionings, it picks the one
  // which yields more jump tables.

  // MinPartitions[i] is the minimum nbr of partitions of Clusters[i..N-1].
  SmallVector<unsigned, 8> MinPartitions(N);
  // LastElement[i] is the last element of the partition starting at i.
  SmallVector<unsigned, 8> LastElement(N);
  // NumTables[i]: nbr of >= MinJumpTableSize partitions from Clusters[i..N-1].
  SmallVector<unsigned, 8> NumTables(N);

  // Base case: There is only one way to partition Clusters[N-1].
  MinPartitions[N - 1] = 1;
  LastElement[N - 1] = N - 1;
  assert(MinJumpTableSize > 1);
  NumTables[N - 1] = 0;

  // Note: loop indexes are signed to avoid underflow.
  for (int64_t i = N - 2; i >= 0; i--) {
    // Find optimal partitioning of Clusters[i..N-1].
    // Baseline: Put Clusters[i] into a partition on its own.
    MinPartitions[i] = MinPartitions[i + 1] + 1;
    LastElement[i] = i;
    NumTables[i] = NumTables[i + 1];

    // Search for a solution that results in fewer partitions.
    for (int64_t j = N - 1; j > i; j--) {
      // Try building a partition from Clusters[i..j].
      if (isDense(Clusters, &TotalCases[0], i, j)) {
        unsigned NumPartitions = 1 + (j == N - 1 ? 0 : MinPartitions[j + 1]);
        bool IsTable = j - i + 1 >= MinJumpTableSize;
        unsigned Tables = IsTable + (j == N - 1 ? 0 : NumTables[j + 1]);

        // If this j leads to fewer partitions, or same number of partitions
        // with more lookup tables, it is a better partitioning.
        if (NumPartitions < MinPartitions[i] ||
            (NumPartitions == MinPartitions[i] && Tables > NumTables[i])) {
          MinPartitions[i] = NumPartitions;
          LastElement[i] = j;
          NumTables[i] = Tables;
        }
      }
    }
  }

  // Iterate over the partitions, replacing some with jump tables in-place.
  unsigned DstIndex = 0;
  for (unsigned First = 0, Last; First < N; First = Last + 1) {
    Last = LastElement[First];
    assert(Last >= First);
    assert(DstIndex <= First);
    unsigned NumClusters = Last - First + 1;

    CaseCluster JTCluster;
    if (NumClusters >= MinJumpTableSize &&
        buildJumpTable(Clusters, First, Last, SI, DefaultMBB, JTCluster)) {
      Clusters[DstIndex++] = JTCluster;
    } else {
      for (unsigned I = First; I <= Last; ++I)
        std::memmove(&Clusters[DstIndex++], &Clusters[I], sizeof(Clusters[I]));
    }
  }
  Clusters.resize(DstIndex);
}

bool SelectionDAGBuilder::rangeFitsInWord(const APInt &Low, const APInt &High) {
  // FIXME: Using the pointer type doesn't seem ideal.
  uint64_t BW = DAG.getDataLayout().getPointerSizeInBits();
  uint64_t Range = (High - Low).getLimitedValue(UINT64_MAX - 1) + 1;
  return Range <= BW;
}

bool SelectionDAGBuilder::isSuitableForBitTests(unsigned NumDests,
                                                unsigned NumCmps,
                                                const APInt &Low,
                                                const APInt &High) {
  // FIXME: I don't think NumCmps is the correct metric: a single case and a
  // range of cases both require only one branch to lower. Just looking at the
  // number of clusters and destinations should be enough to decide whether to
  // build bit tests.

  // To lower a range with bit tests, the range must fit the bitwidth of a
  // machine word.
  if (!rangeFitsInWord(Low, High))
    return false;

  // Decide whether it's profitable to lower this range with bit tests. Each
  // destination requires a bit test and branch, and there is an overall range
  // check branch. For a small number of clusters, separate comparisons might be
  // cheaper, and for many destinations, splitting the range might be better.
  return (NumDests == 1 && NumCmps >= 3) ||
         (NumDests == 2 && NumCmps >= 5) ||
         (NumDests == 3 && NumCmps >= 6);
}

bool SelectionDAGBuilder::buildBitTests(CaseClusterVector &Clusters,
                                        unsigned First, unsigned Last,
                                        const SwitchInst *SI,
                                        CaseCluster &BTCluster) {
  assert(First <= Last);
  if (First == Last)
    return false;

  BitVector Dests(FuncInfo.MF->getNumBlockIDs());
  unsigned NumCmps = 0;
  for (int64_t I = First; I <= Last; ++I) {
    assert(Clusters[I].Kind == CC_Range);
    Dests.set(Clusters[I].MBB->getNumber());
    NumCmps += (Clusters[I].Low == Clusters[I].High) ? 1 : 2;
  }
  unsigned NumDests = Dests.count();

  APInt Low = Clusters[First].Low->getValue();
  APInt High = Clusters[Last].High->getValue();
  assert(Low.slt(High));

  if (!isSuitableForBitTests(NumDests, NumCmps, Low, High))
    return false;

  APInt LowBound;
  APInt CmpRange;

  const int BitWidth = DAG.getTargetLoweringInfo()
                           .getPointerTy(DAG.getDataLayout())
                           .getSizeInBits();
  assert(rangeFitsInWord(Low, High) && "Case range must fit in bit mask!");

  // Check if the clusters cover a contiguous range such that no value in the
  // range will jump to the default statement.
  bool ContiguousRange = true;
  for (int64_t I = First + 1; I <= Last; ++I) {
    if (Clusters[I].Low->getValue() != Clusters[I - 1].High->getValue() + 1) {
      ContiguousRange = false;
      break;
    }
  }

  if (Low.isStrictlyPositive() && High.slt(BitWidth)) {
    // Optimize the case where all the case values fit in a word without having
    // to subtract minValue. In this case, we can optimize away the subtraction.
    LowBound = APInt::getNullValue(Low.getBitWidth());
    CmpRange = High;
    ContiguousRange = false;
  } else {
    LowBound = Low;
    CmpRange = High - Low;
  }

  CaseBitsVector CBV;
  auto TotalProb = BranchProbability::getZero();
  for (unsigned i = First; i <= Last; ++i) {
    // Find the CaseBits for this destination.
    unsigned j;
    for (j = 0; j < CBV.size(); ++j)
      if (CBV[j].BB == Clusters[i].MBB)
        break;
    if (j == CBV.size())
      CBV.push_back(
          CaseBits(0, Clusters[i].MBB, 0, BranchProbability::getZero()));
    CaseBits *CB = &CBV[j];

    // Update Mask, Bits and ExtraProb.
    uint64_t Lo = (Clusters[i].Low->getValue() - LowBound).getZExtValue();
    uint64_t Hi = (Clusters[i].High->getValue() - LowBound).getZExtValue();
    assert(Hi >= Lo && Hi < 64 && "Invalid bit case!");
    CB->Mask |= (-1ULL >> (63 - (Hi - Lo))) << Lo;
    CB->Bits += Hi - Lo + 1;
    CB->ExtraProb += Clusters[i].Prob;
    TotalProb += Clusters[i].Prob;
  }

  BitTestInfo BTI;
  std::sort(CBV.begin(), CBV.end(), [](const CaseBits &a, const CaseBits &b) {
    // Sort by probability first, number of bits second.
    if (a.ExtraProb != b.ExtraProb)
      return a.ExtraProb > b.ExtraProb;
    return a.Bits > b.Bits;
  });

  for (auto &CB : CBV) {
    MachineBasicBlock *BitTestBB =
        FuncInfo.MF->CreateMachineBasicBlock(SI->getParent());
    BTI.push_back(BitTestCase(CB.Mask, BitTestBB, CB.BB, CB.ExtraProb));
  }
  BitTestCases.emplace_back(std::move(LowBound), std::move(CmpRange),
                            SI->getCondition(), -1U, MVT::Other, false,
                            ContiguousRange, nullptr, nullptr, std::move(BTI),
                            TotalProb);

  BTCluster = CaseCluster::bitTests(Clusters[First].Low, Clusters[Last].High,
                                    BitTestCases.size() - 1, TotalProb);
  return true;
}

void SelectionDAGBuilder::findBitTestClusters(CaseClusterVector &Clusters,
                                              const SwitchInst *SI) {
// Partition Clusters into as few subsets as possible, where each subset has a
// range that fits in a machine word and has <= 3 unique destinations.

#ifndef NDEBUG
  // Clusters must be sorted and contain Range or JumpTable clusters.
  assert(!Clusters.empty());
  assert(Clusters[0].Kind == CC_Range || Clusters[0].Kind == CC_JumpTable);
  for (const CaseCluster &C : Clusters)
    assert(C.Kind == CC_Range || C.Kind == CC_JumpTable);
  for (unsigned i = 1; i < Clusters.size(); ++i)
    assert(Clusters[i-1].High->getValue().slt(Clusters[i].Low->getValue()));
#endif

  // The algorithm below is not suitable for -O0.
  if (TM.getOptLevel() == CodeGenOpt::None)
    return;

  // If target does not have legal shift left, do not emit bit tests at all.
  const TargetLowering &TLI = DAG.getTargetLoweringInfo();
  EVT PTy = TLI.getPointerTy(DAG.getDataLayout());
  if (!TLI.isOperationLegal(ISD::SHL, PTy))
    return;

  int BitWidth = PTy.getSizeInBits();
  const int64_t N = Clusters.size();

  // MinPartitions[i] is the minimum nbr of partitions of Clusters[i..N-1].
  SmallVector<unsigned, 8> MinPartitions(N);
  // LastElement[i] is the last element of the partition starting at i.
  SmallVector<unsigned, 8> LastElement(N);

  // FIXME: This might not be the best algorithm for finding bit test clusters.

  // Base case: There is only one way to partition Clusters[N-1].
  MinPartitions[N - 1] = 1;
  LastElement[N - 1] = N - 1;

  // Note: loop indexes are signed to avoid underflow.
  for (int64_t i = N - 2; i >= 0; --i) {
    // Find optimal partitioning of Clusters[i..N-1].
    // Baseline: Put Clusters[i] into a partition on its own.
    MinPartitions[i] = MinPartitions[i + 1] + 1;
    LastElement[i] = i;

    // Search for a solution that results in fewer partitions.
    // Note: the search is limited by BitWidth, reducing time complexity.
    for (int64_t j = std::min(N - 1, i + BitWidth - 1); j > i; --j) {
      // Try building a partition from Clusters[i..j].

      // Check the range.
      if (!rangeFitsInWord(Clusters[i].Low->getValue(),
                           Clusters[j].High->getValue()))
        continue;

      // Check nbr of destinations and cluster types.
      // FIXME: This works, but doesn't seem very efficient.
      bool RangesOnly = true;
      BitVector Dests(FuncInfo.MF->getNumBlockIDs());
      for (int64_t k = i; k <= j; k++) {
        if (Clusters[k].Kind != CC_Range) {
          RangesOnly = false;
          break;
        }
        Dests.set(Clusters[k].MBB->getNumber());
      }
      if (!RangesOnly || Dests.count() > 3)
        break;

      // Check if it's a better partition.
      unsigned NumPartitions = 1 + (j == N - 1 ? 0 : MinPartitions[j + 1]);
      if (NumPartitions < MinPartitions[i]) {
        // Found a better partition.
        MinPartitions[i] = NumPartitions;
        LastElement[i] = j;
      }
    }
  }

  // Iterate over the partitions, replacing with bit-test clusters in-place.
  unsigned DstIndex = 0;
  for (unsigned First = 0, Last; First < N; First = Last + 1) {
    Last = LastElement[First];
    assert(First <= Last);
    assert(DstIndex <= First);

    CaseCluster BitTestCluster;
    if (buildBitTests(Clusters, First, Last, SI, BitTestCluster)) {
      Clusters[DstIndex++] = BitTestCluster;
    } else {
      size_t NumClusters = Last - First + 1;
      std::memmove(&Clusters[DstIndex], &Clusters[First],
                   sizeof(Clusters[0]) * NumClusters);
      DstIndex += NumClusters;
    }
  }
  Clusters.resize(DstIndex);
}

void SelectionDAGBuilder::lowerWorkItem(SwitchWorkListItem W, Value *Cond,
                                        MachineBasicBlock *SwitchMBB,
                                        MachineBasicBlock *DefaultMBB) {
  MachineFunction *CurMF = FuncInfo.MF;
  MachineBasicBlock *NextMBB = nullptr;
  MachineFunction::iterator BBI(W.MBB);
  if (++BBI != FuncInfo.MF->end())
    NextMBB = &*BBI;

  unsigned Size = W.LastCluster - W.FirstCluster + 1;

  BranchProbabilityInfo *BPI = FuncInfo.BPI;

  if (Size == 2 && W.MBB == SwitchMBB) {
    // If any two of the cases has the same destination, and if one value
    // is the same as the other, but has one bit unset that the other has set,
    // use bit manipulation to do two compares at once.  For example:
    // "if (X == 6 || X == 4)" -> "if ((X|2) == 6)"
    // TODO: This could be extended to merge any 2 cases in switches with 3
    // cases.
    // TODO: Handle cases where W.CaseBB != SwitchBB.
    CaseCluster &Small = *W.FirstCluster;
    CaseCluster &Big = *W.LastCluster;

    if (Small.Low == Small.High && Big.Low == Big.High &&
        Small.MBB == Big.MBB) {
      const APInt &SmallValue = Small.Low->getValue();
      const APInt &BigValue = Big.Low->getValue();

      // Check that there is only one bit different.
      APInt CommonBit = BigValue ^ SmallValue;
      if (CommonBit.isPowerOf2()) {
        SDValue CondLHS = getValue(Cond);
        EVT VT = CondLHS.getValueType();
        SDLoc DL = getCurSDLoc();

        SDValue Or = DAG.getNode(ISD::OR, DL, VT, CondLHS,
                                 DAG.getConstant(CommonBit, DL, VT));
        SDValue Cond = DAG.getSetCC(
            DL, MVT::i1, Or, DAG.getConstant(BigValue | SmallValue, DL, VT),
            ISD::SETEQ);

        // Update successor info.
        // Both Small and Big will jump to Small.BB, so we sum up the
        // probabilities.
        addSuccessorWithProb(SwitchMBB, Small.MBB, Small.Prob + Big.Prob);
        if (BPI)
          addSuccessorWithProb(
              SwitchMBB, DefaultMBB,
              // The default destination is the first successor in IR.
              BPI->getEdgeProbability(SwitchMBB->getBasicBlock(), (unsigned)0));
        else
          addSuccessorWithProb(SwitchMBB, DefaultMBB);

        // Insert the true branch.
        SDValue BrCond =
            DAG.getNode(ISD::BRCOND, DL, MVT::Other, getControlRoot(), Cond,
                        DAG.getBasicBlock(Small.MBB));
        // Insert the false branch.
        BrCond = DAG.getNode(ISD::BR, DL, MVT::Other, BrCond,
                             DAG.getBasicBlock(DefaultMBB));

        DAG.setRoot(BrCond);
        return;
      }
    }
  }

  if (TM.getOptLevel() != CodeGenOpt::None) {
    // Order cases by probability so the most likely case will be checked first.
    std::sort(W.FirstCluster, W.LastCluster + 1,
              [](const CaseCluster &a, const CaseCluster &b) {
      return a.Prob > b.Prob;
    });

    // Rearrange the case blocks so that the last one falls through if possible
    // without without changing the order of probabilities.
    for (CaseClusterIt I = W.LastCluster; I > W.FirstCluster; ) {
      --I;
      if (I->Prob > W.LastCluster->Prob)
        break;
      if (I->Kind == CC_Range && I->MBB == NextMBB) {
        std::swap(*I, *W.LastCluster);
        break;
      }
    }
  }

  // Compute total probability.
  BranchProbability DefaultProb = W.DefaultProb;
  BranchProbability UnhandledProbs = DefaultProb;
  for (CaseClusterIt I = W.FirstCluster; I <= W.LastCluster; ++I)
    UnhandledProbs += I->Prob;

  MachineBasicBlock *CurMBB = W.MBB;
  for (CaseClusterIt I = W.FirstCluster, E = W.LastCluster; I <= E; ++I) {
    MachineBasicBlock *Fallthrough;
    if (I == W.LastCluster) {
      // For the last cluster, fall through to the default destination.
      Fallthrough = DefaultMBB;
    } else {
      Fallthrough = CurMF->CreateMachineBasicBlock(CurMBB->getBasicBlock());
      CurMF->insert(BBI, Fallthrough);
      // Put Cond in a virtual register to make it available from the new blocks.
      ExportFromCurrentBlock(Cond);
    }
    UnhandledProbs -= I->Prob;

    switch (I->Kind) {
      case CC_JumpTable: {
        // FIXME: Optimize away range check based on pivot comparisons.
        JumpTableHeader *JTH = &JTCases[I->JTCasesIndex].first;
        JumpTable *JT = &JTCases[I->JTCasesIndex].second;

        // The jump block hasn't been inserted yet; insert it here.
        MachineBasicBlock *JumpMBB = JT->MBB;
        CurMF->insert(BBI, JumpMBB);

        auto JumpProb = I->Prob;
        auto FallthroughProb = UnhandledProbs;

        // If the default statement is a target of the jump table, we evenly
        // distribute the default probability to successors of CurMBB. Also
        // update the probability on the edge from JumpMBB to Fallthrough.
        for (MachineBasicBlock::succ_iterator SI = JumpMBB->succ_begin(),
                                              SE = JumpMBB->succ_end();
             SI != SE; ++SI) {
          if (*SI == DefaultMBB) {
            JumpProb += DefaultProb / 2;
            FallthroughProb -= DefaultProb / 2;
            JumpMBB->setSuccProbability(SI, DefaultProb / 2);
            JumpMBB->normalizeSuccProbs();
            break;
          }
        }

        addSuccessorWithProb(CurMBB, Fallthrough, FallthroughProb);
        addSuccessorWithProb(CurMBB, JumpMBB, JumpProb);
        CurMBB->normalizeSuccProbs();

        // The jump table header will be inserted in our current block, do the
        // range check, and fall through to our fallthrough block.
        JTH->HeaderBB = CurMBB;
        JT->Default = Fallthrough; // FIXME: Move Default to JumpTableHeader.

        // If we're in the right place, emit the jump table header right now.
        if (CurMBB == SwitchMBB) {
          visitJumpTableHeader(*JT, *JTH, SwitchMBB);
          JTH->Emitted = true;
        }
        break;
      }
      case CC_BitTests: {
        // FIXME: Optimize away range check based on pivot comparisons.
        BitTestBlock *BTB = &BitTestCases[I->BTCasesIndex];

        // The bit test blocks haven't been inserted yet; insert them here.
        for (BitTestCase &BTC : BTB->Cases)
          CurMF->insert(BBI, BTC.ThisBB);

        // Fill in fields of the BitTestBlock.
        BTB->Parent = CurMBB;
        BTB->Default = Fallthrough;

        BTB->DefaultProb = UnhandledProbs;
        // If the cases in bit test don't form a contiguous range, we evenly
        // distribute the probability on the edge to Fallthrough to two
        // successors of CurMBB.
        if (!BTB->ContiguousRange) {
          BTB->Prob += DefaultProb / 2;
          BTB->DefaultProb -= DefaultProb / 2;
        }

        // If we're in the right place, emit the bit test header right now.
        if (CurMBB == SwitchMBB) {
          visitBitTestHeader(*BTB, SwitchMBB);
          BTB->Emitted = true;
        }
        break;
      }
      case CC_Range: {
        const Value *RHS, *LHS, *MHS;
        ISD::CondCode CC;
        if (I->Low == I->High) {
          // Check Cond == I->Low.
          CC = ISD::SETEQ;
          LHS = Cond;
          RHS=I->Low;
          MHS = nullptr;
        } else {
          // Check I->Low <= Cond <= I->High.
          CC = ISD::SETLE;
          LHS = I->Low;
          MHS = Cond;
          RHS = I->High;
        }

        // The false probability is the sum of all unhandled cases.
        CaseBlock CB(CC, LHS, RHS, MHS, I->MBB, Fallthrough, CurMBB, I->Prob,
                     UnhandledProbs);

        if (CurMBB == SwitchMBB)
          visitSwitchCase(CB, SwitchMBB);
        else
          SwitchCases.push_back(CB);

        break;
      }
    }
    CurMBB = Fallthrough;
  }
}

unsigned SelectionDAGBuilder::caseClusterRank(const CaseCluster &CC,
                                              CaseClusterIt First,
                                              CaseClusterIt Last) {
  return std::count_if(First, Last + 1, [&](const CaseCluster &X) {
    if (X.Prob != CC.Prob)
      return X.Prob > CC.Prob;

    // Ties are broken by comparing the case value.
    return X.Low->getValue().slt(CC.Low->getValue());
  });
}

void SelectionDAGBuilder::splitWorkItem(SwitchWorkList &WorkList,
                                        const SwitchWorkListItem &W,
                                        Value *Cond,
                                        MachineBasicBlock *SwitchMBB) {
  assert(W.FirstCluster->Low->getValue().slt(W.LastCluster->Low->getValue()) &&
         "Clusters not sorted?");

  assert(W.LastCluster - W.FirstCluster + 1 >= 2 && "Too small to split!");

  // Balance the tree based on branch probabilities to create a near-optimal (in
  // terms of search time given key frequency) binary search tree. See e.g. Kurt
  // Mehlhorn "Nearly Optimal Binary Search Trees" (1975).
  CaseClusterIt LastLeft = W.FirstCluster;
  CaseClusterIt FirstRight = W.LastCluster;
  auto LeftProb = LastLeft->Prob + W.DefaultProb / 2;
  auto RightProb = FirstRight->Prob + W.DefaultProb / 2;

  // Move LastLeft and FirstRight towards each other from opposite directions to
  // find a partitioning of the clusters which balances the probability on both
  // sides. If LeftProb and RightProb are equal, alternate which side is
  // taken to ensure 0-probability nodes are distributed evenly.
  unsigned I = 0;
  while (LastLeft + 1 < FirstRight) {
    if (LeftProb < RightProb || (LeftProb == RightProb && (I & 1)))
      LeftProb += (++LastLeft)->Prob;
    else
      RightProb += (--FirstRight)->Prob;
    I++;
  }

  for (;;) {
    // Our binary search tree differs from a typical BST in that ours can have up
    // to three values in each leaf. The pivot selection above doesn't take that
    // into account, which means the tree might require more nodes and be less
    // efficient. We compensate for this here.

    unsigned NumLeft = LastLeft - W.FirstCluster + 1;
    unsigned NumRight = W.LastCluster - FirstRight + 1;

    if (std::min(NumLeft, NumRight) < 3 && std::max(NumLeft, NumRight) > 3) {
      // If one side has less than 3 clusters, and the other has more than 3,
      // consider taking a cluster from the other side.

      if (NumLeft < NumRight) {
        // Consider moving the first cluster on the right to the left side.
        CaseCluster &CC = *FirstRight;
        unsigned RightSideRank = caseClusterRank(CC, FirstRight, W.LastCluster);
        unsigned LeftSideRank = caseClusterRank(CC, W.FirstCluster, LastLeft);
        if (LeftSideRank <= RightSideRank) {
          // Moving the cluster to the left does not demote it.
          ++LastLeft;
          ++FirstRight;
          continue;
        }
      } else {
        assert(NumRight < NumLeft);
        // Consider moving the last element on the left to the right side.
        CaseCluster &CC = *LastLeft;
        unsigned LeftSideRank = caseClusterRank(CC, W.FirstCluster, LastLeft);
        unsigned RightSideRank = caseClusterRank(CC, FirstRight, W.LastCluster);
        if (RightSideRank <= LeftSideRank) {
          // Moving the cluster to the right does not demot it.
          --LastLeft;
          --FirstRight;
          continue;
        }
      }
    }
    break;
  }

  assert(LastLeft + 1 == FirstRight);
  assert(LastLeft >= W.FirstCluster);
  assert(FirstRight <= W.LastCluster);

  // Use the first element on the right as pivot since we will make less-than
  // comparisons against it.
  CaseClusterIt PivotCluster = FirstRight;
  assert(PivotCluster > W.FirstCluster);
  assert(PivotCluster <= W.LastCluster);

  CaseClusterIt FirstLeft = W.FirstCluster;
  CaseClusterIt LastRight = W.LastCluster;

  const ConstantInt *Pivot = PivotCluster->Low;

  // New blocks will be inserted immediately after the current one.
  MachineFunction::iterator BBI(W.MBB);
  ++BBI;

  // We will branch to the LHS if Value < Pivot. If LHS is a single cluster,
  // we can branch to its destination directly if it's squeezed exactly in
  // between the known lower bound and Pivot - 1.
  MachineBasicBlock *LeftMBB;
  if (FirstLeft == LastLeft && FirstLeft->Kind == CC_Range &&
      FirstLeft->Low == W.GE &&
      (FirstLeft->High->getValue() + 1LL) == Pivot->getValue()) {
    LeftMBB = FirstLeft->MBB;
  } else {
    LeftMBB = FuncInfo.MF->CreateMachineBasicBlock(W.MBB->getBasicBlock());
    FuncInfo.MF->insert(BBI, LeftMBB);
    WorkList.push_back(
        {LeftMBB, FirstLeft, LastLeft, W.GE, Pivot, W.DefaultProb / 2});
    // Put Cond in a virtual register to make it available from the new blocks.
    ExportFromCurrentBlock(Cond);
  }

  // Similarly, we will branch to the RHS if Value >= Pivot. If RHS is a
  // single cluster, RHS.Low == Pivot, and we can branch to its destination
  // directly if RHS.High equals the current upper bound.
  MachineBasicBlock *RightMBB;
  if (FirstRight == LastRight && FirstRight->Kind == CC_Range &&
      W.LT && (FirstRight->High->getValue() + 1ULL) == W.LT->getValue()) {
    RightMBB = FirstRight->MBB;
  } else {
    RightMBB = FuncInfo.MF->CreateMachineBasicBlock(W.MBB->getBasicBlock());
    FuncInfo.MF->insert(BBI, RightMBB);
    WorkList.push_back(
        {RightMBB, FirstRight, LastRight, Pivot, W.LT, W.DefaultProb / 2});
    // Put Cond in a virtual register to make it available from the new blocks.
    ExportFromCurrentBlock(Cond);
  }

  // Create the CaseBlock record that will be used to lower the branch.
  CaseBlock CB(ISD::SETLT, Cond, Pivot, nullptr, LeftMBB, RightMBB, W.MBB,
               LeftProb, RightProb);

  if (W.MBB == SwitchMBB)
    visitSwitchCase(CB, SwitchMBB);
  else
    SwitchCases.push_back(CB);
}

void SelectionDAGBuilder::visitSwitch(const SwitchInst &SI) {
  // Extract cases from the switch.
  BranchProbabilityInfo *BPI = FuncInfo.BPI;
  CaseClusterVector Clusters;
  Clusters.reserve(SI.getNumCases());
  for (auto I : SI.cases()) {
    MachineBasicBlock *Succ = FuncInfo.MBBMap[I.getCaseSuccessor()];
    const ConstantInt *CaseVal = I.getCaseValue();
    BranchProbability Prob =
        BPI ? BPI->getEdgeProbability(SI.getParent(), I.getSuccessorIndex())
            : BranchProbability(1, SI.getNumCases() + 1);
    Clusters.push_back(CaseCluster::range(CaseVal, CaseVal, Succ, Prob));
  }

  MachineBasicBlock *DefaultMBB = FuncInfo.MBBMap[SI.getDefaultDest()];

  // Cluster adjacent cases with the same destination. We do this at all
  // optimization levels because it's cheap to do and will make codegen faster
  // if there are many clusters.
  sortAndRangeify(Clusters);

  if (TM.getOptLevel() != CodeGenOpt::None) {
    // Replace an unreachable default with the most popular destination.
    // FIXME: Exploit unreachable default more aggressively.
    bool UnreachableDefault =
        isa<UnreachableInst>(SI.getDefaultDest()->getFirstNonPHIOrDbg());
    if (UnreachableDefault && !Clusters.empty()) {
      DenseMap<const BasicBlock *, unsigned> Popularity;
      unsigned MaxPop = 0;
      const BasicBlock *MaxBB = nullptr;
      for (auto I : SI.cases()) {
        const BasicBlock *BB = I.getCaseSuccessor();
        if (++Popularity[BB] > MaxPop) {
          MaxPop = Popularity[BB];
          MaxBB = BB;
        }
      }
      // Set new default.
      assert(MaxPop > 0 && MaxBB);
      DefaultMBB = FuncInfo.MBBMap[MaxBB];

      // Remove cases that were pointing to the destination that is now the
      // default.
      CaseClusterVector New;
      New.reserve(Clusters.size());
      for (CaseCluster &CC : Clusters) {
        if (CC.MBB != DefaultMBB)
          New.push_back(CC);
      }
      Clusters = std::move(New);
    }
  }

  // If there is only the default destination, jump there directly.
  MachineBasicBlock *SwitchMBB = FuncInfo.MBB;
  if (Clusters.empty()) {
    SwitchMBB->addSuccessor(DefaultMBB);
    if (DefaultMBB != NextBlock(SwitchMBB)) {
      DAG.setRoot(DAG.getNode(ISD::BR, getCurSDLoc(), MVT::Other,
                              getControlRoot(), DAG.getBasicBlock(DefaultMBB)));
    }
    return;
  }

  findJumpTables(Clusters, &SI, DefaultMBB);
  findBitTestClusters(Clusters, &SI);

  DEBUG({
    dbgs() << "Case clusters: ";
    for (const CaseCluster &C : Clusters) {
      if (C.Kind == CC_JumpTable) dbgs() << "JT:";
      if (C.Kind == CC_BitTests) dbgs() << "BT:";

      C.Low->getValue().print(dbgs(), true);
      if (C.Low != C.High) {
        dbgs() << '-';
        C.High->getValue().print(dbgs(), true);
      }
      dbgs() << ' ';
    }
    dbgs() << '\n';
  });

  assert(!Clusters.empty());
  SwitchWorkList WorkList;
  CaseClusterIt First = Clusters.begin();
  CaseClusterIt Last = Clusters.end() - 1;
  auto DefaultProb = getEdgeProbability(SwitchMBB, DefaultMBB);
  WorkList.push_back({SwitchMBB, First, Last, nullptr, nullptr, DefaultProb});

  while (!WorkList.empty()) {
    SwitchWorkListItem W = WorkList.back();
    WorkList.pop_back();
    unsigned NumClusters = W.LastCluster - W.FirstCluster + 1;

    if (NumClusters > 3 && TM.getOptLevel() != CodeGenOpt::None) {
      // For optimized builds, lower large range as a balanced binary tree.
      splitWorkItem(WorkList, W, SI.getCondition(), SwitchMBB);
      continue;
    }

    lowerWorkItem(W, SI.getCondition(), SwitchMBB, DefaultMBB);
  }
}<|MERGE_RESOLUTION|>--- conflicted
+++ resolved
@@ -5516,15 +5516,9 @@
 void SelectionDAGBuilder::LowerCallTo(ImmutableCallSite CS, SDValue Callee,
                                       bool isTailCall,
                                       const BasicBlock *EHPadBB) {
-<<<<<<< HEAD
-  PointerType *PT = cast<PointerType>(CS.getCalledValue()->getType());
-  FunctionType *FTy = cast<FunctionType>(PT->getElementType());
-  Type *RetTy = FTy->getReturnType();
   auto &DL = DAG.getDataLayout();
-=======
   FunctionType *FTy = CS.getFunctionType();
   Type *RetTy = CS.getType();
->>>>>>> b54fac27
 
   TargetLowering::ArgListTy Args;
   TargetLowering::ArgListEntry Entry;
