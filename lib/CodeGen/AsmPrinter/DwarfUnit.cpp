//===-- llvm/CodeGen/DwarfUnit.cpp - Dwarf Type and Compile Units ---------===//
//
//                     The LLVM Compiler Infrastructure
//
// This file is distributed under the University of Illinois Open Source
// License. See LICENSE.TXT for details.
//
//===----------------------------------------------------------------------===//
//
// This file contains support for constructing a dwarf compile unit.
//
//===----------------------------------------------------------------------===//

#include "DwarfUnit.h"
#include "AddressPool.h"
#include "DwarfCompileUnit.h"
#include "DwarfDebug.h"
#include "DwarfExpression.h"
#include "llvm/ADT/APFloat.h"
#include "llvm/ADT/APInt.h"
#include "llvm/ADT/iterator_range.h"
#include "llvm/ADT/None.h"
#include "llvm/CodeGen/MachineFunction.h"
#include "llvm/CodeGen/MachineOperand.h"
#include "llvm/IR/Constants.h"
#include "llvm/IR/DataLayout.h"
#include "llvm/IR/GlobalValue.h"
#include "llvm/IR/Metadata.h"
#include "llvm/MC/MachineLocation.h"
#include "llvm/MC/MCDwarf.h"
#include "llvm/MC/MCSection.h"
#include "llvm/MC/MCStreamer.h"
#include "llvm/Support/Casting.h"
#include "llvm/Support/CommandLine.h"
#include "llvm/Target/TargetLoweringObjectFile.h"
#include "llvm/Target/TargetRegisterInfo.h"
#include "llvm/Target/TargetSubtargetInfo.h"
#include <cassert>
#include <cstdint>
#include <string>
#include <utility>

using namespace llvm;

#define DEBUG_TYPE "dwarfdebug"

static cl::opt<bool>
GenerateDwarfTypeUnits("generate-type-units", cl::Hidden,
                       cl::desc("Generate DWARF4 type units."),
                       cl::init(false));

DIEDwarfExpression::DIEDwarfExpression(const AsmPrinter &AP, DwarfUnit &DU,
                                       DIELoc &DIE)
    : DwarfExpression(AP.getDwarfDebug()->getDwarfVersion()), AP(AP), DU(DU),
      DIE(DIE) {}

void DIEDwarfExpression::EmitOp(uint8_t Op, const char* Comment) {
  DU.addUInt(DIE, dwarf::DW_FORM_data1, Op);
}

void DIEDwarfExpression::EmitSigned(int64_t Value) {
  DU.addSInt(DIE, dwarf::DW_FORM_sdata, Value);
}

void DIEDwarfExpression::EmitUnsigned(uint64_t Value) {
  DU.addUInt(DIE, dwarf::DW_FORM_udata, Value);
}

bool DIEDwarfExpression::isFrameRegister(const TargetRegisterInfo &TRI,
                                         unsigned MachineReg) {
  return MachineReg == TRI.getFrameRegister(*AP.MF);
}

DwarfUnit::DwarfUnit(dwarf::Tag UnitTag, const DICompileUnit *Node,
                     AsmPrinter *A, DwarfDebug *DW, DwarfFile *DWU)
    : CUNode(Node), UnitDie(*DIE::get(DIEValueAllocator, UnitTag)), Asm(A),
      DD(DW), DU(DWU), IndexTyDie(nullptr), Section(nullptr) {
  assert(UnitTag == dwarf::DW_TAG_compile_unit ||
         UnitTag == dwarf::DW_TAG_type_unit);
}

DwarfTypeUnit::DwarfTypeUnit(DwarfCompileUnit &CU, AsmPrinter *A,
                             DwarfDebug *DW, DwarfFile *DWU,
                             MCDwarfDwoLineTable *SplitLineTable)
    : DwarfUnit(dwarf::DW_TAG_type_unit, CU.getCUNode(), A, DW, DWU), CU(CU),
      SplitLineTable(SplitLineTable) {
  if (SplitLineTable)
    addSectionOffset(UnitDie, dwarf::DW_AT_stmt_list, 0);
}

DwarfUnit::~DwarfUnit() {
  for (unsigned j = 0, M = DIEBlocks.size(); j < M; ++j)
    DIEBlocks[j]->~DIEBlock();
  for (unsigned j = 0, M = DIELocs.size(); j < M; ++j)
    DIELocs[j]->~DIELoc();
}

int64_t DwarfUnit::getDefaultLowerBound() const {
  switch (getLanguage()) {
  default:
    break;

  case dwarf::DW_LANG_C89:
  case dwarf::DW_LANG_C99:
  case dwarf::DW_LANG_C:
  case dwarf::DW_LANG_C_plus_plus:
  case dwarf::DW_LANG_ObjC:
  case dwarf::DW_LANG_ObjC_plus_plus:
    return 0;

  case dwarf::DW_LANG_Fortran77:
  case dwarf::DW_LANG_Fortran90:
  case dwarf::DW_LANG_Fortran95:
    return 1;

  // The languages below have valid values only if the DWARF version >= 4.
  case dwarf::DW_LANG_Java:
  case dwarf::DW_LANG_Python:
  case dwarf::DW_LANG_UPC:
  case dwarf::DW_LANG_D:
    if (dwarf::DWARF_VERSION >= 4)
      return 0;
    break;

  case dwarf::DW_LANG_Ada83:
  case dwarf::DW_LANG_Ada95:
  case dwarf::DW_LANG_Cobol74:
  case dwarf::DW_LANG_Cobol85:
  case dwarf::DW_LANG_Modula2:
  case dwarf::DW_LANG_Pascal83:
  case dwarf::DW_LANG_PLI:
    if (dwarf::DWARF_VERSION >= 4)
      return 1;
    break;

  // The languages below have valid values only if the DWARF version >= 5.
  case dwarf::DW_LANG_OpenCL:
  case dwarf::DW_LANG_Go:
  case dwarf::DW_LANG_Haskell:
  case dwarf::DW_LANG_C_plus_plus_03:
  case dwarf::DW_LANG_C_plus_plus_11:
  case dwarf::DW_LANG_OCaml:
  case dwarf::DW_LANG_Rust:
  case dwarf::DW_LANG_C11:
  case dwarf::DW_LANG_Swift:
  case dwarf::DW_LANG_Dylan:
  case dwarf::DW_LANG_C_plus_plus_14:
    if (dwarf::DWARF_VERSION >= 5)
      return 0;
    break;

  case dwarf::DW_LANG_Modula3:
  case dwarf::DW_LANG_Julia:
  case dwarf::DW_LANG_Fortran03:
  case dwarf::DW_LANG_Fortran08:
    if (dwarf::DWARF_VERSION >= 5)
      return 1;
    break;
  }

  return -1;
}

/// Check whether the DIE for this MDNode can be shared across CUs.
static bool isShareableAcrossCUs(const DINode *D) {
  // When the MDNode can be part of the type system, the DIE can be shared
  // across CUs.
  // Combining type units and cross-CU DIE sharing is lower value (since
  // cross-CU DIE sharing is used in LTO and removes type redundancy at that
  // level already) but may be implementable for some value in projects
  // building multiple independent libraries with LTO and then linking those
  // together.
  return (isa<DIType>(D) ||
          (isa<DISubprogram>(D) && !cast<DISubprogram>(D)->isDefinition())) &&
         !GenerateDwarfTypeUnits;
}

DIE *DwarfUnit::getDIE(const DINode *D) const {
  if (isShareableAcrossCUs(D))
    return DU->getDIE(D);
  return MDNodeToDieMap.lookup(D);
}

void DwarfUnit::insertDIE(const DINode *Desc, DIE *D) {
  if (isShareableAcrossCUs(Desc)) {
    DU->insertDIE(Desc, D);
    return;
  }
  MDNodeToDieMap.insert(std::make_pair(Desc, D));
}

void DwarfUnit::addFlag(DIE &Die, dwarf::Attribute Attribute) {
  if (DD->getDwarfVersion() >= 4)
    Die.addValue(DIEValueAllocator, Attribute, dwarf::DW_FORM_flag_present,
                 DIEInteger(1));
  else
    Die.addValue(DIEValueAllocator, Attribute, dwarf::DW_FORM_flag,
                 DIEInteger(1));
}

void DwarfUnit::addUInt(DIEValueList &Die, dwarf::Attribute Attribute,
                        Optional<dwarf::Form> Form, uint64_t Integer) {
  if (!Form)
    Form = DIEInteger::BestForm(false, Integer);
  Die.addValue(DIEValueAllocator, Attribute, *Form, DIEInteger(Integer));
}

void DwarfUnit::addUInt(DIEValueList &Block, dwarf::Form Form,
                        uint64_t Integer) {
  addUInt(Block, (dwarf::Attribute)0, Form, Integer);
}

void DwarfUnit::addSInt(DIEValueList &Die, dwarf::Attribute Attribute,
                        Optional<dwarf::Form> Form, int64_t Integer) {
  if (!Form)
    Form = DIEInteger::BestForm(true, Integer);
  Die.addValue(DIEValueAllocator, Attribute, *Form, DIEInteger(Integer));
}

void DwarfUnit::addSInt(DIELoc &Die, Optional<dwarf::Form> Form,
                        int64_t Integer) {
  addSInt(Die, (dwarf::Attribute)0, Form, Integer);
}

void DwarfUnit::addString(DIE &Die, dwarf::Attribute Attribute,
                          StringRef String) {
  Die.addValue(DIEValueAllocator, Attribute,
               isDwoUnit() ? dwarf::DW_FORM_GNU_str_index : dwarf::DW_FORM_strp,
               DIEString(DU->getStringPool().getEntry(*Asm, String)));
}

DIEValueList::value_iterator DwarfUnit::addLabel(DIEValueList &Die,
                                                 dwarf::Attribute Attribute,
                                                 dwarf::Form Form,
                                                 const MCSymbol *Label) {
  return Die.addValue(DIEValueAllocator, Attribute, Form, DIELabel(Label));
}

void DwarfUnit::addLabel(DIELoc &Die, dwarf::Form Form, const MCSymbol *Label) {
  addLabel(Die, (dwarf::Attribute)0, Form, Label);
}

void DwarfUnit::addSectionOffset(DIE &Die, dwarf::Attribute Attribute,
                                 uint64_t Integer) {
  if (DD->getDwarfVersion() >= 4)
    addUInt(Die, Attribute, dwarf::DW_FORM_sec_offset, Integer);
  else
    addUInt(Die, Attribute, dwarf::DW_FORM_data4, Integer);
}

unsigned DwarfTypeUnit::getOrCreateSourceID(StringRef FileName, StringRef DirName) {
  return SplitLineTable ? SplitLineTable->getFile(DirName, FileName)
                        : getCU().getOrCreateSourceID(FileName, DirName);
}

void DwarfUnit::addOpAddress(DIELoc &Die, const MCSymbol *Sym) {
  if (!DD->useSplitDwarf()) {
    addUInt(Die, dwarf::DW_FORM_data1, dwarf::DW_OP_addr);
    addLabel(Die, dwarf::DW_FORM_udata, Sym);
  } else {
    addUInt(Die, dwarf::DW_FORM_data1, dwarf::DW_OP_GNU_addr_index);
    addUInt(Die, dwarf::DW_FORM_GNU_addr_index,
            DD->getAddressPool().getIndex(Sym));
  }
}

void DwarfUnit::addLabelDelta(DIE &Die, dwarf::Attribute Attribute,
                              const MCSymbol *Hi, const MCSymbol *Lo) {
  Die.addValue(DIEValueAllocator, Attribute, dwarf::DW_FORM_data4,
               new (DIEValueAllocator) DIEDelta(Hi, Lo));
}

void DwarfUnit::addDIEEntry(DIE &Die, dwarf::Attribute Attribute, DIE &Entry) {
  addDIEEntry(Die, Attribute, DIEEntry(Entry));
}

void DwarfUnit::addDIETypeSignature(DIE &Die, uint64_t Signature) {
  // Flag the type unit reference as a declaration so that if it contains
  // members (implicit special members, static data member definitions, member
  // declarations for definitions in this CU, etc) consumers don't get confused
  // and think this is a full definition.
  addFlag(Die, dwarf::DW_AT_declaration);

  Die.addValue(DIEValueAllocator, dwarf::DW_AT_signature,
               dwarf::DW_FORM_ref_sig8, DIEInteger(Signature));
}

void DwarfUnit::addDIETypeSignature(DIE &Die, dwarf::Attribute Attribute,
                                    StringRef Identifier) {
  uint64_t Signature = DD->makeTypeSignature(Identifier);
  Die.addValue(DIEValueAllocator, Attribute, dwarf::DW_FORM_ref_sig8,
               DIEInteger(Signature));
}

void DwarfUnit::addDIEEntry(DIE &Die, dwarf::Attribute Attribute,
                            DIEEntry Entry) {
  const DIE *DieCU = Die.getUnitOrNull();
  const DIE *EntryCU = Entry.getEntry().getUnitOrNull();
  if (!DieCU)
    // We assume that Die belongs to this CU, if it is not linked to any CU yet.
    DieCU = &getUnitDie();
  if (!EntryCU)
    EntryCU = &getUnitDie();
  Die.addValue(DIEValueAllocator, Attribute,
               EntryCU == DieCU ? dwarf::DW_FORM_ref4 : dwarf::DW_FORM_ref_addr,
               Entry);
}

DIE &DwarfUnit::createAndAddDIE(unsigned Tag, DIE &Parent, const DINode *N) {
  DIE &Die = Parent.addChild(DIE::get(DIEValueAllocator, (dwarf::Tag)Tag));
  if (N)
    insertDIE(N, &Die);
  return Die;
}

void DwarfUnit::addBlock(DIE &Die, dwarf::Attribute Attribute, DIELoc *Loc) {
  Loc->ComputeSize(Asm);
  DIELocs.push_back(Loc); // Memoize so we can call the destructor later on.
  Die.addValue(DIEValueAllocator, Attribute,
               Loc->BestForm(DD->getDwarfVersion()), Loc);
}

void DwarfUnit::addBlock(DIE &Die, dwarf::Attribute Attribute,
                         DIEBlock *Block) {
  Block->ComputeSize(Asm);
  DIEBlocks.push_back(Block); // Memoize so we can call the destructor later on.
  Die.addValue(DIEValueAllocator, Attribute, Block->BestForm(), Block);
}

void DwarfUnit::addSourceLine(DIE &Die, unsigned Line, StringRef File,
                              StringRef Directory) {
  if (Line == 0)
    return;

  unsigned FileID = getOrCreateSourceID(File, Directory);
  assert(FileID && "Invalid file id");
  addUInt(Die, dwarf::DW_AT_decl_file, None, FileID);
  addUInt(Die, dwarf::DW_AT_decl_line, None, Line);
}

void DwarfUnit::addSourceLine(DIE &Die, const DILocalVariable *V) {
  assert(V);

  addSourceLine(Die, V->getLine(), V->getScope()->getFilename(),
                V->getScope()->getDirectory());
}

void DwarfUnit::addSourceLine(DIE &Die, const DIGlobalVariable *G) {
  assert(G);

  addSourceLine(Die, G->getLine(), G->getFilename(), G->getDirectory());
}

void DwarfUnit::addSourceLine(DIE &Die, const DISubprogram *SP) {
  assert(SP);

  addSourceLine(Die, SP->getLine(), SP->getFilename(), SP->getDirectory());
}

void DwarfUnit::addSourceLine(DIE &Die, const DIType *Ty) {
  assert(Ty);

  addSourceLine(Die, Ty->getLine(), Ty->getFilename(), Ty->getDirectory());
}

void DwarfUnit::addSourceLine(DIE &Die, const DIObjCProperty *Ty) {
  assert(Ty);

  addSourceLine(Die, Ty->getLine(), Ty->getFilename(), Ty->getDirectory());
}

void DwarfUnit::addSourceLine(DIE &Die, const DINamespace *NS) {
  addSourceLine(Die, NS->getLine(), NS->getFilename(), NS->getDirectory());
}

bool DwarfUnit::addRegisterOpPiece(DIELoc &TheDie, unsigned Reg,
                                   unsigned SizeInBits, unsigned OffsetInBits) {
  DIEDwarfExpression Expr(*Asm, *this, TheDie);
  Expr.AddMachineRegPiece(*Asm->MF->getSubtarget().getRegisterInfo(), Reg,
                          SizeInBits, OffsetInBits);
  return true;
}

bool DwarfUnit::addRegisterOffset(DIELoc &TheDie, unsigned Reg,
                                  int64_t Offset) {
  DIEDwarfExpression Expr(*Asm, *this, TheDie);
  return Expr.AddMachineRegIndirect(*Asm->MF->getSubtarget().getRegisterInfo(),
                                    Reg, Offset);
}

/* Byref variables, in Blocks, are declared by the programmer as "SomeType
   VarName;", but the compiler creates a __Block_byref_x_VarName struct, and
   gives the variable VarName either the struct, or a pointer to the struct, as
   its type.  This is necessary for various behind-the-scenes things the
   compiler needs to do with by-reference variables in Blocks.

   However, as far as the original *programmer* is concerned, the variable
   should still have type 'SomeType', as originally declared.

   The function getBlockByrefType dives into the __Block_byref_x_VarName
   struct to find the original type of the variable, which is then assigned to
   the variable's Debug Information Entry as its real type.  So far, so good.
   However now the debugger will expect the variable VarName to have the type
   SomeType.  So we need the location attribute for the variable to be an
   expression that explains to the debugger how to navigate through the
   pointers and struct to find the actual variable of type SomeType.

   The following function does just that.  We start by getting
   the "normal" location for the variable. This will be the location
   of either the struct __Block_byref_x_VarName or the pointer to the
   struct __Block_byref_x_VarName.

   The struct will look something like:

   struct __Block_byref_x_VarName {
     ... <various fields>
     struct __Block_byref_x_VarName *forwarding;
     ... <various other fields>
     SomeType VarName;
     ... <maybe more fields>
   };

   If we are given the struct directly (as our starting point) we
   need to tell the debugger to:

   1).  Add the offset of the forwarding field.

   2).  Follow that pointer to get the real __Block_byref_x_VarName
   struct to use (the real one may have been copied onto the heap).

   3).  Add the offset for the field VarName, to find the actual variable.

   If we started with a pointer to the struct, then we need to
   dereference that pointer first, before the other steps.
   Translating this into DWARF ops, we will need to append the following
   to the current location description for the variable:

   DW_OP_deref                    -- optional, if we start with a pointer
   DW_OP_plus_uconst <forward_fld_offset>
   DW_OP_deref
   DW_OP_plus_uconst <varName_fld_offset>

   That is what this function does.  */

void DwarfUnit::addBlockByrefAddress(const DbgVariable &DV, DIE &Die,
                                     dwarf::Attribute Attribute,
                                     const MachineLocation &Location) {
  const DIType *Ty = DV.getType();
  const DIType *TmpTy = Ty;
  uint16_t Tag = Ty->getTag();
  bool isPointer = false;

  StringRef varName = DV.getName();

  if (Tag == dwarf::DW_TAG_pointer_type) {
    auto *DTy = cast<DIDerivedType>(Ty);
    TmpTy = resolve(DTy->getBaseType());
    isPointer = true;
  }

  // Find the __forwarding field and the variable field in the __Block_byref
  // struct.
  DINodeArray Fields = cast<DICompositeType>(TmpTy)->getElements();
  const DIDerivedType *varField = nullptr;
  const DIDerivedType *forwardingField = nullptr;

  for (unsigned i = 0, N = Fields.size(); i < N; ++i) {
    auto *DT = cast<DIDerivedType>(Fields[i]);
    StringRef fieldName = DT->getName();
    if (fieldName == "__forwarding")
      forwardingField = DT;
    else if (fieldName == varName)
      varField = DT;
  }

  // Get the offsets for the forwarding field and the variable field.
  unsigned forwardingFieldOffset = forwardingField->getOffsetInBits() >> 3;
  unsigned varFieldOffset = varField->getOffsetInBits() >> 2;

  // Decode the original location, and use that as the start of the byref
  // variable's location.
  DIELoc *Loc = new (DIEValueAllocator) DIELoc;

  bool validReg;
  if (Location.isReg())
    validReg = addRegisterOpPiece(*Loc, Location.getReg());
  else
    validReg = addRegisterOffset(*Loc, Location.getReg(), Location.getOffset());

  if (!validReg)
    return;

  // If we started with a pointer to the __Block_byref... struct, then
  // the first thing we need to do is dereference the pointer (DW_OP_deref).
  if (isPointer)
    addUInt(*Loc, dwarf::DW_FORM_data1, dwarf::DW_OP_deref);

  // Next add the offset for the '__forwarding' field:
  // DW_OP_plus_uconst ForwardingFieldOffset.  Note there's no point in
  // adding the offset if it's 0.
  if (forwardingFieldOffset > 0) {
    addUInt(*Loc, dwarf::DW_FORM_data1, dwarf::DW_OP_plus_uconst);
    addUInt(*Loc, dwarf::DW_FORM_udata, forwardingFieldOffset);
  }

  // Now dereference the __forwarding field to get to the real __Block_byref
  // struct:  DW_OP_deref.
  addUInt(*Loc, dwarf::DW_FORM_data1, dwarf::DW_OP_deref);

  // Now that we've got the real __Block_byref... struct, add the offset
  // for the variable's field to get to the location of the actual variable:
  // DW_OP_plus_uconst varFieldOffset.  Again, don't add if it's 0.
  if (varFieldOffset > 0) {
    addUInt(*Loc, dwarf::DW_FORM_data1, dwarf::DW_OP_plus_uconst);
    addUInt(*Loc, dwarf::DW_FORM_udata, varFieldOffset);
  }

  // Now attach the location information to the DIE.
  addBlock(Die, Attribute, Loc);
}

/// Return true if type encoding is unsigned.
static bool isUnsignedDIType(DwarfDebug *DD, const DIType *Ty) {
  if (auto *CTy = dyn_cast<DICompositeType>(Ty)) {
    // FIXME: Enums without a fixed underlying type have unknown signedness
    // here, leading to incorrectly emitted constants.
    if (CTy->getTag() == dwarf::DW_TAG_enumeration_type)
      return false;

    // (Pieces of) aggregate types that get hacked apart by SROA may be
    // represented by a constant. Encode them as unsigned bytes.
    return true;
  }

  if (auto *DTy = dyn_cast<DIDerivedType>(Ty)) {
    dwarf::Tag T = (dwarf::Tag)Ty->getTag();
    // Encode pointer constants as unsigned bytes. This is used at least for
    // null pointer constant emission.
    // FIXME: reference and rvalue_reference /probably/ shouldn't be allowed
    // here, but accept them for now due to a bug in SROA producing bogus
    // dbg.values.
    if (T == dwarf::DW_TAG_pointer_type ||
        T == dwarf::DW_TAG_ptr_to_member_type ||
        T == dwarf::DW_TAG_reference_type ||
        T == dwarf::DW_TAG_rvalue_reference_type)
      return true;
    assert(T == dwarf::DW_TAG_typedef || T == dwarf::DW_TAG_const_type ||
           T == dwarf::DW_TAG_volatile_type ||
           T == dwarf::DW_TAG_restrict_type);
    DITypeRef Deriv = DTy->getBaseType();
    assert(Deriv && "Expected valid base type");
    return isUnsignedDIType(DD, DD->resolve(Deriv));
  }

  auto *BTy = cast<DIBasicType>(Ty);
  unsigned Encoding = BTy->getEncoding();
  assert((Encoding == dwarf::DW_ATE_unsigned ||
          Encoding == dwarf::DW_ATE_unsigned_char ||
          Encoding == dwarf::DW_ATE_signed ||
          Encoding == dwarf::DW_ATE_signed_char ||
          Encoding == dwarf::DW_ATE_float || Encoding == dwarf::DW_ATE_UTF ||
          Encoding == dwarf::DW_ATE_boolean ||
          (Ty->getTag() == dwarf::DW_TAG_unspecified_type &&
           Ty->getName() == "decltype(nullptr)")) &&
         "Unsupported encoding");
  return Encoding == dwarf::DW_ATE_unsigned ||
         Encoding == dwarf::DW_ATE_unsigned_char ||
         Encoding == dwarf::DW_ATE_UTF || Encoding == dwarf::DW_ATE_boolean ||
         Ty->getTag() == dwarf::DW_TAG_unspecified_type;
}

void DwarfUnit::addConstantFPValue(DIE &Die, const MachineOperand &MO) {
  assert(MO.isFPImm() && "Invalid machine operand!");
  DIEBlock *Block = new (DIEValueAllocator) DIEBlock;
  APFloat FPImm = MO.getFPImm()->getValueAPF();

  // Get the raw data form of the floating point.
  const APInt FltVal = FPImm.bitcastToAPInt();
  const char *FltPtr = (const char *)FltVal.getRawData();

  int NumBytes = FltVal.getBitWidth() / 8; // 8 bits per byte.
  bool LittleEndian = Asm->getDataLayout().isLittleEndian();
  int Incr = (LittleEndian ? 1 : -1);
  int Start = (LittleEndian ? 0 : NumBytes - 1);
  int Stop = (LittleEndian ? NumBytes : -1);

  // Output the constant to DWARF one byte at a time.
  for (; Start != Stop; Start += Incr)
    addUInt(*Block, dwarf::DW_FORM_data1, (unsigned char)0xFF & FltPtr[Start]);

  addBlock(Die, dwarf::DW_AT_const_value, Block);
}

void DwarfUnit::addConstantFPValue(DIE &Die, const ConstantFP *CFP) {
  // Pass this down to addConstantValue as an unsigned bag of bits.
  addConstantValue(Die, CFP->getValueAPF().bitcastToAPInt(), true);
}

void DwarfUnit::addConstantValue(DIE &Die, const ConstantInt *CI,
                                 const DIType *Ty) {
  addConstantValue(Die, CI->getValue(), Ty);
}

void DwarfUnit::addConstantValue(DIE &Die, const MachineOperand &MO,
                                 const DIType *Ty) {
  assert(MO.isImm() && "Invalid machine operand!");

  addConstantValue(Die, isUnsignedDIType(DD, Ty), MO.getImm());
}

void DwarfUnit::addConstantValue(DIE &Die, bool Unsigned, uint64_t Val) {
  // FIXME: This is a bit conservative/simple - it emits negative values always
  // sign extended to 64 bits rather than minimizing the number of bytes.
  addUInt(Die, dwarf::DW_AT_const_value,
          Unsigned ? dwarf::DW_FORM_udata : dwarf::DW_FORM_sdata, Val);
}

void DwarfUnit::addConstantValue(DIE &Die, const APInt &Val, const DIType *Ty) {
  addConstantValue(Die, Val, isUnsignedDIType(DD, Ty));
}

void DwarfUnit::addConstantValue(DIE &Die, const APInt &Val, bool Unsigned) {
  unsigned CIBitWidth = Val.getBitWidth();
  if (CIBitWidth <= 64) {
    addConstantValue(Die, Unsigned,
                     Unsigned ? Val.getZExtValue() : Val.getSExtValue());
    return;
  }

  DIEBlock *Block = new (DIEValueAllocator) DIEBlock;

  // Get the raw data form of the large APInt.
  const uint64_t *Ptr64 = Val.getRawData();

  int NumBytes = Val.getBitWidth() / 8; // 8 bits per byte.
  bool LittleEndian = Asm->getDataLayout().isLittleEndian();

  // Output the constant to DWARF one byte at a time.
  for (int i = 0; i < NumBytes; i++) {
    uint8_t c;
    if (LittleEndian)
      c = Ptr64[i / 8] >> (8 * (i & 7));
    else
      c = Ptr64[(NumBytes - 1 - i) / 8] >> (8 * ((NumBytes - 1 - i) & 7));
    addUInt(*Block, dwarf::DW_FORM_data1, c);
  }

  addBlock(Die, dwarf::DW_AT_const_value, Block);
}

void DwarfUnit::addLinkageName(DIE &Die, StringRef LinkageName) {
  if (!LinkageName.empty())
    addString(Die,
              DD->getDwarfVersion() >= 4 ? dwarf::DW_AT_linkage_name
                                         : dwarf::DW_AT_MIPS_linkage_name,
              GlobalValue::getRealLinkageName(LinkageName));
}

void DwarfUnit::addTemplateParams(DIE &Buffer, DINodeArray TParams) {
  // Add template parameters.
  for (const auto *Element : TParams) {
    if (auto *TTP = dyn_cast<DITemplateTypeParameter>(Element))
      constructTemplateTypeParameterDIE(Buffer, TTP);
    else if (auto *TVP = dyn_cast<DITemplateValueParameter>(Element))
      constructTemplateValueParameterDIE(Buffer, TVP);
  }
}

DIE *DwarfUnit::getOrCreateContextDIE(const DIScope *Context) {
  if (!Context || isa<DIFile>(Context))
    return &getUnitDie();
  if (auto *T = dyn_cast<DIType>(Context))
    return getOrCreateTypeDIE(T);
  if (auto *NS = dyn_cast<DINamespace>(Context))
    return getOrCreateNameSpace(NS);
  if (auto *M = dyn_cast<DIModule>(Context))
    return getOrCreateModule(M);
  if (auto *SP = dyn_cast<DISubprogram>(Context))
    return getOrCreateSubprogramDIE(SP);
  if (auto *M = dyn_cast<DIModule>(Context))
    return getOrCreateModule(M);
  return getDIE(Context);
}

DIE *DwarfUnit::createTypeDIE(const DICompositeType *Ty) {
  auto *Context = resolve(Ty->getScope());
  DIE *ContextDIE = getOrCreateContextDIE(Context);

  if (DIE *TyDIE = getDIE(Ty))
    return TyDIE;

  // Create new type.
  DIE &TyDIE = createAndAddDIE(Ty->getTag(), *ContextDIE, Ty);

  constructTypeDIE(TyDIE, cast<DICompositeType>(Ty));

  if (!Ty->isExternalTypeRef())
    updateAcceleratorTables(Context, Ty, TyDIE);
  return &TyDIE;
}

DIE *DwarfUnit::getOrCreateTypeDIE(const MDNode *TyNode) {
  if (!TyNode)
    return nullptr;

  auto *Ty = cast<DIType>(TyNode);

  // DW_TAG_restrict_type is not supported in DWARF2
  if (Ty->getTag() == dwarf::DW_TAG_restrict_type && DD->getDwarfVersion() <= 2)
    return getOrCreateTypeDIE(resolve(cast<DIDerivedType>(Ty)->getBaseType()));

  // Construct the context before querying for the existence of the DIE in case
  // such construction creates the DIE.
  auto *Context = resolve(Ty->getScope());
  DIE *ContextDIE = getOrCreateContextDIE(Context);
  assert(ContextDIE);

  if (DIE *TyDIE = getDIE(Ty))
    return TyDIE;

  // Create new type.
  DIE &TyDIE = createAndAddDIE(Ty->getTag(), *ContextDIE, Ty);

  updateAcceleratorTables(Context, Ty, TyDIE);

  if (auto *BT = dyn_cast<DIBasicType>(Ty))
    constructTypeDIE(TyDIE, BT);
  else if (auto *STy = dyn_cast<DISubroutineType>(Ty))
    constructTypeDIE(TyDIE, STy);
  else if (auto *CTy = dyn_cast<DICompositeType>(Ty)) {
    if (GenerateDwarfTypeUnits && !Ty->isForwardDecl())
      if (MDString *TypeId = CTy->getRawIdentifier()) {
        DD->addDwarfTypeUnitType(getCU(), TypeId->getString(), TyDIE, CTy);
        // Skip updating the accelerator tables since this is not the full type.
        return &TyDIE;
      }
    constructTypeDIE(TyDIE, CTy);
  } else {
    constructTypeDIE(TyDIE, cast<DIDerivedType>(Ty));
  }

  return &TyDIE;
}

void DwarfUnit::updateAcceleratorTables(const DIScope *Context,
                                        const DIType *Ty, const DIE &TyDIE) {
  if (!Ty->getName().empty() && !Ty->isForwardDecl()) {
    bool IsImplementation = false;
    if (auto *CT = dyn_cast<DICompositeType>(Ty)) {
      // A runtime language of 0 actually means C/C++ and that any
      // non-negative value is some version of Objective-C/C++.
      IsImplementation = CT->getRuntimeLang() == 0 || CT->isObjcClassComplete();
    }
    unsigned Flags = IsImplementation ? dwarf::DW_FLAG_type_implementation : 0;
    DD->addAccelType(Ty->getName(), TyDIE, Flags);

    if (!Context || isa<DICompileUnit>(Context) || isa<DIFile>(Context) ||
        isa<DINamespace>(Context))
      addGlobalType(Ty, TyDIE, Context);
  }
}

void DwarfUnit::addType(DIE &Entity, const DIType *Ty,
                        dwarf::Attribute Attribute) {
  assert(Ty && "Trying to add a type that doesn't exist?");
  addDIEEntry(Entity, Attribute, DIEEntry(*getOrCreateTypeDIE(Ty)));
}

std::string DwarfUnit::getParentContextString(const DIScope *Context) const {
  if (!Context)
    return "";

  // FIXME: Decide whether to implement this for non-C++ languages.
  if (getLanguage() != dwarf::DW_LANG_C_plus_plus)
    return "";

  std::string CS;
  SmallVector<const DIScope *, 1> Parents;
  while (!isa<DICompileUnit>(Context)) {
    Parents.push_back(Context);
    if (Context->getScope())
      Context = resolve(Context->getScope());
    else
      // Structure, etc types will have a NULL context if they're at the top
      // level.
      break;
  }

  // Reverse iterate over our list to go from the outermost construct to the
  // innermost.
  for (const DIScope *Ctx : make_range(Parents.rbegin(), Parents.rend())) {
    StringRef Name = Ctx->getName();
    if (Name.empty() && isa<DINamespace>(Ctx))
      Name = "(anonymous namespace)";
    if (!Name.empty()) {
      CS += Name;
      CS += "::";
    }
  }
  return CS;
}

void DwarfUnit::constructTypeDIE(DIE &Buffer, const DIBasicType *BTy) {
  // Get core information.
  StringRef Name = BTy->getName();
  // Add name if not anonymous or intermediate type.
  if (!Name.empty())
    addString(Buffer, dwarf::DW_AT_name, Name);

  // An unspecified type only has a name attribute.
  if (BTy->getTag() == dwarf::DW_TAG_unspecified_type)
    return;

  addUInt(Buffer, dwarf::DW_AT_encoding, dwarf::DW_FORM_data1,
          BTy->getEncoding());

  uint64_t Size = BTy->getSizeInBits() >> 3;
  addUInt(Buffer, dwarf::DW_AT_byte_size, None, Size);
}

void DwarfUnit::constructTypeDIE(DIE &Buffer, const DIDerivedType *DTy) {
  // Get core information.
  StringRef Name = DTy->getName();
  uint64_t Size = DTy->getSizeInBits() >> 3;
  uint16_t Tag = Buffer.getTag();

  // Map to main type, void will not have a type.
  const DIType *FromTy = resolve(DTy->getBaseType());
  if (FromTy)
    addType(Buffer, FromTy);

  // Add name if not anonymous or intermediate type.
  if (!Name.empty())
    addString(Buffer, dwarf::DW_AT_name, Name);

  // Add size if non-zero (derived types might be zero-sized.)
  if (Size && Tag != dwarf::DW_TAG_pointer_type
           && Tag != dwarf::DW_TAG_ptr_to_member_type
           && Tag != dwarf::DW_TAG_reference_type
           && Tag != dwarf::DW_TAG_rvalue_reference_type)
    addUInt(Buffer, dwarf::DW_AT_byte_size, None, Size);

  if (Tag == dwarf::DW_TAG_ptr_to_member_type)
    addDIEEntry(
        Buffer, dwarf::DW_AT_containing_type,
        *getOrCreateTypeDIE(resolve(cast<DIDerivedType>(DTy)->getClassType())));
  // Add source line info if available and TyDesc is not a forward declaration.
  if (!DTy->isForwardDecl())
    addSourceLine(Buffer, DTy);
}

void DwarfUnit::constructSubprogramArguments(DIE &Buffer, DITypeRefArray Args) {
  for (unsigned i = 1, N = Args.size(); i < N; ++i) {
    const DIType *Ty = resolve(Args[i]);
    if (!Ty) {
      assert(i == N-1 && "Unspecified parameter must be the last argument");
      createAndAddDIE(dwarf::DW_TAG_unspecified_parameters, Buffer);
    } else {
      DIE &Arg = createAndAddDIE(dwarf::DW_TAG_formal_parameter, Buffer);
      addType(Arg, Ty);
      if (Ty->isArtificial())
        addFlag(Arg, dwarf::DW_AT_artificial);
    }
  }
}

void DwarfUnit::constructTypeDIE(DIE &Buffer, const DISubroutineType *CTy) {
  // Add return type.  A void return won't have a type.
  auto Elements = cast<DISubroutineType>(CTy)->getTypeArray();
  if (Elements.size())
    if (auto RTy = resolve(Elements[0]))
      addType(Buffer, RTy);

  bool isPrototyped = true;
  if (Elements.size() == 2 && !Elements[1])
    isPrototyped = false;

  constructSubprogramArguments(Buffer, Elements);

  // Add prototype flag if we're dealing with a C language and the function has
  // been prototyped.
  uint16_t Language = getLanguage();
  if (isPrototyped &&
      (Language == dwarf::DW_LANG_C89 || Language == dwarf::DW_LANG_C99 ||
       Language == dwarf::DW_LANG_ObjC))
    addFlag(Buffer, dwarf::DW_AT_prototyped);

  // Add a DW_AT_calling_convention if this has an explicit convention.
  if (CTy->getCC() && CTy->getCC() != dwarf::DW_CC_normal)
    addUInt(Buffer, dwarf::DW_AT_calling_convention, dwarf::DW_FORM_data1,
            CTy->getCC());

  if (CTy->isLValueReference())
    addFlag(Buffer, dwarf::DW_AT_reference);

  if (CTy->isRValueReference())
    addFlag(Buffer, dwarf::DW_AT_rvalue_reference);
}

void DwarfUnit::constructTypeDIE(DIE &Buffer, const DICompositeType *CTy) {
  if (CTy->isExternalTypeRef()) {
    StringRef Identifier = CTy->getIdentifier();
    assert(!Identifier.empty() && "external type ref without identifier");
    addFlag(Buffer, dwarf::DW_AT_declaration);
    return addDIETypeSignature(Buffer, dwarf::DW_AT_signature, Identifier);
  }

  // Add name if not anonymous or intermediate type.
  StringRef Name = CTy->getName();

  uint64_t Size = CTy->getSizeInBits() >> 3;
  uint16_t Tag = Buffer.getTag();

  switch (Tag) {
  case dwarf::DW_TAG_array_type:
    constructArrayTypeDIE(Buffer, CTy);
    break;
  case dwarf::DW_TAG_enumeration_type:
    constructEnumTypeDIE(Buffer, CTy);
    break;
  case dwarf::DW_TAG_structure_type:
  case dwarf::DW_TAG_union_type:
  case dwarf::DW_TAG_class_type: {
    // Add elements to structure type.
    DINodeArray Elements = CTy->getElements();
    for (const auto *Element : Elements) {
      if (!Element)
        continue;
      if (auto *SP = dyn_cast<DISubprogram>(Element))
        getOrCreateSubprogramDIE(SP);
      else if (auto *DDTy = dyn_cast<DIDerivedType>(Element)) {
        if (DDTy->getTag() == dwarf::DW_TAG_friend) {
          DIE &ElemDie = createAndAddDIE(dwarf::DW_TAG_friend, Buffer);
          addType(ElemDie, resolve(DDTy->getBaseType()), dwarf::DW_AT_friend);
        } else if (DDTy->isStaticMember()) {
          getOrCreateStaticMemberDIE(DDTy);
        } else {
          constructMemberDIE(Buffer, DDTy);
        }
      } else if (auto *Property = dyn_cast<DIObjCProperty>(Element)) {
        DIE &ElemDie = createAndAddDIE(Property->getTag(), Buffer);
        StringRef PropertyName = Property->getName();
        addString(ElemDie, dwarf::DW_AT_APPLE_property_name, PropertyName);
        if (Property->getType())
          addType(ElemDie, resolve(Property->getType()));
        addSourceLine(ElemDie, Property);
        StringRef GetterName = Property->getGetterName();
        if (!GetterName.empty())
          addString(ElemDie, dwarf::DW_AT_APPLE_property_getter, GetterName);
        StringRef SetterName = Property->getSetterName();
        if (!SetterName.empty())
          addString(ElemDie, dwarf::DW_AT_APPLE_property_setter, SetterName);
        if (unsigned PropertyAttributes = Property->getAttributes())
          addUInt(ElemDie, dwarf::DW_AT_APPLE_property_attribute, None,
                  PropertyAttributes);
      }
    }

    if (CTy->isAppleBlockExtension())
      addFlag(Buffer, dwarf::DW_AT_APPLE_block);

    // This is outside the DWARF spec, but GDB expects a DW_AT_containing_type
    // inside C++ composite types to point to the base class with the vtable.
    if (auto *ContainingType =
            dyn_cast_or_null<DICompositeType>(resolve(CTy->getVTableHolder())))
      addDIEEntry(Buffer, dwarf::DW_AT_containing_type,
                  *getOrCreateTypeDIE(ContainingType));

    if (CTy->isObjcClassComplete())
      addFlag(Buffer, dwarf::DW_AT_APPLE_objc_complete_type);

    // Add template parameters to a class, structure or union types.
    // FIXME: The support isn't in the metadata for this yet.
    if (Tag == dwarf::DW_TAG_class_type ||
        Tag == dwarf::DW_TAG_structure_type || Tag == dwarf::DW_TAG_union_type)
      addTemplateParams(Buffer, CTy->getTemplateParams());

    break;
  }
  default:
    break;
  }

  // Add name if not anonymous or intermediate type.
  if (!Name.empty())
    addString(Buffer, dwarf::DW_AT_name, Name);

  // For Swift, mangled names are put into DW_AT_linkage_name; human-readable
  // names are emitted put into DW_AT_name and the accelerator table.
  if ((CTy->getRuntimeLang() == dwarf::DW_LANG_Swift ||
       CTy->getRuntimeLang() == dwarf::DW_LANG_PLI) &&
      CTy->getRawIdentifier())
    addString(Buffer, dwarf::DW_AT_linkage_name, CTy->getIdentifier());

  if (Tag == dwarf::DW_TAG_enumeration_type ||
      Tag == dwarf::DW_TAG_class_type || Tag == dwarf::DW_TAG_structure_type ||
      Tag == dwarf::DW_TAG_union_type) {
    // Add size if non-zero (derived types might be zero-sized.)
    // TODO: Do we care about size for enum forward declarations?
    if (Size)
      addUInt(Buffer, dwarf::DW_AT_byte_size, None, Size);
    else if (!CTy->isForwardDecl())
      // Add zero size if it is not a forward declaration.
      addUInt(Buffer, dwarf::DW_AT_byte_size, None, 0);

    // If we're a forward decl, say so.
    if (CTy->isForwardDecl())
      addFlag(Buffer, dwarf::DW_AT_declaration);

    // Add source line info if available.
    if (!CTy->isForwardDecl())
      addSourceLine(Buffer, CTy);

    // No harm in adding the runtime language to the declaration.
    unsigned RLang = CTy->getRuntimeLang();
    if (RLang)
<<<<<<< HEAD
      addUInt(Buffer, dwarf::DW_AT_APPLE_runtime_class, None, RLang);
=======
      addUInt(Buffer, dwarf::DW_AT_APPLE_runtime_class, dwarf::DW_FORM_data1,
              RLang);

    // Add align info if available.
    if (uint64_t AlignInBytes = CTy->getAlignInBytes())
      addUInt(Buffer, dwarf::DW_AT_alignment, dwarf::DW_FORM_udata,
              AlignInBytes);
>>>>>>> 98ab42a2
  }
}

void DwarfUnit::constructTemplateTypeParameterDIE(
    DIE &Buffer, const DITemplateTypeParameter *TP) {
  DIE &ParamDIE =
      createAndAddDIE(dwarf::DW_TAG_template_type_parameter, Buffer);
  // Add the type if it exists, it could be void and therefore no type.
  if (TP->getType())
    addType(ParamDIE, resolve(TP->getType()));
  if (!TP->getName().empty())
    addString(ParamDIE, dwarf::DW_AT_name, TP->getName());
}

void DwarfUnit::constructTemplateValueParameterDIE(
    DIE &Buffer, const DITemplateValueParameter *VP) {
  DIE &ParamDIE = createAndAddDIE(VP->getTag(), Buffer);

  // Add the type if there is one, template template and template parameter
  // packs will not have a type.
  if (VP->getTag() == dwarf::DW_TAG_template_value_parameter)
    addType(ParamDIE, resolve(VP->getType()));
  if (!VP->getName().empty())
    addString(ParamDIE, dwarf::DW_AT_name, VP->getName());
  if (Metadata *Val = VP->getValue()) {
    if (ConstantInt *CI = mdconst::dyn_extract<ConstantInt>(Val))
      addConstantValue(ParamDIE, CI, resolve(VP->getType()));
    else if (GlobalValue *GV = mdconst::dyn_extract<GlobalValue>(Val)) {
      // We cannot describe the location of dllimport'd entities: the
      // computation of their address requires loads from the IAT.
      if (!GV->hasDLLImportStorageClass()) {
        // For declaration non-type template parameters (such as global values
        // and functions)
        DIELoc *Loc = new (DIEValueAllocator) DIELoc;
        addOpAddress(*Loc, Asm->getSymbol(GV));
        // Emit DW_OP_stack_value to use the address as the immediate value of
        // the parameter, rather than a pointer to it.
        addUInt(*Loc, dwarf::DW_FORM_data1, dwarf::DW_OP_stack_value);
        addBlock(ParamDIE, dwarf::DW_AT_location, Loc);
      }
    } else if (VP->getTag() == dwarf::DW_TAG_GNU_template_template_param) {
      assert(isa<MDString>(Val));
      addString(ParamDIE, dwarf::DW_AT_GNU_template_name,
                cast<MDString>(Val)->getString());
    } else if (VP->getTag() == dwarf::DW_TAG_GNU_template_parameter_pack) {
      addTemplateParams(ParamDIE, cast<MDTuple>(Val));
    }
  }
}

DIE *DwarfUnit::getOrCreateNameSpace(const DINamespace *NS) {
  // Construct the context before querying for the existence of the DIE in case
  // such construction creates the DIE.
  DIE *ContextDIE = getOrCreateContextDIE(NS->getScope());

  if (DIE *NDie = getDIE(NS))
    return NDie;
  DIE &NDie = createAndAddDIE(dwarf::DW_TAG_namespace, *ContextDIE, NS);

  StringRef Name = NS->getName();
  if (!Name.empty())
    addString(NDie, dwarf::DW_AT_name, NS->getName());
  else
    Name = "(anonymous namespace)";
  DD->addAccelNamespace(Name, NDie);
  addGlobalName(Name, NDie, NS->getScope());
  addSourceLine(NDie, NS);
  return &NDie;
}

DIE *DwarfUnit::getOrCreateModule(const DIModule *M) {
  // Construct the context before querying for the existence of the DIE in case
  // such construction creates the DIE.
  DIE *ContextDIE = getOrCreateContextDIE(M->getScope());

  if (DIE *MDie = getDIE(M))
    return MDie;
  DIE &MDie = createAndAddDIE(dwarf::DW_TAG_module, *ContextDIE, M);

  if (!M->getName().empty()) {
    addString(MDie, dwarf::DW_AT_name, M->getName());
    addGlobalName(M->getName(), MDie, M->getScope());
  }
  if (!M->getConfigurationMacros().empty())
    addString(MDie, dwarf::DW_AT_LLVM_config_macros,
              M->getConfigurationMacros());
  if (!M->getIncludePath().empty())
    addString(MDie, dwarf::DW_AT_LLVM_include_path, M->getIncludePath());
  if (!M->getISysRoot().empty())
    addString(MDie, dwarf::DW_AT_LLVM_isysroot, M->getISysRoot());
  
  return &MDie;
}

DIE *DwarfUnit::getOrCreateSubprogramDIE(const DISubprogram *SP, bool Minimal) {
  // Construct the context before querying for the existence of the DIE in case
  // such construction creates the DIE (as is the case for member function
  // declarations).
  DIE *ContextDIE =
      Minimal ? &getUnitDie() : getOrCreateContextDIE(resolve(SP->getScope()));

  if (DIE *SPDie = getDIE(SP))
    return SPDie;

  if (auto *SPDecl = SP->getDeclaration()) {
    if (!Minimal) {
      // Add subprogram definitions to the CU die directly.
      ContextDIE = &getUnitDie();
      // Build the decl now to ensure it precedes the definition.
      getOrCreateSubprogramDIE(SPDecl);
    }
  }

  // DW_TAG_inlined_subroutine may refer to this DIE.
  DIE &SPDie = createAndAddDIE(dwarf::DW_TAG_subprogram, *ContextDIE, SP);

  // Stop here and fill this in later, depending on whether or not this
  // subprogram turns out to have inlined instances or not.
  if (SP->isDefinition())
    return &SPDie;

  applySubprogramAttributes(SP, SPDie);
  return &SPDie;
}

bool DwarfUnit::applySubprogramDefinitionAttributes(const DISubprogram *SP,
                                                    DIE &SPDie) {
  DIE *DeclDie = nullptr;
  StringRef DeclLinkageName;
  if (auto *SPDecl = SP->getDeclaration()) {
    DeclDie = getDIE(SPDecl);
    assert(DeclDie && "This DIE should've already been constructed when the "
                      "definition DIE was created in "
                      "getOrCreateSubprogramDIE");
    DeclLinkageName = SPDecl->getLinkageName();
    unsigned DeclID =
        getOrCreateSourceID(SPDecl->getFilename(), SPDecl->getDirectory());
    unsigned DefID = getOrCreateSourceID(SP->getFilename(), SP->getDirectory());
    if (DeclID != DefID)
      addUInt(SPDie, dwarf::DW_AT_decl_file, None, DefID);

    if (SP->getLine() != SPDecl->getLine())
      addUInt(SPDie, dwarf::DW_AT_decl_line, None, SP->getLine());
  }

  // Add function template parameters.
  addTemplateParams(SPDie, SP->getTemplateParams());

  // Add the linkage name if we have one and it isn't in the Decl.
  StringRef LinkageName = SP->getLinkageName();
  assert(((LinkageName.empty() || DeclLinkageName.empty()) ||
          LinkageName == DeclLinkageName) &&
         "decl has a linkage name and it is different");
  if (DeclLinkageName.empty() &&
      // Always emit it for abstract subprograms.
      (DD->useAllLinkageNames() || DU->getAbstractSPDies().lookup(SP)))
    addLinkageName(SPDie, LinkageName);

  if (!DeclDie)
    return false;

  // Refer to the function declaration where all the other attributes will be
  // found.
  addDIEEntry(SPDie, dwarf::DW_AT_specification, *DeclDie);
  return true;
}

void DwarfUnit::applySubprogramAttributes(const DISubprogram *SP, DIE &SPDie,
                                          bool Minimal) {
  if (!Minimal)
    if (applySubprogramDefinitionAttributes(SP, SPDie))
      return;

  // Constructors and operators for anonymous aggregates do not have names.
  if (!SP->getName().empty())
    addString(SPDie, dwarf::DW_AT_name, SP->getName());

  // Skip the rest of the attributes under -gmlt to save space.
  if (Minimal)
    return;

  addSourceLine(SPDie, SP);

  // Add the prototype if we have a prototype and we have a C like
  // language.
  uint16_t Language = getLanguage();
  if (SP->isPrototyped() &&
      (Language == dwarf::DW_LANG_C89 || Language == dwarf::DW_LANG_C99 ||
       Language == dwarf::DW_LANG_ObjC))
    addFlag(SPDie, dwarf::DW_AT_prototyped);

  unsigned CC = 0;
  DITypeRefArray Args;
  if (const DISubroutineType *SPTy = SP->getType()) {
    Args = SPTy->getTypeArray();
    CC = SPTy->getCC();
  }

  // Add a DW_AT_calling_convention if this has an explicit convention.
  if (CC && CC != dwarf::DW_CC_normal)
    addUInt(SPDie, dwarf::DW_AT_calling_convention, dwarf::DW_FORM_data1, CC);

  // Add a return type. If this is a type like a C/C++ void type we don't add a
  // return type.
  if (Args.size())
    if (auto Ty = resolve(Args[0]))
      addType(SPDie, Ty);

  unsigned VK = SP->getVirtuality();
  if (VK) {
    addUInt(SPDie, dwarf::DW_AT_virtuality, dwarf::DW_FORM_data1, VK);
    if (SP->getVirtualIndex() != -1u) {
      DIELoc *Block = getDIELoc();
      addUInt(*Block, dwarf::DW_FORM_data1, dwarf::DW_OP_constu);
      addUInt(*Block, dwarf::DW_FORM_udata, SP->getVirtualIndex());
      addBlock(SPDie, dwarf::DW_AT_vtable_elem_location, Block);
    }
    ContainingTypeMap.insert(
        std::make_pair(&SPDie, resolve(SP->getContainingType())));
  }

  if (!SP->isDefinition()) {
    addFlag(SPDie, dwarf::DW_AT_declaration);

    // Add arguments. Do not add arguments for subprogram definition. They will
    // be handled while processing variables.
    constructSubprogramArguments(SPDie, Args);
  }

  if (SP->isArtificial())
    addFlag(SPDie, dwarf::DW_AT_artificial);

  if (!SP->isLocalToUnit())
    addFlag(SPDie, dwarf::DW_AT_external);

  if (DD->useAppleExtensionAttributes()) {
    if (SP->isOptimized())
      addFlag(SPDie, dwarf::DW_AT_APPLE_optimized);

    if (unsigned isa = Asm->getISAEncoding())
      addUInt(SPDie, dwarf::DW_AT_APPLE_isa, dwarf::DW_FORM_flag, isa);
  }

  if (SP->isLValueReference())
    addFlag(SPDie, dwarf::DW_AT_reference);

  if (SP->isRValueReference())
    addFlag(SPDie, dwarf::DW_AT_rvalue_reference);

  if (SP->isNoReturn())
    addFlag(SPDie, dwarf::DW_AT_noreturn);

  if (SP->isProtected())
    addUInt(SPDie, dwarf::DW_AT_accessibility, dwarf::DW_FORM_data1,
            dwarf::DW_ACCESS_protected);
  else if (SP->isPrivate())
    addUInt(SPDie, dwarf::DW_AT_accessibility, dwarf::DW_FORM_data1,
            dwarf::DW_ACCESS_private);
  else if (SP->isPublic())
    addUInt(SPDie, dwarf::DW_AT_accessibility, dwarf::DW_FORM_data1,
            dwarf::DW_ACCESS_public);

  if (SP->isExplicit())
    addFlag(SPDie, dwarf::DW_AT_explicit);
}

void DwarfUnit::constructSubrangeDIE(DIE &Buffer, const DISubrange *SR,
                                     DIE *IndexTy) {
  DIE &DW_Subrange = createAndAddDIE(dwarf::DW_TAG_subrange_type, Buffer);
  addDIEEntry(DW_Subrange, dwarf::DW_AT_type, *IndexTy);

  // The LowerBound value defines the lower bounds which is typically zero for
  // C/C++. The Count value is the number of elements.  Values are 64 bit. If
  // Count == -1 then the array is unbounded and we do not emit
  // DW_AT_lower_bound and DW_AT_count attributes.
  int64_t LowerBound = SR->getLowerBound();
  int64_t DefaultLowerBound = getDefaultLowerBound();
  int64_t Count = SR->getCount();

  if (DefaultLowerBound == -1 || LowerBound != DefaultLowerBound)
    addUInt(DW_Subrange, dwarf::DW_AT_lower_bound, None, LowerBound);

  if (Count != -1)
    // FIXME: An unbounded array should reference the expression that defines
    // the array.
    addUInt(DW_Subrange, dwarf::DW_AT_count, None, Count);
}

DIE *DwarfUnit::getIndexTyDie() {
  if (IndexTyDie)
    return IndexTyDie;
  // Construct an integer type to use for indexes.
  IndexTyDie = &createAndAddDIE(dwarf::DW_TAG_base_type, UnitDie);
  addString(*IndexTyDie, dwarf::DW_AT_name, "sizetype");
  addUInt(*IndexTyDie, dwarf::DW_AT_byte_size, None, sizeof(int64_t));
  addUInt(*IndexTyDie, dwarf::DW_AT_encoding, dwarf::DW_FORM_data1,
          dwarf::DW_ATE_unsigned);
  return IndexTyDie;
}

void DwarfUnit::constructArrayTypeDIE(DIE &Buffer, const DICompositeType *CTy) {
  if (CTy->isVector())
    addFlag(Buffer, dwarf::DW_AT_GNU_vector);

  // Emit the element type.
  addType(Buffer, resolve(CTy->getBaseType()));

  // Get an anonymous type for index type.
  // FIXME: This type should be passed down from the front end
  // as different languages may have different sizes for indexes.
  DIE *IdxTy = getIndexTyDie();

  // Add subranges to array type.
  DINodeArray Elements = CTy->getElements();
  for (unsigned i = 0, N = Elements.size(); i < N; ++i) {
    // FIXME: Should this really be such a loose cast?
    if (auto *Element = dyn_cast_or_null<DINode>(Elements[i]))
      if (Element->getTag() == dwarf::DW_TAG_subrange_type)
        constructSubrangeDIE(Buffer, cast<DISubrange>(Element), IdxTy);
  }
}

void DwarfUnit::constructEnumTypeDIE(DIE &Buffer, const DICompositeType *CTy) {
  DINodeArray Elements = CTy->getElements();

  // Add enumerators to enumeration type.
  for (unsigned i = 0, N = Elements.size(); i < N; ++i) {
    auto *Enum = dyn_cast_or_null<DIEnumerator>(Elements[i]);
    if (Enum) {
      DIE &Enumerator = createAndAddDIE(dwarf::DW_TAG_enumerator, Buffer);
      StringRef Name = Enum->getName();
      addString(Enumerator, dwarf::DW_AT_name, Name);
      int64_t Value = Enum->getValue();
      addSInt(Enumerator, dwarf::DW_AT_const_value, dwarf::DW_FORM_sdata,
              Value);
    }
  }
  const DIType *DTy = resolve(CTy->getBaseType());
  if (DTy) {
    addType(Buffer, DTy);
    addFlag(Buffer, dwarf::DW_AT_enum_class);
  }
}

void DwarfUnit::constructContainingTypeDIEs() {
  for (auto CI = ContainingTypeMap.begin(), CE = ContainingTypeMap.end();
       CI != CE; ++CI) {
    DIE &SPDie = *CI->first;
    const DINode *D = CI->second;
    if (!D)
      continue;
    DIE *NDie = getDIE(D);
    if (!NDie)
      continue;
    addDIEEntry(SPDie, dwarf::DW_AT_containing_type, *NDie);
  }
}

void DwarfUnit::constructMemberDIE(DIE &Buffer, const DIDerivedType *DT) {
  DIE &MemberDie = createAndAddDIE(DT->getTag(), Buffer);
  StringRef Name = DT->getName();
  if (!Name.empty())
    addString(MemberDie, dwarf::DW_AT_name, Name);

  addType(MemberDie, resolve(DT->getBaseType()));

  addSourceLine(MemberDie, DT);

  if (DT->getTag() == dwarf::DW_TAG_inheritance && DT->isVirtual()) {

    // For C++, virtual base classes are not at fixed offset. Use following
    // expression to extract appropriate offset from vtable.
    // BaseAddr = ObAddr + *((*ObAddr) - Offset)

    DIELoc *VBaseLocationDie = new (DIEValueAllocator) DIELoc;
    addUInt(*VBaseLocationDie, dwarf::DW_FORM_data1, dwarf::DW_OP_dup);
    addUInt(*VBaseLocationDie, dwarf::DW_FORM_data1, dwarf::DW_OP_deref);
    addUInt(*VBaseLocationDie, dwarf::DW_FORM_data1, dwarf::DW_OP_constu);
    addUInt(*VBaseLocationDie, dwarf::DW_FORM_udata, DT->getOffsetInBits());
    addUInt(*VBaseLocationDie, dwarf::DW_FORM_data1, dwarf::DW_OP_minus);
    addUInt(*VBaseLocationDie, dwarf::DW_FORM_data1, dwarf::DW_OP_deref);
    addUInt(*VBaseLocationDie, dwarf::DW_FORM_data1, dwarf::DW_OP_plus);

    addBlock(MemberDie, dwarf::DW_AT_data_member_location, VBaseLocationDie);
  } else {
    uint64_t Size = DT->getSizeInBits();
    uint64_t FieldSize = DD->getBaseTypeSize(DT);
    uint64_t AlignInBytes = DT->getAlignInBytes();
    uint64_t OffsetInBytes;

    bool IsBitfield = FieldSize && Size != FieldSize;
    if (IsBitfield) {
      // Handle bitfield, assume bytes are 8 bits.
      if (DD->useDWARF2Bitfields())
        addUInt(MemberDie, dwarf::DW_AT_byte_size, None, FieldSize/8);
      addUInt(MemberDie, dwarf::DW_AT_bit_size, None, Size);

      uint64_t Offset = DT->getOffsetInBits();
      // We can't use DT->getAlignInBits() here: AlignInBits for member type
      // is non-zero if and only if alignment was forced (e.g. _Alignas()),
      // which can't be done with bitfields. Thus we use FieldSize here.
      uint32_t AlignInBits = FieldSize;
      uint32_t AlignMask = ~(AlignInBits - 1);
      // The bits from the start of the storage unit to the start of the field.
      uint64_t StartBitOffset = Offset - (Offset & AlignMask);
      // The byte offset of the field's aligned storage unit inside the struct.
      OffsetInBytes = (Offset - StartBitOffset) / 8;

      if (DD->useDWARF2Bitfields()) {
        uint64_t HiMark = (Offset + FieldSize) & AlignMask;
        uint64_t FieldOffset = (HiMark - FieldSize);
        Offset -= FieldOffset;

        // Maybe we need to work from the other end.
        if (Asm->getDataLayout().isLittleEndian())
          Offset = FieldSize - (Offset + Size);

        addUInt(MemberDie, dwarf::DW_AT_bit_offset, None, Offset);
        OffsetInBytes = FieldOffset >> 3;
      } else {
        addUInt(MemberDie, dwarf::DW_AT_data_bit_offset, None, Offset);
      }
    } else {
      // This is not a bitfield.
      OffsetInBytes = DT->getOffsetInBits() / 8;
      if (AlignInBytes)
        addUInt(MemberDie, dwarf::DW_AT_alignment, dwarf::DW_FORM_udata,
                AlignInBytes);
    }

    if (DD->getDwarfVersion() <= 2) {
      DIELoc *MemLocationDie = new (DIEValueAllocator) DIELoc;
      addUInt(*MemLocationDie, dwarf::DW_FORM_data1, dwarf::DW_OP_plus_uconst);
      addUInt(*MemLocationDie, dwarf::DW_FORM_udata, OffsetInBytes);
      addBlock(MemberDie, dwarf::DW_AT_data_member_location, MemLocationDie);
    } else if (!IsBitfield || DD->useDWARF2Bitfields())
      addUInt(MemberDie, dwarf::DW_AT_data_member_location, None,
              OffsetInBytes);
  }

  if (DT->isProtected())
    addUInt(MemberDie, dwarf::DW_AT_accessibility, dwarf::DW_FORM_data1,
            dwarf::DW_ACCESS_protected);
  else if (DT->isPrivate())
    addUInt(MemberDie, dwarf::DW_AT_accessibility, dwarf::DW_FORM_data1,
            dwarf::DW_ACCESS_private);
  // Otherwise C++ member and base classes are considered public.
  else if (DT->isPublic())
    addUInt(MemberDie, dwarf::DW_AT_accessibility, dwarf::DW_FORM_data1,
            dwarf::DW_ACCESS_public);
  if (DT->isVirtual())
    addUInt(MemberDie, dwarf::DW_AT_virtuality, dwarf::DW_FORM_data1,
            dwarf::DW_VIRTUALITY_virtual);

  // Objective-C properties.
  if (DINode *PNode = DT->getObjCProperty())
    if (DIE *PDie = getDIE(PNode))
      MemberDie.addValue(DIEValueAllocator, dwarf::DW_AT_APPLE_property,
                         dwarf::DW_FORM_ref4, DIEEntry(*PDie));

  if (DT->isArtificial())
    addFlag(MemberDie, dwarf::DW_AT_artificial);
}

DIE *DwarfUnit::getOrCreateStaticMemberDIE(const DIDerivedType *DT) {
  if (!DT)
    return nullptr;

  // Construct the context before querying for the existence of the DIE in case
  // such construction creates the DIE.
  DIE *ContextDIE = getOrCreateContextDIE(resolve(DT->getScope()));
  assert(dwarf::isType(ContextDIE->getTag()) &&
         "Static member should belong to a type.");

  if (DIE *StaticMemberDIE = getDIE(DT))
    return StaticMemberDIE;

  DIE &StaticMemberDIE = createAndAddDIE(DT->getTag(), *ContextDIE, DT);

  const DIType *Ty = resolve(DT->getBaseType());

  addString(StaticMemberDIE, dwarf::DW_AT_name, DT->getName());
  addType(StaticMemberDIE, Ty);
  addSourceLine(StaticMemberDIE, DT);
  addFlag(StaticMemberDIE, dwarf::DW_AT_external);
  addFlag(StaticMemberDIE, dwarf::DW_AT_declaration);

  // FIXME: We could omit private if the parent is a class_type, and
  // public if the parent is something else.
  if (DT->isProtected())
    addUInt(StaticMemberDIE, dwarf::DW_AT_accessibility, dwarf::DW_FORM_data1,
            dwarf::DW_ACCESS_protected);
  else if (DT->isPrivate())
    addUInt(StaticMemberDIE, dwarf::DW_AT_accessibility, dwarf::DW_FORM_data1,
            dwarf::DW_ACCESS_private);
  else if (DT->isPublic())
    addUInt(StaticMemberDIE, dwarf::DW_AT_accessibility, dwarf::DW_FORM_data1,
            dwarf::DW_ACCESS_public);

  if (const ConstantInt *CI = dyn_cast_or_null<ConstantInt>(DT->getConstant()))
    addConstantValue(StaticMemberDIE, CI, Ty);
  if (const ConstantFP *CFP = dyn_cast_or_null<ConstantFP>(DT->getConstant()))
    addConstantFPValue(StaticMemberDIE, CFP);

  if (uint64_t AlignInBytes = DT->getAlignInBytes())
    addUInt(StaticMemberDIE, dwarf::DW_AT_alignment, dwarf::DW_FORM_udata,
            AlignInBytes);

  return &StaticMemberDIE;
}

void DwarfUnit::emitHeader(bool UseOffsets) {
  // Emit size of content not including length itself
  Asm->OutStreamer->AddComment("Length of Unit");
  Asm->EmitInt32(getHeaderSize() + UnitDie.getSize());

  Asm->OutStreamer->AddComment("DWARF version number");
  Asm->EmitInt16(DD->getDwarfVersion());
  Asm->OutStreamer->AddComment("Offset Into Abbrev. Section");

  // We share one abbreviations table across all units so it's always at the
  // start of the section. Use a relocatable offset where needed to ensure
  // linking doesn't invalidate that offset.
  const TargetLoweringObjectFile &TLOF = Asm->getObjFileLowering();
  if (UseOffsets)
    Asm->EmitInt32(0);
  else
    Asm->emitDwarfSymbolReference(
        TLOF.getDwarfAbbrevSection()->getBeginSymbol(), false);

  Asm->OutStreamer->AddComment("Address Size (in bytes)");
  Asm->EmitInt8(Asm->getDataLayout().getPointerSize());
}

void DwarfUnit::initSection(MCSection *Section) {
  assert(!this->Section);
  this->Section = Section;
}

void DwarfTypeUnit::emitHeader(bool UseOffsets) {
  DwarfUnit::emitHeader(UseOffsets);
  Asm->OutStreamer->AddComment("Type Signature");
  Asm->OutStreamer->EmitIntValue(TypeSignature, sizeof(TypeSignature));
  Asm->OutStreamer->AddComment("Type DIE Offset");
  // In a skeleton type unit there is no type DIE so emit a zero offset.
  Asm->OutStreamer->EmitIntValue(Ty ? Ty->getOffset() : 0,
                                 sizeof(Ty->getOffset()));
}

bool DwarfTypeUnit::isDwoUnit() const {
  // Since there are no skeleton type units, all type units are dwo type units
  // when split DWARF is being used.
  return DD->useSplitDwarf();
}<|MERGE_RESOLUTION|>--- conflicted
+++ resolved
@@ -1014,17 +1014,12 @@
     // No harm in adding the runtime language to the declaration.
     unsigned RLang = CTy->getRuntimeLang();
     if (RLang)
-<<<<<<< HEAD
       addUInt(Buffer, dwarf::DW_AT_APPLE_runtime_class, None, RLang);
-=======
-      addUInt(Buffer, dwarf::DW_AT_APPLE_runtime_class, dwarf::DW_FORM_data1,
-              RLang);
 
     // Add align info if available.
     if (uint64_t AlignInBytes = CTy->getAlignInBytes())
       addUInt(Buffer, dwarf::DW_AT_alignment, dwarf::DW_FORM_udata,
               AlignInBytes);
->>>>>>> 98ab42a2
   }
 }
 
