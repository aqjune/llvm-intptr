//===- AArch64FrameLowering.cpp - AArch64 Frame Lowering -------*- C++ -*-====//
//
//                     The LLVM Compiler Infrastructure
//
// This file is distributed under the University of Illinois Open Source
// License. See LICENSE.TXT for details.
//
//===----------------------------------------------------------------------===//
//
// This file contains the AArch64 implementation of TargetFrameLowering class.
//
// On AArch64, stack frames are structured as follows:
//
// The stack grows downward.
//
// All of the individual frame areas on the frame below are optional, i.e. it's
// possible to create a function so that the particular area isn't present
// in the frame.
//
// At function entry, the "frame" looks as follows:
//
// |                                   | Higher address
// |-----------------------------------|
// |                                   |
// | arguments passed on the stack     |
// |                                   |
// |-----------------------------------| <- sp
// |                                   | Lower address
//
//
// After the prologue has run, the frame has the following general structure.
// Note that this doesn't depict the case where a red-zone is used. Also,
// technically the last frame area (VLAs) doesn't get created until in the
// main function body, after the prologue is run. However, it's depicted here
// for completeness.
//
// |                                   | Higher address
// |-----------------------------------|
// |                                   |
// | arguments passed on the stack     |
// |                                   |
// |-----------------------------------|
// |                                   |
// | prev_fp, prev_lr                  |
// | (a.k.a. "frame record")           |
// |-----------------------------------| <- fp(=x29)
// |                                   |
// | other callee-saved registers      |
// |                                   |
// |-----------------------------------|
// |.empty.space.to.make.part.below....|
// |.aligned.in.case.it.needs.more.than| (size of this area is unknown at
// |.the.standard.16-byte.alignment....|  compile time; if present)
// |-----------------------------------|
// |                                   |
// | local variables of fixed size     |
// | including spill slots             |
// |-----------------------------------| <- bp(not defined by ABI,
// |.variable-sized.local.variables....|       LLVM chooses X19)
// |.(VLAs)............................| (size of this area is unknown at
// |...................................|  compile time)
// |-----------------------------------| <- sp
// |                                   | Lower address
//
//
// To access the data in a frame, at-compile time, a constant offset must be
// computable from one of the pointers (fp, bp, sp) to access it. The size
// of the areas with a dotted background cannot be computed at compile-time
// if they are present, making it required to have all three of fp, bp and
// sp to be set up to be able to access all contents in the frame areas,
// assuming all of the frame areas are non-empty.
//
// For most functions, some of the frame areas are empty. For those functions,
// it may not be necessary to set up fp or bp:
// * A base pointer is definitely needed when there are both VLAs and local
//   variables with more-than-default alignment requirements.
// * A frame pointer is definitely needed when there are local variables with
//   more-than-default alignment requirements.
//
// In some cases when a base pointer is not strictly needed, it is generated
// anyway when offsets from the frame pointer to access local variables become
// so large that the offset can't be encoded in the immediate fields of loads
// or stores.
//
// FIXME: also explain the redzone concept.
// FIXME: also explain the concept of reserved call frames.
//
//===----------------------------------------------------------------------===//

#include "AArch64FrameLowering.h"
#include "AArch64InstrInfo.h"
#include "AArch64MachineFunctionInfo.h"
#include "AArch64Subtarget.h"
#include "AArch64TargetMachine.h"
#include "llvm/ADT/Statistic.h"
#include "llvm/CodeGen/MachineFrameInfo.h"
#include "llvm/CodeGen/MachineFunction.h"
#include "llvm/CodeGen/MachineInstrBuilder.h"
#include "llvm/CodeGen/MachineModuleInfo.h"
#include "llvm/CodeGen/MachineRegisterInfo.h"
#include "llvm/CodeGen/RegisterScavenging.h"
#include "llvm/IR/DataLayout.h"
#include "llvm/IR/Function.h"
#include "llvm/Support/CommandLine.h"
#include "llvm/Support/Debug.h"
#include "llvm/Support/raw_ostream.h"

using namespace llvm;

#define DEBUG_TYPE "frame-info"

static cl::opt<bool> EnableRedZone("aarch64-redzone",
                                   cl::desc("enable use of redzone on AArch64"),
                                   cl::init(false), cl::Hidden);

STATISTIC(NumRedZoneFunctions, "Number of functions using red zone");

bool AArch64FrameLowering::canUseRedZone(const MachineFunction &MF) const {
  if (!EnableRedZone)
    return false;
  // Don't use the red zone if the function explicitly asks us not to.
  // This is typically used for kernel code.
  if (MF.getFunction()->hasFnAttribute(Attribute::NoRedZone))
    return false;

  const MachineFrameInfo *MFI = MF.getFrameInfo();
  const AArch64FunctionInfo *AFI = MF.getInfo<AArch64FunctionInfo>();
  unsigned NumBytes = AFI->getLocalStackSize();

  // Note: currently hasFP() is always true for hasCalls(), but that's an
  // implementation detail of the current code, not a strict requirement,
  // so stay safe here and check both.
  if (MFI->hasCalls() || hasFP(MF) || NumBytes > 128)
    return false;
  return true;
}

/// hasFP - Return true if the specified function should have a dedicated frame
/// pointer register.
bool AArch64FrameLowering::hasFP(const MachineFunction &MF) const {
  const MachineFrameInfo *MFI = MF.getFrameInfo();
  const TargetRegisterInfo *RegInfo = MF.getSubtarget().getRegisterInfo();
  return (MFI->hasCalls() || MFI->hasVarSizedObjects() ||
          MFI->isFrameAddressTaken() || MFI->hasStackMap() ||
          MFI->hasPatchPoint() || RegInfo->needsStackRealignment(MF));
}

/// hasReservedCallFrame - Under normal circumstances, when a frame pointer is
/// not required, we reserve argument space for call sites in the function
/// immediately on entry to the current function.  This eliminates the need for
/// add/sub sp brackets around call sites.  Returns true if the call frame is
/// included as part of the stack frame.
bool
AArch64FrameLowering::hasReservedCallFrame(const MachineFunction &MF) const {
  return !MF.getFrameInfo()->hasVarSizedObjects();
}

void AArch64FrameLowering::eliminateCallFramePseudoInstr(
    MachineFunction &MF, MachineBasicBlock &MBB,
    MachineBasicBlock::iterator I) const {
  const AArch64InstrInfo *TII =
      static_cast<const AArch64InstrInfo *>(MF.getSubtarget().getInstrInfo());
  DebugLoc DL = I->getDebugLoc();
  unsigned Opc = I->getOpcode();
  bool IsDestroy = Opc == TII->getCallFrameDestroyOpcode();
  uint64_t CalleePopAmount = IsDestroy ? I->getOperand(1).getImm() : 0;

  const TargetFrameLowering *TFI = MF.getSubtarget().getFrameLowering();
  if (!TFI->hasReservedCallFrame(MF)) {
    unsigned Align = getStackAlignment();

    int64_t Amount = I->getOperand(0).getImm();
    Amount = alignTo(Amount, Align);
    if (!IsDestroy)
      Amount = -Amount;

    // N.b. if CalleePopAmount is valid but zero (i.e. callee would pop, but it
    // doesn't have to pop anything), then the first operand will be zero too so
    // this adjustment is a no-op.
    if (CalleePopAmount == 0) {
      // FIXME: in-function stack adjustment for calls is limited to 24-bits
      // because there's no guaranteed temporary register available.
      //
      // ADD/SUB (immediate) has only LSL #0 and LSL #12 available.
      // 1) For offset <= 12-bit, we use LSL #0
      // 2) For 12-bit <= offset <= 24-bit, we use two instructions. One uses
      // LSL #0, and the other uses LSL #12.
      //
      // Most call frames will be allocated at the start of a function so
      // this is OK, but it is a limitation that needs dealing with.
      assert(Amount > -0xffffff && Amount < 0xffffff && "call frame too large");
      emitFrameOffset(MBB, I, DL, AArch64::SP, AArch64::SP, Amount, TII);
    }
  } else if (CalleePopAmount != 0) {
    // If the calling convention demands that the callee pops arguments from the
    // stack, we want to add it back if we have a reserved call frame.
    assert(CalleePopAmount < 0xffffff && "call frame too large");
    emitFrameOffset(MBB, I, DL, AArch64::SP, AArch64::SP, -CalleePopAmount,
                    TII);
  }
  MBB.erase(I);
}

void AArch64FrameLowering::emitCalleeSavedFrameMoves(
    MachineBasicBlock &MBB, MachineBasicBlock::iterator MBBI,
    unsigned FramePtr) const {
  MachineFunction &MF = *MBB.getParent();
  MachineFrameInfo *MFI = MF.getFrameInfo();
  MachineModuleInfo &MMI = MF.getMMI();
  const MCRegisterInfo *MRI = MMI.getContext().getRegisterInfo();
  const TargetInstrInfo *TII = MF.getSubtarget().getInstrInfo();
  DebugLoc DL = MBB.findDebugLoc(MBBI);

  // Add callee saved registers to move list.
  const std::vector<CalleeSavedInfo> &CSI = MFI->getCalleeSavedInfo();
  if (CSI.empty())
    return;

  const DataLayout &TD = MF.getDataLayout();
  bool HasFP = hasFP(MF);

  // Calculate amount of bytes used for return address storing.
  int stackGrowth = -TD.getPointerSize(0);

  // Calculate offsets.
  int64_t saveAreaOffset = (HasFP ? 2 : 1) * stackGrowth;
  unsigned TotalSkipped = 0;
  for (const auto &Info : CSI) {
    unsigned Reg = Info.getReg();
    int64_t Offset = MFI->getObjectOffset(Info.getFrameIdx()) -
                     getOffsetOfLocalArea() + saveAreaOffset;

    // Don't output a new CFI directive if we're re-saving the frame pointer or
    // link register. This happens when the PrologEpilogInserter has inserted an
    // extra "STP" of the frame pointer and link register -- the "emitPrologue"
    // method automatically generates the directives when frame pointers are
    // used. If we generate CFI directives for the extra "STP"s, the linker will
    // lose track of the correct values for the frame pointer and link register.
    if (HasFP && (FramePtr == Reg || Reg == AArch64::LR)) {
      TotalSkipped += stackGrowth;
      continue;
    }

    unsigned DwarfReg = MRI->getDwarfRegNum(Reg, true);
    unsigned CFIIndex = MMI.addFrameInst(MCCFIInstruction::createOffset(
        nullptr, DwarfReg, Offset - TotalSkipped));
    BuildMI(MBB, MBBI, DL, TII->get(TargetOpcode::CFI_INSTRUCTION))
        .addCFIIndex(CFIIndex)
        .setMIFlags(MachineInstr::FrameSetup);
  }
}

void AArch64FrameLowering::emitPrologue(MachineFunction &MF,
                                        MachineBasicBlock &MBB) const {
  MachineBasicBlock::iterator MBBI = MBB.begin();
  const MachineFrameInfo *MFI = MF.getFrameInfo();
  const Function *Fn = MF.getFunction();
  const AArch64Subtarget &Subtarget = MF.getSubtarget<AArch64Subtarget>();
  const AArch64RegisterInfo *RegInfo = Subtarget.getRegisterInfo();
  const TargetInstrInfo *TII = Subtarget.getInstrInfo();
  MachineModuleInfo &MMI = MF.getMMI();
  AArch64FunctionInfo *AFI = MF.getInfo<AArch64FunctionInfo>();
  bool needsFrameMoves = MMI.hasDebugInfo() || Fn->needsUnwindTableEntry();
  bool HasFP = hasFP(MF);

  // Debug location must be unknown since the first debug location is used
  // to determine the end of the prologue.
  DebugLoc DL;

  // All calls are tail calls in GHC calling conv, and functions have no
  // prologue/epilogue.
  if (MF.getFunction()->getCallingConv() == CallingConv::GHC)
    return;

  int NumBytes = (int)MFI->getStackSize();
  if (!AFI->hasStackFrame()) {
    assert(!HasFP && "unexpected function without stack frame but with FP");

    // All of the stack allocation is for locals.
    AFI->setLocalStackSize(NumBytes);

    // Label used to tie together the PROLOG_LABEL and the MachineMoves.
    MCSymbol *FrameLabel = MMI.getContext().createTempSymbol();

    // REDZONE: If the stack size is less than 128 bytes, we don't need
    // to actually allocate.
    if (NumBytes && !canUseRedZone(MF)) {
      emitFrameOffset(MBB, MBBI, DL, AArch64::SP, AArch64::SP, -NumBytes, TII,
                      MachineInstr::FrameSetup);

      // Encode the stack size of the leaf function.
      unsigned CFIIndex = MMI.addFrameInst(
          MCCFIInstruction::createDefCfaOffset(FrameLabel, -NumBytes));
      BuildMI(MBB, MBBI, DL, TII->get(TargetOpcode::CFI_INSTRUCTION))
          .addCFIIndex(CFIIndex)
          .setMIFlags(MachineInstr::FrameSetup);
    } else if (NumBytes) {
      ++NumRedZoneFunctions;
    }

    return;
  }

  // Only set up FP if we actually need to.
  int FPOffset = 0;
  if (HasFP)
    // Frame pointer is fp = sp - 16.
    FPOffset = AFI->getCalleeSavedStackSize() - 16;

  // Move past the saves of the callee-saved registers.
  MachineBasicBlock::iterator End = MBB.end();
  while (MBBI != End && MBBI->getFlag(MachineInstr::FrameSetup))
     ++MBBI;
  NumBytes -= AFI->getCalleeSavedStackSize();
  assert(NumBytes >= 0 && "Negative stack allocation size!?");
  if (HasFP) {
    // Issue    sub fp, sp, FPOffset or
    //          mov fp,sp          when FPOffset is zero.
    // Note: All stores of callee-saved registers are marked as "FrameSetup".
    // This code marks the instruction(s) that set the FP also.
    emitFrameOffset(MBB, MBBI, DL, AArch64::FP, AArch64::SP, FPOffset, TII,
                    MachineInstr::FrameSetup);
  }

  // All of the remaining stack allocations are for locals.
  AFI->setLocalStackSize(NumBytes);

  // Allocate space for the rest of the frame.

  const unsigned Alignment = MFI->getMaxAlignment();
  const bool NeedsRealignment = RegInfo->needsStackRealignment(MF);
  unsigned scratchSPReg = AArch64::SP;
  if (NumBytes && NeedsRealignment) {
    // Use the first callee-saved register as a scratch register.
    scratchSPReg = AArch64::X9;
  }

  // If we're a leaf function, try using the red zone.
  if (NumBytes && !canUseRedZone(MF))
    // FIXME: in the case of dynamic re-alignment, NumBytes doesn't have
    // the correct value here, as NumBytes also includes padding bytes,
    // which shouldn't be counted here.
    emitFrameOffset(MBB, MBBI, DL, scratchSPReg, AArch64::SP, -NumBytes, TII,
                    MachineInstr::FrameSetup);

  if (NumBytes && NeedsRealignment) {
    const unsigned NrBitsToZero = countTrailingZeros(Alignment);
    assert(NrBitsToZero > 1);
    assert(scratchSPReg != AArch64::SP);

    // SUB X9, SP, NumBytes
    //   -- X9 is temporary register, so shouldn't contain any live data here,
    //   -- free to use. This is already produced by emitFrameOffset above.
    // AND SP, X9, 0b11111...0000
    // The logical immediates have a non-trivial encoding. The following
    // formula computes the encoded immediate with all ones but
    // NrBitsToZero zero bits as least significant bits.
    uint32_t andMaskEncoded =
        (1                   <<12) // = N
      | ((64-NrBitsToZero)   << 6) // immr
      | ((64-NrBitsToZero-1) << 0) // imms
      ;
    BuildMI(MBB, MBBI, DL, TII->get(AArch64::ANDXri), AArch64::SP)
      .addReg(scratchSPReg, RegState::Kill)
      .addImm(andMaskEncoded);
  }

  // If we need a base pointer, set it up here. It's whatever the value of the
  // stack pointer is at this point. Any variable size objects will be allocated
  // after this, so we can still use the base pointer to reference locals.
  //
  // FIXME: Clarify FrameSetup flags here.
  // Note: Use emitFrameOffset() like above for FP if the FrameSetup flag is
  // needed.
  if (RegInfo->hasBasePointer(MF)) {
    TII->copyPhysReg(MBB, MBBI, DL, RegInfo->getBaseRegister(), AArch64::SP,
                     false);
  }

  if (needsFrameMoves) {
    const DataLayout &TD = MF.getDataLayout();
    const int StackGrowth = -TD.getPointerSize(0);
    unsigned FramePtr = RegInfo->getFrameRegister(MF);
    // An example of the prologue:
    //
    //     .globl __foo
    //     .align 2
    //  __foo:
    // Ltmp0:
    //     .cfi_startproc
    //     .cfi_personality 155, ___gxx_personality_v0
    // Leh_func_begin:
    //     .cfi_lsda 16, Lexception33
    //
    //     stp  xa,bx, [sp, -#offset]!
    //     ...
    //     stp  x28, x27, [sp, #offset-32]
    //     stp  fp, lr, [sp, #offset-16]
    //     add  fp, sp, #offset - 16
    //     sub  sp, sp, #1360
    //
    // The Stack:
    //       +-------------------------------------------+
    // 10000 | ........ | ........ | ........ | ........ |
    // 10004 | ........ | ........ | ........ | ........ |
    //       +-------------------------------------------+
    // 10008 | ........ | ........ | ........ | ........ |
    // 1000c | ........ | ........ | ........ | ........ |
    //       +===========================================+
    // 10010 |                X28 Register               |
    // 10014 |                X28 Register               |
    //       +-------------------------------------------+
    // 10018 |                X27 Register               |
    // 1001c |                X27 Register               |
    //       +===========================================+
    // 10020 |                Frame Pointer              |
    // 10024 |                Frame Pointer              |
    //       +-------------------------------------------+
    // 10028 |                Link Register              |
    // 1002c |                Link Register              |
    //       +===========================================+
    // 10030 | ........ | ........ | ........ | ........ |
    // 10034 | ........ | ........ | ........ | ........ |
    //       +-------------------------------------------+
    // 10038 | ........ | ........ | ........ | ........ |
    // 1003c | ........ | ........ | ........ | ........ |
    //       +-------------------------------------------+
    //
    //     [sp] = 10030        ::    >>initial value<<
    //     sp = 10020          ::  stp fp, lr, [sp, #-16]!
    //     fp = sp == 10020    ::  mov fp, sp
    //     [sp] == 10020       ::  stp x28, x27, [sp, #-16]!
    //     sp == 10010         ::    >>final value<<
    //
    // The frame pointer (w29) points to address 10020. If we use an offset of
    // '16' from 'w29', we get the CFI offsets of -8 for w30, -16 for w29, -24
    // for w27, and -32 for w28:
    //
    //  Ltmp1:
    //     .cfi_def_cfa w29, 16
    //  Ltmp2:
    //     .cfi_offset w30, -8
    //  Ltmp3:
    //     .cfi_offset w29, -16
    //  Ltmp4:
    //     .cfi_offset w27, -24
    //  Ltmp5:
    //     .cfi_offset w28, -32

    if (HasFP) {
      // Define the current CFA rule to use the provided FP.
      unsigned Reg = RegInfo->getDwarfRegNum(FramePtr, true);
      unsigned CFIIndex = MMI.addFrameInst(
          MCCFIInstruction::createDefCfa(nullptr, Reg, 2 * StackGrowth));
      BuildMI(MBB, MBBI, DL, TII->get(TargetOpcode::CFI_INSTRUCTION))
          .addCFIIndex(CFIIndex)
          .setMIFlags(MachineInstr::FrameSetup);

      // Record the location of the stored LR
      unsigned LR = RegInfo->getDwarfRegNum(AArch64::LR, true);
      CFIIndex = MMI.addFrameInst(
          MCCFIInstruction::createOffset(nullptr, LR, StackGrowth));
      BuildMI(MBB, MBBI, DL, TII->get(TargetOpcode::CFI_INSTRUCTION))
          .addCFIIndex(CFIIndex)
          .setMIFlags(MachineInstr::FrameSetup);

      // Record the location of the stored FP
      CFIIndex = MMI.addFrameInst(
          MCCFIInstruction::createOffset(nullptr, Reg, 2 * StackGrowth));
      BuildMI(MBB, MBBI, DL, TII->get(TargetOpcode::CFI_INSTRUCTION))
          .addCFIIndex(CFIIndex)
          .setMIFlags(MachineInstr::FrameSetup);
    } else {
      // Encode the stack size of the leaf function.
      unsigned CFIIndex = MMI.addFrameInst(
          MCCFIInstruction::createDefCfaOffset(nullptr, -MFI->getStackSize()));
      BuildMI(MBB, MBBI, DL, TII->get(TargetOpcode::CFI_INSTRUCTION))
          .addCFIIndex(CFIIndex)
          .setMIFlags(MachineInstr::FrameSetup);
    }

    // Now emit the moves for whatever callee saved regs we have.
    emitCalleeSavedFrameMoves(MBB, MBBI, FramePtr);
  }
}

void AArch64FrameLowering::emitEpilogue(MachineFunction &MF,
                                        MachineBasicBlock &MBB) const {
  MachineBasicBlock::iterator MBBI = MBB.getLastNonDebugInstr();
  MachineFrameInfo *MFI = MF.getFrameInfo();
  const AArch64Subtarget &Subtarget = MF.getSubtarget<AArch64Subtarget>();
  const TargetInstrInfo *TII = Subtarget.getInstrInfo();
  DebugLoc DL;
  bool IsTailCallReturn = false;
  if (MBB.end() != MBBI) {
    DL = MBBI->getDebugLoc();
    unsigned RetOpcode = MBBI->getOpcode();
    IsTailCallReturn = RetOpcode == AArch64::TCRETURNdi ||
      RetOpcode == AArch64::TCRETURNri;
  }
  int NumBytes = MFI->getStackSize();
  const AArch64FunctionInfo *AFI = MF.getInfo<AArch64FunctionInfo>();

  // All calls are tail calls in GHC calling conv, and functions have no
  // prologue/epilogue.
  if (MF.getFunction()->getCallingConv() == CallingConv::GHC)
    return;

  // Initial and residual are named for consistency with the prologue. Note that
  // in the epilogue, the residual adjustment is executed first.
  uint64_t ArgumentPopSize = 0;
  if (IsTailCallReturn) {
    MachineOperand &StackAdjust = MBBI->getOperand(1);

    // For a tail-call in a callee-pops-arguments environment, some or all of
    // the stack may actually be in use for the call's arguments, this is
    // calculated during LowerCall and consumed here...
    ArgumentPopSize = StackAdjust.getImm();
  } else {
    // ... otherwise the amount to pop is *all* of the argument space,
    // conveniently stored in the MachineFunctionInfo by
    // LowerFormalArguments. This will, of course, be zero for the C calling
    // convention.
    ArgumentPopSize = AFI->getArgumentStackToRestore();
  }

  // The stack frame should be like below,
  //
  //      ----------------------                     ---
  //      |                    |                      |
  //      | BytesInStackArgArea|              CalleeArgStackSize
  //      | (NumReusableBytes) |                (of tail call)
  //      |                    |                     ---
  //      |                    |                      |
  //      ---------------------|        ---           |
  //      |                    |         |            |
  //      |   CalleeSavedReg   |         |            |
  //      | (CalleeSavedStackSize8)|     |            |
  //      |                    |         |            |
  //      ---------------------|         |         NumBytes
  //      |                    |     StackSize  (StackAdjustUp)
  //      |   LocalStackSize   |         |            |
  //      | (covering callee   |         |            |
  //      |       args)        |         |            |
  //      |                    |         |            |
  //      ----------------------        ---          ---
  //
  // So NumBytes = StackSize + BytesInStackArgArea - CalleeArgStackSize
  //             = StackSize + ArgumentPopSize
  //
  // AArch64TargetLowering::LowerCall figures out ArgumentPopSize and keeps
  // it as the 2nd argument of AArch64ISD::TC_RETURN.
  NumBytes += ArgumentPopSize;

  // Move past the restores of the callee-saved registers.
  MachineBasicBlock::iterator LastPopI = MBB.getFirstTerminator();
  MachineBasicBlock::iterator Begin = MBB.begin();
  while (LastPopI != Begin) {
    --LastPopI;
    if (!LastPopI->getFlag(MachineInstr::FrameDestroy)) {
      ++LastPopI;
      break;
    }
  }
  NumBytes -= AFI->getCalleeSavedStackSize();
  assert(NumBytes >= 0 && "Negative stack allocation size!?");

  if (!hasFP(MF)) {
    // If this was a redzone leaf function, we don't need to restore the
    // stack pointer.
    if (!canUseRedZone(MF))
      emitFrameOffset(MBB, LastPopI, DL, AArch64::SP, AArch64::SP, NumBytes,
                      TII, MachineInstr::FrameDestroy);
    return;
  }

  // Restore the original stack pointer.
  // FIXME: Rather than doing the math here, we should instead just use
  // non-post-indexed loads for the restores if we aren't actually going to
  // be able to save any instructions.
  if (NumBytes || MFI->hasVarSizedObjects())
    emitFrameOffset(MBB, LastPopI, DL, AArch64::SP, AArch64::FP,
                    -AFI->getCalleeSavedStackSize() + 16, TII,
                    MachineInstr::FrameDestroy);
}

/// getFrameIndexReference - Provide a base+offset reference to an FI slot for
/// debug info.  It's the same as what we use for resolving the code-gen
/// references for now.  FIXME: This can go wrong when references are
/// SP-relative and simple call frames aren't used.
int AArch64FrameLowering::getFrameIndexReference(const MachineFunction &MF,
                                                 int FI,
                                                 unsigned &FrameReg) const {
  return resolveFrameIndexReference(MF, FI, FrameReg);
}

int AArch64FrameLowering::resolveFrameIndexReference(const MachineFunction &MF,
                                                     int FI, unsigned &FrameReg,
                                                     bool PreferFP) const {
  const MachineFrameInfo *MFI = MF.getFrameInfo();
  const AArch64RegisterInfo *RegInfo = static_cast<const AArch64RegisterInfo *>(
      MF.getSubtarget().getRegisterInfo());
  const AArch64FunctionInfo *AFI = MF.getInfo<AArch64FunctionInfo>();
  int FPOffset = MFI->getObjectOffset(FI) + 16;
  int Offset = MFI->getObjectOffset(FI) + MFI->getStackSize();
  bool isFixed = MFI->isFixedObjectIndex(FI);

  // Use frame pointer to reference fixed objects. Use it for locals if
  // there are VLAs or a dynamically realigned SP (and thus the SP isn't
  // reliable as a base). Make sure useFPForScavengingIndex() does the
  // right thing for the emergency spill slot.
  bool UseFP = false;
  if (AFI->hasStackFrame()) {
    // Note: Keeping the following as multiple 'if' statements rather than
    // merging to a single expression for readability.
    //
    // Argument access should always use the FP.
    if (isFixed) {
      UseFP = hasFP(MF);
    } else if (hasFP(MF) && !RegInfo->hasBasePointer(MF) &&
               !RegInfo->needsStackRealignment(MF)) {
      // Use SP or FP, whichever gives us the best chance of the offset
      // being in range for direct access. If the FPOffset is positive,
      // that'll always be best, as the SP will be even further away.
      // If the FPOffset is negative, we have to keep in mind that the
      // available offset range for negative offsets is smaller than for
      // positive ones. If we have variable sized objects, we're stuck with
      // using the FP regardless, though, as the SP offset is unknown
      // and we don't have a base pointer available. If an offset is
      // available via the FP and the SP, use whichever is closest.
      if (PreferFP || MFI->hasVarSizedObjects() || FPOffset >= 0 ||
          (FPOffset >= -256 && Offset > -FPOffset))
        UseFP = true;
    }
  }

  assert((isFixed || !RegInfo->needsStackRealignment(MF) || !UseFP) &&
         "In the presence of dynamic stack pointer realignment, "
         "non-argument objects cannot be accessed through the frame pointer");

  if (UseFP) {
    FrameReg = RegInfo->getFrameRegister(MF);
    return FPOffset;
  }

  // Use the base pointer if we have one.
  if (RegInfo->hasBasePointer(MF))
    FrameReg = RegInfo->getBaseRegister();
  else {
    FrameReg = AArch64::SP;
    // If we're using the red zone for this function, the SP won't actually
    // be adjusted, so the offsets will be negative. They're also all
    // within range of the signed 9-bit immediate instructions.
    if (canUseRedZone(MF))
      Offset -= AFI->getLocalStackSize();
  }

  return Offset;
}

static unsigned getPrologueDeath(MachineFunction &MF, unsigned Reg) {
  if (Reg != AArch64::LR)
    return getKillRegState(true);

  // LR maybe referred to later by an @llvm.returnaddress intrinsic.
  bool LRLiveIn = MF.getRegInfo().isLiveIn(AArch64::LR);
  bool LRKill = !(LRLiveIn && MF.getFrameInfo()->isReturnAddressTaken());
  return getKillRegState(LRKill);
}

<<<<<<< HEAD
/// The register order of CSI list is controlled by getCalleeSavedRegs, and the
/// frame index is controlled by getCalleeSavedRegsForLayout. We produce a
/// vector of register pairs that need storing in the RegPairs argument. The
/// value 0 indicates no register needs storing in a paired slot.
static void
getCSRPairs(const std::vector<CalleeSavedInfo> &CSI,
            const AArch64RegisterInfo *RegInfo, const MachineFunction *MF,
            SmallVectorImpl<std::pair<unsigned, unsigned>> &RegPairs) {
  const MCPhysReg *CSRegs = RegInfo->getCalleeSavedRegsForLayout(MF);

  auto CSIPos = CSI.begin();
  auto CSIEnd = CSI.end();
  // We assume that getCalleeSavedRegsForLayout has the same ordering as
  // getCalleeSavedRegs. So we can advance CSI vector while advancing
  // getCalleeSavedRegsForLayout.
  for (unsigned i = 0; CSRegs[i]; i += 2) {
    assert(CSRegs[i + 1] && "Odd number of callee-saved registers!");
    auto FirstPos =
        std::find_if(CSIPos, CSIEnd, [&](const CalleeSavedInfo &I) {
          return I.getReg() == CSRegs[i];
        });
    auto SecondPos =
        std::find_if(CSIPos, CSIEnd, [&](const CalleeSavedInfo &I) {
          return I.getReg() == CSRegs[i + 1];
        });
    if (FirstPos == CSIEnd && SecondPos == CSIEnd)
      // Neither of these regs need storing.
      continue;

    unsigned FirstReg = FirstPos == CSIEnd ? AArch64::XZR : CSRegs[i];
    unsigned SecondReg = SecondPos == CSIEnd ? AArch64::XZR : CSRegs[i + 1];

    if (FirstPos != CSIEnd && SecondPos != CSIEnd) {
      // GPRs and FPRs are saved in pairs of 64-bit regs. We expect the CSI
      // list to come in sorted by frame index so that we can issue the store
      // pair instructions directly. Assert if we see anything otherwise.
      assert(FirstPos->getFrameIdx() + 1 == SecondPos->getFrameIdx() &&
             "Out of order callee saved regs!");
    }

    DEBUG(dbgs() << "CSR pair: (" << RegInfo->getName(FirstReg) << ", "
                 << RegInfo->getName(SecondReg) << ") -> fi#("
                 << (FirstPos == CSIEnd ? SecondPos->getFrameIdx()
                                        : FirstPos->getFrameIdx())
                  << ")\n");

    RegPairs.push_back(std::make_pair(FirstReg, SecondReg));
    CSIPos = SecondPos == CSIEnd ? FirstPos : SecondPos;
=======
struct RegPairInfo {
  RegPairInfo() : Reg1(AArch64::NoRegister), Reg2(AArch64::NoRegister) {}
  unsigned Reg1;
  unsigned Reg2;
  int FrameIdx;
  int Offset;
  bool IsGPR;
  bool isPaired() const { return Reg2 != AArch64::NoRegister; }
};

static void computeCalleeSaveRegisterPairs(
    MachineFunction &MF, const std::vector<CalleeSavedInfo> &CSI,
    const TargetRegisterInfo *TRI, SmallVectorImpl<RegPairInfo> &RegPairs) {

  if (CSI.empty())
    return;

  AArch64FunctionInfo *AFI = MF.getInfo<AArch64FunctionInfo>();
  MachineFrameInfo *MFI = MF.getFrameInfo();
  unsigned Count = CSI.size();
  // MachO's compact unwind format relies on all registers being stored in
  // pairs.
  assert((!MF.getSubtarget<AArch64Subtarget>().isTargetMachO() ||
          (Count & 1) == 0) &&
         "Odd number of callee-saved regs to spill!");
  unsigned Offset = AFI->getCalleeSavedStackSize();

  for (unsigned i = 0; i < Count; ++i) {
    RegPairInfo RPI;
    RPI.Reg1 = CSI[i].getReg();

    assert(AArch64::GPR64RegClass.contains(RPI.Reg1) ||
           AArch64::FPR64RegClass.contains(RPI.Reg1));
    RPI.IsGPR = AArch64::GPR64RegClass.contains(RPI.Reg1);

    // Add the next reg to the pair if it is in the same register class.
    if (i + 1 < Count) {
      unsigned NextReg = CSI[i + 1].getReg();
      if ((RPI.IsGPR && AArch64::GPR64RegClass.contains(NextReg)) ||
          (!RPI.IsGPR && AArch64::FPR64RegClass.contains(NextReg)))
        RPI.Reg2 = NextReg;
    }

    // GPRs and FPRs are saved in pairs of 64-bit regs. We expect the CSI
    // list to come in sorted by frame index so that we can issue the store
    // pair instructions directly. Assert if we see anything otherwise.
    //
    // The order of the registers in the list is controlled by
    // getCalleeSavedRegs(), so they will always be in-order, as well.
    assert((!RPI.isPaired() ||
            (CSI[i].getFrameIdx() + 1 == CSI[i + 1].getFrameIdx())) &&
           "Out of order callee saved regs!");

    // MachO's compact unwind format relies on all registers being stored in
    // adjacent register pairs.
    assert((!MF.getSubtarget<AArch64Subtarget>().isTargetMachO() ||
            (RPI.isPaired() &&
             ((RPI.Reg1 == AArch64::LR && RPI.Reg2 == AArch64::FP) ||
              RPI.Reg1 + 1 == RPI.Reg2))) &&
           "Callee-save registers not saved as adjacent register pair!");

    RPI.FrameIdx = CSI[i].getFrameIdx();

    if (Count * 8 != AFI->getCalleeSavedStackSize() && !RPI.isPaired()) {
      // Round up size of non-pair to pair size if we need to pad the
      // callee-save area to ensure 16-byte alignment.
      Offset -= 16;
      assert(MFI->getObjectAlignment(RPI.FrameIdx) <= 16);
      MFI->setObjectSize(RPI.FrameIdx, 16);
    } else
      Offset -= RPI.isPaired() ? 16 : 8;
    assert(Offset % 8 == 0);
    RPI.Offset = Offset / 8;
    assert((RPI.Offset >= -64 && RPI.Offset <= 63) &&
           "Offset out of bounds for LDP/STP immediate");

    RegPairs.push_back(RPI);
    if (RPI.isPaired())
      ++i;
>>>>>>> 3a0161ac
  }

  // Align first offset to even 16-byte boundary to avoid additional SP
  // adjustment instructions.
  // Last pair offset is size of whole callee-save region for SP
  // pre-dec/post-inc.
  RegPairInfo &LastPair = RegPairs.back();
  assert(AFI->getCalleeSavedStackSize() % 8 == 0);
  LastPair.Offset = AFI->getCalleeSavedStackSize() / 8;
}

bool AArch64FrameLowering::spillCalleeSavedRegisters(
    MachineBasicBlock &MBB, MachineBasicBlock::iterator MI,
    const std::vector<CalleeSavedInfo> &CSI,
    const TargetRegisterInfo *TRI) const {
  MachineFunction &MF = *MBB.getParent();
  const TargetInstrInfo &TII = *MF.getSubtarget().getInstrInfo();
  DebugLoc DL;

<<<<<<< HEAD
  const AArch64RegisterInfo *RegInfo = static_cast<const AArch64RegisterInfo *>(
      MF.getSubtarget().getRegisterInfo());
  SmallVector<std::pair<unsigned, unsigned>, 4> RegPairs;

  // First gather information about the paris we'd like to store.
  getCSRPairs(CSI, RegInfo, &MF, RegPairs);
  unsigned Count = RegPairs.size();

  for (unsigned i = 0; i < Count; ++i) {
    unsigned idx = Count - i - 1;
    unsigned Reg1 = RegPairs[idx].first;
    unsigned Reg2 = RegPairs[idx].second;
    // The order of the registers in the list is controlled by
    // getCalleeSavedRegs(), so they will always be in-order, as well.
=======
  computeCalleeSaveRegisterPairs(MF, CSI, TRI, RegPairs);

  for (auto RPII = RegPairs.rbegin(), RPIE = RegPairs.rend(); RPII != RPIE;
       ++RPII) {
    RegPairInfo RPI = *RPII;
    unsigned Reg1 = RPI.Reg1;
    unsigned Reg2 = RPI.Reg2;
>>>>>>> 3a0161ac
    unsigned StrOpc;
    // Issue sequence of non-sp increment and pi sp spills for cs regs. The
    // first spill is a pre-increment that allocates the stack.
    // For example:
    //    stp     x22, x21, [sp, #-48]!   // addImm(-6)
    //    stp     x20, x19, [sp, #16]    // addImm(+2)
    //    stp     fp, lr, [sp, #32]      // addImm(+4)
    // Rationale: This sequence saves uop updates compared to a sequence of
    // pre-increment spills like stp xi,xj,[sp,#-16]!
<<<<<<< HEAD
    // Note: Similar rational and sequence for restores in epilog.
    if (AArch64::GPR64RegClass.contains(Reg1)) {
      assert(AArch64::GPR64RegClass.contains(Reg2) &&
             "Expected GPR64 callee-saved register pair!");
      // For first spill use pre-increment store.
      if (i == 0)
        StrOpc = AArch64::STPXpre;
      else
        StrOpc = AArch64::STPXi;
    } else if (AArch64::FPR64RegClass.contains(Reg1)) {
      assert(AArch64::FPR64RegClass.contains(Reg2) &&
             "Expected FPR64 callee-saved register pair!");
      // For first spill use pre-increment store.
      if (i == 0)
        StrOpc = AArch64::STPDpre;
      else
        StrOpc = AArch64::STPDi;
    } else
      llvm_unreachable("Unexpected callee saved register!");
    DEBUG(dbgs() << "CSR spill: (" << TRI->getName(Reg1) << ", "
                 << TRI->getName(Reg2) << ") -> fi#(" << CSI[idx].getFrameIdx()
                 << ", " << CSI[idx + 1].getFrameIdx() << ")\n");
    // Compute offset: i = 0 => offset = -Count;
    //                 i = 2 => offset = -(Count - 2) + Count = 2 = i; etc.
    const int Offset = (i == 0) ? -2 * Count : 2 * i;
    assert((Offset >= -64 && Offset <= 63) &&
           "Offset out of bounds for STP immediate");
=======
    // Note: Similar rationale and sequence for restores in epilog.
    bool BumpSP = RPII == RegPairs.rbegin();
    if (RPI.IsGPR) {
      // For first spill use pre-increment store.
      if (BumpSP)
        StrOpc = RPI.isPaired() ? AArch64::STPXpre : AArch64::STRXpre;
      else
        StrOpc = RPI.isPaired() ? AArch64::STPXi : AArch64::STRXui;
    } else {
      // For first spill use pre-increment store.
      if (BumpSP)
        StrOpc = RPI.isPaired() ? AArch64::STPDpre : AArch64::STRDpre;
      else
        StrOpc = RPI.isPaired() ? AArch64::STPDi : AArch64::STRDui;
    }
    DEBUG(dbgs() << "CSR spill: (" << TRI->getName(Reg1);
          if (RPI.isPaired())
            dbgs() << ", " << TRI->getName(Reg2);
          dbgs() << ") -> fi#(" << RPI.FrameIdx;
          if (RPI.isPaired())
            dbgs() << ", " << RPI.FrameIdx+1;
          dbgs() << ")\n");

    const int Offset = BumpSP ? -RPI.Offset : RPI.Offset;
>>>>>>> 3a0161ac
    MachineInstrBuilder MIB = BuildMI(MBB, MI, DL, TII.get(StrOpc));
    if (StrOpc == AArch64::STPDpre || StrOpc == AArch64::STPXpre)
      MIB.addReg(AArch64::SP, RegState::Define);

    if (RPI.isPaired()) {
      MBB.addLiveIn(Reg1);
      MBB.addLiveIn(Reg2);
      MIB.addReg(Reg2, getPrologueDeath(MF, Reg2))
        .addReg(Reg1, getPrologueDeath(MF, Reg1))
        .addReg(AArch64::SP)
        .addImm(Offset) // [sp, #offset * 8], where factor * 8 is implicit
        .setMIFlag(MachineInstr::FrameSetup);
    } else {
      MBB.addLiveIn(Reg1);
      MIB.addReg(Reg1, getPrologueDeath(MF, Reg1))
        .addReg(AArch64::SP)
        .addImm(BumpSP ? Offset * 8 : Offset) // pre-inc version is unscaled
        .setMIFlag(MachineInstr::FrameSetup);
    }
  }
  return true;
}

bool AArch64FrameLowering::restoreCalleeSavedRegisters(
    MachineBasicBlock &MBB, MachineBasicBlock::iterator MI,
    const std::vector<CalleeSavedInfo> &CSI,
    const TargetRegisterInfo *TRI) const {
  MachineFunction &MF = *MBB.getParent();
  const TargetInstrInfo &TII = *MF.getSubtarget().getInstrInfo();
  DebugLoc DL;

  if (MI != MBB.end())
    DL = MI->getDebugLoc();

<<<<<<< HEAD
  const AArch64RegisterInfo *RegInfo = static_cast<const AArch64RegisterInfo *>(
      MF.getSubtarget().getRegisterInfo());
  SmallVector<std::pair<unsigned, unsigned>, 4> RegPairs;

  // First gather information about the paris we'd like to store.
  getCSRPairs(CSI, RegInfo, &MF, RegPairs);
  unsigned Count = RegPairs.size();
=======
  computeCalleeSaveRegisterPairs(MF, CSI, TRI, RegPairs);

  for (auto RPII = RegPairs.begin(), RPIE = RegPairs.end(); RPII != RPIE;
       ++RPII) {
    RegPairInfo RPI = *RPII;
    unsigned Reg1 = RPI.Reg1;
    unsigned Reg2 = RPI.Reg2;
>>>>>>> 3a0161ac

  for (unsigned i = 0; i < Count; ++i) {
    unsigned Reg1 = RegPairs[i].first;
    unsigned Reg2 = RegPairs[i].second;
    // Issue sequence of non-sp increment and sp-pi restores for cs regs. Only
    // the last load is sp-pi post-increment and de-allocates the stack:
    // For example:
    //    ldp     fp, lr, [sp, #32]       // addImm(+4)
    //    ldp     x20, x19, [sp, #16]     // addImm(+2)
    //    ldp     x22, x21, [sp], #48     // addImm(+6)
    // Note: see comment in spillCalleeSavedRegisters()
    unsigned LdrOpc;
<<<<<<< HEAD

    if (AArch64::GPR64RegClass.contains(Reg1)) {
      assert(AArch64::GPR64RegClass.contains(Reg2) &&
             "Expected GPR64 callee-saved register pair!");
      if (i == Count - 1)
        LdrOpc = AArch64::LDPXpost;
      else
        LdrOpc = AArch64::LDPXi;
    } else if (AArch64::FPR64RegClass.contains(Reg1)) {
      assert(AArch64::FPR64RegClass.contains(Reg2) &&
             "Expected FPR64 callee-saved register pair!");
      if (i == Count - 1)
        LdrOpc = AArch64::LDPDpost;
      else
        LdrOpc = AArch64::LDPDi;
    } else
      llvm_unreachable("Unexpected callee saved register!");
    DEBUG(dbgs() << "CSR restore: (" << TRI->getName(Reg1) << ", "
                 << TRI->getName(Reg2) << ") -> fi#(" << CSI[i].getFrameIdx()
                 << ", " << CSI[i + 1].getFrameIdx() << ")\n");

    // Compute offset: i = 0 => offset = Count - 2; i = 2 => offset = Count - 4;
    // etc.
    const int Offset = (i == Count - 1) ? 2 * Count : 2 * (Count - i - 1);
    assert((Offset >= -64 && Offset <= 63) &&
           "Offset out of bounds for LDP immediate");
=======
    bool BumpSP = RPII == std::prev(RegPairs.end());
    if (RPI.IsGPR) {
      if (BumpSP)
        LdrOpc = RPI.isPaired() ? AArch64::LDPXpost : AArch64::LDRXpost;
      else
        LdrOpc = RPI.isPaired() ? AArch64::LDPXi : AArch64::LDRXui;
    } else {
      if (BumpSP)
        LdrOpc = RPI.isPaired() ? AArch64::LDPDpost : AArch64::LDRDpost;
      else
        LdrOpc = RPI.isPaired() ? AArch64::LDPDi : AArch64::LDRDui;
    }
    DEBUG(dbgs() << "CSR restore: (" << TRI->getName(Reg1);
          if (RPI.isPaired())
            dbgs() << ", " << TRI->getName(Reg2);
          dbgs() << ") -> fi#(" << RPI.FrameIdx;
          if (RPI.isPaired())
            dbgs() << ", " << RPI.FrameIdx+1;
          dbgs() << ")\n");

    const int Offset = RPI.Offset;
>>>>>>> 3a0161ac
    MachineInstrBuilder MIB = BuildMI(MBB, MI, DL, TII.get(LdrOpc));
    if (LdrOpc == AArch64::LDPXpost || LdrOpc == AArch64::LDPDpost)
      MIB.addReg(AArch64::SP, RegState::Define);

    if (RPI.isPaired())
      MIB.addReg(Reg2, getDefRegState(true))
        .addReg(Reg1, getDefRegState(true))
        .addReg(AArch64::SP)
        .addImm(Offset) // [sp], #offset * 8  or [sp, #offset * 8]
                        // where the factor * 8 is implicit
        .setMIFlag(MachineInstr::FrameDestroy);
    else
      MIB.addReg(Reg1, getDefRegState(true))
        .addReg(AArch64::SP)
        .addImm(BumpSP ? Offset * 8 : Offset) // post-dec version is unscaled
        .setMIFlag(MachineInstr::FrameDestroy);
  }
  return true;
}

void AArch64FrameLowering::determineCalleeSaves(MachineFunction &MF,
                                                BitVector &SavedRegs,
                                                RegScavenger *RS) const {
  // All calls are tail calls in GHC calling conv, and functions have no
  // prologue/epilogue.
  if (MF.getFunction()->getCallingConv() == CallingConv::GHC)
    return;

  TargetFrameLowering::determineCalleeSaves(MF, SavedRegs, RS);
  const AArch64RegisterInfo *RegInfo = static_cast<const AArch64RegisterInfo *>(
      MF.getSubtarget().getRegisterInfo());
  AArch64FunctionInfo *AFI = MF.getInfo<AArch64FunctionInfo>();
  const AArch64Subtarget &Subtarget = MF.getSubtarget<AArch64Subtarget>();
  unsigned UnspilledCSGPR = AArch64::NoRegister;
  unsigned UnspilledCSGPRPaired = AArch64::NoRegister;

  // The frame record needs to be created by saving the appropriate registers
  if (hasFP(MF)) {
    SavedRegs.set(AArch64::FP);
    SavedRegs.set(AArch64::LR);
  }

  unsigned BasePointerReg = AArch64::NoRegister;
  if (RegInfo->hasBasePointer(MF))
    BasePointerReg = RegInfo->getBaseRegister();

  unsigned StackAlignReg = AArch64::NoRegister;
  if (RegInfo->needsStackRealignment(MF) && !RegInfo->hasBasePointer(MF))
    StackAlignReg = AArch64::X9;

  bool ExtraCSSpill = false;
<<<<<<< HEAD
  bool CanEliminateFrame = true;
  DEBUG(dbgs() << "*** determineCalleeSaves\nUsed CSRs:");
  const MCPhysReg *CSRegs = RegInfo->getCalleeSavedRegsForLayout(&MF);
=======
  const MCPhysReg *CSRegs = RegInfo->getCalleeSavedRegs(&MF);
  // Figure out which callee-saved registers to save/restore.
  for (unsigned i = 0; CSRegs[i]; ++i) {
    const unsigned Reg = CSRegs[i];

    // Add the stack re-align scratch register and base pointer register to
    // SavedRegs set only if they are callee-save.
    if (Reg == BasePointerReg || Reg == StackAlignReg)
      SavedRegs.set(Reg);
>>>>>>> 3a0161ac

    bool RegUsed = SavedRegs.test(Reg);
    unsigned PairedReg = CSRegs[i ^ 1];
    if (!RegUsed) {
      if (AArch64::GPR64RegClass.contains(Reg) &&
          !RegInfo->isReservedReg(MF, Reg)) {
        UnspilledCSGPR = Reg;
        UnspilledCSGPRPaired = PairedReg;
      }
      continue;
    }

    // MachO's compact unwind format relies on all registers being stored in
    // pairs.
    // FIXME: the usual format is actually better if unwinding isn't needed.
    if (Subtarget.isTargetMachO() && !SavedRegs.test(PairedReg)) {
      SavedRegs.set(PairedReg);
      ExtraCSSpill = true;
    }
  }

  DEBUG(dbgs() << "*** determineCalleeSaves\nUsed CSRs:";
        for (int Reg = SavedRegs.find_first(); Reg != -1;
             Reg = SavedRegs.find_next(Reg))
          dbgs() << ' ' << PrintReg(Reg, RegInfo);
        dbgs() << "\n";);

<<<<<<< HEAD
    CanEliminateFrame = false;
  }
=======
  // If any callee-saved registers are used, the frame cannot be eliminated.
  unsigned NumRegsSpilled = SavedRegs.count();
  bool CanEliminateFrame = NumRegsSpilled == 0;
>>>>>>> 3a0161ac

  // FIXME: Set BigStack if any stack slot references may be out of range.
  // For now, just conservatively guestimate based on unscaled indexing
  // range. We'll end up allocating an unnecessary spill slot a lot, but
  // realistically that's not a big deal at this stage of the game.
  // The CSR spill slots have not been allocated yet, so estimateStackSize
  // won't include them.
  MachineFrameInfo *MFI = MF.getFrameInfo();
  unsigned CFSize = MFI->estimateStackSize(MF) + 8 * NumRegsSpilled;
  DEBUG(dbgs() << "Estimated stack frame size: " << CFSize << " bytes.\n");
  bool BigStack = (CFSize >= 256);
  if (BigStack || !CanEliminateFrame || RegInfo->cannotEliminateFrame(MF))
    AFI->setHasStackFrame(true);

  // Estimate if we might need to scavenge a register at some point in order
  // to materialize a stack offset. If so, either spill one additional
  // callee-saved register or reserve a special spill slot to facilitate
  // register scavenging. If we already spilled an extra callee-saved register
  // above to keep the number of spills even, we don't need to do anything else
  // here.
  if (BigStack && !ExtraCSSpill) {
    if (UnspilledCSGPR != AArch64::NoRegister) {
      DEBUG(dbgs() << "Spilling " << PrintReg(UnspilledCSGPR, RegInfo)
            << " to get a scratch register.\n");
      SavedRegs.set(UnspilledCSGPR);
      // MachO's compact unwind format relies on all registers being stored in
      // pairs, so if we need to spill one extra for BigStack, then we need to
      // store the pair.
      if (Subtarget.isTargetMachO())
        SavedRegs.set(UnspilledCSGPRPaired);
      ExtraCSSpill = true;
      NumRegsSpilled = SavedRegs.count();
    }

    // If we didn't find an extra callee-saved register to spill, create
    // an emergency spill slot.
    if (!ExtraCSSpill) {
      const TargetRegisterClass *RC = &AArch64::GPR64RegClass;
      int FI = MFI->CreateStackObject(RC->getSize(), RC->getAlignment(), false);
      RS->addScavengingFrameIndex(FI);
      DEBUG(dbgs() << "No available CS registers, allocated fi#" << FI
                   << " as the emergency spill slot.\n");
    }
  }

<<<<<<< HEAD
  AFI->setCalleeSavedStackSize(8 * (NumGPRSpilled + NumFPRSpilled));
}

bool AArch64FrameLowering::assignCalleeSavedSpillSlots(
    MachineFunction &MF, const TargetRegisterInfo *TRI,
    std::vector<CalleeSavedInfo> &CSI,
    unsigned &MinCSFrameIndex, unsigned &MaxCSFrameIndex) const {
  const AArch64RegisterInfo *RegInfo = static_cast<const AArch64RegisterInfo *>(
      MF.getSubtarget().getRegisterInfo());

  if (!MF.getFunction()->getAttributes().hasAttrSomewhere(
            Attribute::SwiftError))
    return false;

  if (CSI.empty())
    return true; // Early exit if no callee saved registers are modified!

  MachineFrameInfo *MFI = MF.getFrameInfo();

  // Simplify the logic here since AArch64 does not have fixed or reserved
  // spill slots.

  // Now that we know which registers need to be saved and restored, allocate
  // stack slots according to getCalleeSavedRegsForLayout.
  const MCPhysReg *CSRegs = RegInfo->getCalleeSavedRegsForLayout(&MF);

  for (unsigned i = 0; CSRegs[i]; ++i) {
    unsigned Reg = CSRegs[i];

    // Find the corresponding entry in CSI for Reg.
    std::vector<CalleeSavedInfo>::iterator CSInfo, E;
    for (CSInfo = CSI.begin(), E = CSI.end(); CSInfo != E; ++CSInfo)
      if (CSInfo->getReg() == Reg)
        break;
    // Assign a slot for functions which call __builtin_unwind_init.
    if (CSInfo == CSI.end() && !MF.getMMI().callsUnwindInit())
      continue;

    DEBUG(dbgs() << "try to allocate stack slot for reg " << Reg << '\n');
    const TargetRegisterClass *RC = RegInfo->getMinimalPhysRegClass(Reg);

    // Just spill it anywhere convenient.
    unsigned Align = RC->getAlignment();
    unsigned StackAlign = getStackAlignment();

    // We may not be able to satisfy the desired alignment specification of
    // the TargetRegisterClass if the stack alignment is smaller. Use the
    // min.
    Align = std::min(Align, StackAlign);
    int FrameIdx = MFI->CreateStackObject(RC->getSize(), Align, true);
    if ((unsigned)FrameIdx < MinCSFrameIndex) MinCSFrameIndex = FrameIdx;
    if ((unsigned)FrameIdx > MaxCSFrameIndex) MaxCSFrameIndex = FrameIdx;

    // Find the corresponding entry in CSI for Reg.
    if (CSInfo != CSI.end())
      CSInfo->setFrameIdx(FrameIdx);
  }

  return true;
=======
  // Round up to register pair alignment to avoid additional SP adjustment
  // instructions.
  AFI->setCalleeSavedStackSize(alignTo(8 * NumRegsSpilled, 16));
>>>>>>> 3a0161ac
}<|MERGE_RESOLUTION|>--- conflicted
+++ resolved
@@ -310,7 +310,7 @@
   // Move past the saves of the callee-saved registers.
   MachineBasicBlock::iterator End = MBB.end();
   while (MBBI != End && MBBI->getFlag(MachineInstr::FrameSetup))
-     ++MBBI;
+    ++MBBI;
   NumBytes -= AFI->getCalleeSavedStackSize();
   assert(NumBytes >= 0 && "Negative stack allocation size!?");
   if (HasFP) {
@@ -535,7 +535,7 @@
   //      ---------------------|        ---           |
   //      |                    |         |            |
   //      |   CalleeSavedReg   |         |            |
-  //      | (CalleeSavedStackSize8)|     |            |
+  //      | (CalleeSavedStackSize)|      |            |
   //      |                    |         |            |
   //      ---------------------|         |         NumBytes
   //      |                    |     StackSize  (StackAdjustUp)
@@ -668,56 +668,14 @@
   return getKillRegState(LRKill);
 }
 
-<<<<<<< HEAD
-/// The register order of CSI list is controlled by getCalleeSavedRegs, and the
-/// frame index is controlled by getCalleeSavedRegsForLayout. We produce a
-/// vector of register pairs that need storing in the RegPairs argument. The
-/// value 0 indicates no register needs storing in a paired slot.
-static void
-getCSRPairs(const std::vector<CalleeSavedInfo> &CSI,
-            const AArch64RegisterInfo *RegInfo, const MachineFunction *MF,
-            SmallVectorImpl<std::pair<unsigned, unsigned>> &RegPairs) {
-  const MCPhysReg *CSRegs = RegInfo->getCalleeSavedRegsForLayout(MF);
-
-  auto CSIPos = CSI.begin();
-  auto CSIEnd = CSI.end();
-  // We assume that getCalleeSavedRegsForLayout has the same ordering as
-  // getCalleeSavedRegs. So we can advance CSI vector while advancing
-  // getCalleeSavedRegsForLayout.
-  for (unsigned i = 0; CSRegs[i]; i += 2) {
-    assert(CSRegs[i + 1] && "Odd number of callee-saved registers!");
-    auto FirstPos =
-        std::find_if(CSIPos, CSIEnd, [&](const CalleeSavedInfo &I) {
-          return I.getReg() == CSRegs[i];
-        });
-    auto SecondPos =
-        std::find_if(CSIPos, CSIEnd, [&](const CalleeSavedInfo &I) {
-          return I.getReg() == CSRegs[i + 1];
-        });
-    if (FirstPos == CSIEnd && SecondPos == CSIEnd)
-      // Neither of these regs need storing.
-      continue;
-
-    unsigned FirstReg = FirstPos == CSIEnd ? AArch64::XZR : CSRegs[i];
-    unsigned SecondReg = SecondPos == CSIEnd ? AArch64::XZR : CSRegs[i + 1];
-
-    if (FirstPos != CSIEnd && SecondPos != CSIEnd) {
-      // GPRs and FPRs are saved in pairs of 64-bit regs. We expect the CSI
-      // list to come in sorted by frame index so that we can issue the store
-      // pair instructions directly. Assert if we see anything otherwise.
-      assert(FirstPos->getFrameIdx() + 1 == SecondPos->getFrameIdx() &&
-             "Out of order callee saved regs!");
-    }
-
-    DEBUG(dbgs() << "CSR pair: (" << RegInfo->getName(FirstReg) << ", "
-                 << RegInfo->getName(SecondReg) << ") -> fi#("
-                 << (FirstPos == CSIEnd ? SecondPos->getFrameIdx()
-                                        : FirstPos->getFrameIdx())
-                  << ")\n");
-
-    RegPairs.push_back(std::make_pair(FirstReg, SecondReg));
-    CSIPos = SecondPos == CSIEnd ? FirstPos : SecondPos;
-=======
+static bool produceCompactUnwindFrame(MachineFunction &MF) {
+  const AArch64Subtarget &Subtarget = MF.getSubtarget<AArch64Subtarget>();
+  AttributeSet Attrs = MF.getFunction()->getAttributes();
+  return Subtarget.isTargetMachO() &&
+         !Attrs.hasAttrSomewhere(Attribute::SwiftError);
+}
+
+
 struct RegPairInfo {
   RegPairInfo() : Reg1(AArch64::NoRegister), Reg2(AArch64::NoRegister) {}
   unsigned Reg1;
@@ -740,8 +698,7 @@
   unsigned Count = CSI.size();
   // MachO's compact unwind format relies on all registers being stored in
   // pairs.
-  assert((!MF.getSubtarget<AArch64Subtarget>().isTargetMachO() ||
-          (Count & 1) == 0) &&
+  assert((!produceCompactUnwindFrame(MF) || (Count & 1) == 0) &&
          "Odd number of callee-saved regs to spill!");
   unsigned Offset = AFI->getCalleeSavedStackSize();
 
@@ -773,7 +730,7 @@
 
     // MachO's compact unwind format relies on all registers being stored in
     // adjacent register pairs.
-    assert((!MF.getSubtarget<AArch64Subtarget>().isTargetMachO() ||
+    assert((!produceCompactUnwindFrame(MF) ||
             (RPI.isPaired() &&
              ((RPI.Reg1 == AArch64::LR && RPI.Reg2 == AArch64::FP) ||
               RPI.Reg1 + 1 == RPI.Reg2))) &&
@@ -797,7 +754,6 @@
     RegPairs.push_back(RPI);
     if (RPI.isPaired())
       ++i;
->>>>>>> 3a0161ac
   }
 
   // Align first offset to even 16-byte boundary to avoid additional SP
@@ -816,23 +772,8 @@
   MachineFunction &MF = *MBB.getParent();
   const TargetInstrInfo &TII = *MF.getSubtarget().getInstrInfo();
   DebugLoc DL;
-
-<<<<<<< HEAD
-  const AArch64RegisterInfo *RegInfo = static_cast<const AArch64RegisterInfo *>(
-      MF.getSubtarget().getRegisterInfo());
-  SmallVector<std::pair<unsigned, unsigned>, 4> RegPairs;
-
-  // First gather information about the paris we'd like to store.
-  getCSRPairs(CSI, RegInfo, &MF, RegPairs);
-  unsigned Count = RegPairs.size();
-
-  for (unsigned i = 0; i < Count; ++i) {
-    unsigned idx = Count - i - 1;
-    unsigned Reg1 = RegPairs[idx].first;
-    unsigned Reg2 = RegPairs[idx].second;
-    // The order of the registers in the list is controlled by
-    // getCalleeSavedRegs(), so they will always be in-order, as well.
-=======
+  SmallVector<RegPairInfo, 8> RegPairs;
+
   computeCalleeSaveRegisterPairs(MF, CSI, TRI, RegPairs);
 
   for (auto RPII = RegPairs.rbegin(), RPIE = RegPairs.rend(); RPII != RPIE;
@@ -840,8 +781,8 @@
     RegPairInfo RPI = *RPII;
     unsigned Reg1 = RPI.Reg1;
     unsigned Reg2 = RPI.Reg2;
->>>>>>> 3a0161ac
     unsigned StrOpc;
+
     // Issue sequence of non-sp increment and pi sp spills for cs regs. The
     // first spill is a pre-increment that allocates the stack.
     // For example:
@@ -850,35 +791,6 @@
     //    stp     fp, lr, [sp, #32]      // addImm(+4)
     // Rationale: This sequence saves uop updates compared to a sequence of
     // pre-increment spills like stp xi,xj,[sp,#-16]!
-<<<<<<< HEAD
-    // Note: Similar rational and sequence for restores in epilog.
-    if (AArch64::GPR64RegClass.contains(Reg1)) {
-      assert(AArch64::GPR64RegClass.contains(Reg2) &&
-             "Expected GPR64 callee-saved register pair!");
-      // For first spill use pre-increment store.
-      if (i == 0)
-        StrOpc = AArch64::STPXpre;
-      else
-        StrOpc = AArch64::STPXi;
-    } else if (AArch64::FPR64RegClass.contains(Reg1)) {
-      assert(AArch64::FPR64RegClass.contains(Reg2) &&
-             "Expected FPR64 callee-saved register pair!");
-      // For first spill use pre-increment store.
-      if (i == 0)
-        StrOpc = AArch64::STPDpre;
-      else
-        StrOpc = AArch64::STPDi;
-    } else
-      llvm_unreachable("Unexpected callee saved register!");
-    DEBUG(dbgs() << "CSR spill: (" << TRI->getName(Reg1) << ", "
-                 << TRI->getName(Reg2) << ") -> fi#(" << CSI[idx].getFrameIdx()
-                 << ", " << CSI[idx + 1].getFrameIdx() << ")\n");
-    // Compute offset: i = 0 => offset = -Count;
-    //                 i = 2 => offset = -(Count - 2) + Count = 2 = i; etc.
-    const int Offset = (i == 0) ? -2 * Count : 2 * i;
-    assert((Offset >= -64 && Offset <= 63) &&
-           "Offset out of bounds for STP immediate");
-=======
     // Note: Similar rationale and sequence for restores in epilog.
     bool BumpSP = RPII == RegPairs.rbegin();
     if (RPI.IsGPR) {
@@ -903,9 +815,8 @@
           dbgs() << ")\n");
 
     const int Offset = BumpSP ? -RPI.Offset : RPI.Offset;
->>>>>>> 3a0161ac
     MachineInstrBuilder MIB = BuildMI(MBB, MI, DL, TII.get(StrOpc));
-    if (StrOpc == AArch64::STPDpre || StrOpc == AArch64::STPXpre)
+    if (BumpSP)
       MIB.addReg(AArch64::SP, RegState::Define);
 
     if (RPI.isPaired()) {
@@ -934,19 +845,11 @@
   MachineFunction &MF = *MBB.getParent();
   const TargetInstrInfo &TII = *MF.getSubtarget().getInstrInfo();
   DebugLoc DL;
+  SmallVector<RegPairInfo, 8> RegPairs;
 
   if (MI != MBB.end())
     DL = MI->getDebugLoc();
 
-<<<<<<< HEAD
-  const AArch64RegisterInfo *RegInfo = static_cast<const AArch64RegisterInfo *>(
-      MF.getSubtarget().getRegisterInfo());
-  SmallVector<std::pair<unsigned, unsigned>, 4> RegPairs;
-
-  // First gather information about the paris we'd like to store.
-  getCSRPairs(CSI, RegInfo, &MF, RegPairs);
-  unsigned Count = RegPairs.size();
-=======
   computeCalleeSaveRegisterPairs(MF, CSI, TRI, RegPairs);
 
   for (auto RPII = RegPairs.begin(), RPIE = RegPairs.end(); RPII != RPIE;
@@ -954,11 +857,7 @@
     RegPairInfo RPI = *RPII;
     unsigned Reg1 = RPI.Reg1;
     unsigned Reg2 = RPI.Reg2;
->>>>>>> 3a0161ac
-
-  for (unsigned i = 0; i < Count; ++i) {
-    unsigned Reg1 = RegPairs[i].first;
-    unsigned Reg2 = RegPairs[i].second;
+
     // Issue sequence of non-sp increment and sp-pi restores for cs regs. Only
     // the last load is sp-pi post-increment and de-allocates the stack:
     // For example:
@@ -967,34 +866,6 @@
     //    ldp     x22, x21, [sp], #48     // addImm(+6)
     // Note: see comment in spillCalleeSavedRegisters()
     unsigned LdrOpc;
-<<<<<<< HEAD
-
-    if (AArch64::GPR64RegClass.contains(Reg1)) {
-      assert(AArch64::GPR64RegClass.contains(Reg2) &&
-             "Expected GPR64 callee-saved register pair!");
-      if (i == Count - 1)
-        LdrOpc = AArch64::LDPXpost;
-      else
-        LdrOpc = AArch64::LDPXi;
-    } else if (AArch64::FPR64RegClass.contains(Reg1)) {
-      assert(AArch64::FPR64RegClass.contains(Reg2) &&
-             "Expected FPR64 callee-saved register pair!");
-      if (i == Count - 1)
-        LdrOpc = AArch64::LDPDpost;
-      else
-        LdrOpc = AArch64::LDPDi;
-    } else
-      llvm_unreachable("Unexpected callee saved register!");
-    DEBUG(dbgs() << "CSR restore: (" << TRI->getName(Reg1) << ", "
-                 << TRI->getName(Reg2) << ") -> fi#(" << CSI[i].getFrameIdx()
-                 << ", " << CSI[i + 1].getFrameIdx() << ")\n");
-
-    // Compute offset: i = 0 => offset = Count - 2; i = 2 => offset = Count - 4;
-    // etc.
-    const int Offset = (i == Count - 1) ? 2 * Count : 2 * (Count - i - 1);
-    assert((Offset >= -64 && Offset <= 63) &&
-           "Offset out of bounds for LDP immediate");
-=======
     bool BumpSP = RPII == std::prev(RegPairs.end());
     if (RPI.IsGPR) {
       if (BumpSP)
@@ -1016,9 +887,8 @@
           dbgs() << ")\n");
 
     const int Offset = RPI.Offset;
->>>>>>> 3a0161ac
     MachineInstrBuilder MIB = BuildMI(MBB, MI, DL, TII.get(LdrOpc));
-    if (LdrOpc == AArch64::LDPXpost || LdrOpc == AArch64::LDPDpost)
+    if (BumpSP)
       MIB.addReg(AArch64::SP, RegState::Define);
 
     if (RPI.isPaired())
@@ -1049,7 +919,6 @@
   const AArch64RegisterInfo *RegInfo = static_cast<const AArch64RegisterInfo *>(
       MF.getSubtarget().getRegisterInfo());
   AArch64FunctionInfo *AFI = MF.getInfo<AArch64FunctionInfo>();
-  const AArch64Subtarget &Subtarget = MF.getSubtarget<AArch64Subtarget>();
   unsigned UnspilledCSGPR = AArch64::NoRegister;
   unsigned UnspilledCSGPRPaired = AArch64::NoRegister;
 
@@ -1068,11 +937,6 @@
     StackAlignReg = AArch64::X9;
 
   bool ExtraCSSpill = false;
-<<<<<<< HEAD
-  bool CanEliminateFrame = true;
-  DEBUG(dbgs() << "*** determineCalleeSaves\nUsed CSRs:");
-  const MCPhysReg *CSRegs = RegInfo->getCalleeSavedRegsForLayout(&MF);
-=======
   const MCPhysReg *CSRegs = RegInfo->getCalleeSavedRegs(&MF);
   // Figure out which callee-saved registers to save/restore.
   for (unsigned i = 0; CSRegs[i]; ++i) {
@@ -1082,7 +946,6 @@
     // SavedRegs set only if they are callee-save.
     if (Reg == BasePointerReg || Reg == StackAlignReg)
       SavedRegs.set(Reg);
->>>>>>> 3a0161ac
 
     bool RegUsed = SavedRegs.test(Reg);
     unsigned PairedReg = CSRegs[i ^ 1];
@@ -1098,7 +961,7 @@
     // MachO's compact unwind format relies on all registers being stored in
     // pairs.
     // FIXME: the usual format is actually better if unwinding isn't needed.
-    if (Subtarget.isTargetMachO() && !SavedRegs.test(PairedReg)) {
+    if (produceCompactUnwindFrame(MF) && !SavedRegs.test(PairedReg)) {
       SavedRegs.set(PairedReg);
       ExtraCSSpill = true;
     }
@@ -1110,14 +973,9 @@
           dbgs() << ' ' << PrintReg(Reg, RegInfo);
         dbgs() << "\n";);
 
-<<<<<<< HEAD
-    CanEliminateFrame = false;
-  }
-=======
   // If any callee-saved registers are used, the frame cannot be eliminated.
   unsigned NumRegsSpilled = SavedRegs.count();
   bool CanEliminateFrame = NumRegsSpilled == 0;
->>>>>>> 3a0161ac
 
   // FIXME: Set BigStack if any stack slot references may be out of range.
   // For now, just conservatively guestimate based on unscaled indexing
@@ -1146,7 +1004,7 @@
       // MachO's compact unwind format relies on all registers being stored in
       // pairs, so if we need to spill one extra for BigStack, then we need to
       // store the pair.
-      if (Subtarget.isTargetMachO())
+      if (produceCompactUnwindFrame(MF))
         SavedRegs.set(UnspilledCSGPRPaired);
       ExtraCSSpill = true;
       NumRegsSpilled = SavedRegs.count();
@@ -1163,69 +1021,7 @@
     }
   }
 
-<<<<<<< HEAD
-  AFI->setCalleeSavedStackSize(8 * (NumGPRSpilled + NumFPRSpilled));
-}
-
-bool AArch64FrameLowering::assignCalleeSavedSpillSlots(
-    MachineFunction &MF, const TargetRegisterInfo *TRI,
-    std::vector<CalleeSavedInfo> &CSI,
-    unsigned &MinCSFrameIndex, unsigned &MaxCSFrameIndex) const {
-  const AArch64RegisterInfo *RegInfo = static_cast<const AArch64RegisterInfo *>(
-      MF.getSubtarget().getRegisterInfo());
-
-  if (!MF.getFunction()->getAttributes().hasAttrSomewhere(
-            Attribute::SwiftError))
-    return false;
-
-  if (CSI.empty())
-    return true; // Early exit if no callee saved registers are modified!
-
-  MachineFrameInfo *MFI = MF.getFrameInfo();
-
-  // Simplify the logic here since AArch64 does not have fixed or reserved
-  // spill slots.
-
-  // Now that we know which registers need to be saved and restored, allocate
-  // stack slots according to getCalleeSavedRegsForLayout.
-  const MCPhysReg *CSRegs = RegInfo->getCalleeSavedRegsForLayout(&MF);
-
-  for (unsigned i = 0; CSRegs[i]; ++i) {
-    unsigned Reg = CSRegs[i];
-
-    // Find the corresponding entry in CSI for Reg.
-    std::vector<CalleeSavedInfo>::iterator CSInfo, E;
-    for (CSInfo = CSI.begin(), E = CSI.end(); CSInfo != E; ++CSInfo)
-      if (CSInfo->getReg() == Reg)
-        break;
-    // Assign a slot for functions which call __builtin_unwind_init.
-    if (CSInfo == CSI.end() && !MF.getMMI().callsUnwindInit())
-      continue;
-
-    DEBUG(dbgs() << "try to allocate stack slot for reg " << Reg << '\n');
-    const TargetRegisterClass *RC = RegInfo->getMinimalPhysRegClass(Reg);
-
-    // Just spill it anywhere convenient.
-    unsigned Align = RC->getAlignment();
-    unsigned StackAlign = getStackAlignment();
-
-    // We may not be able to satisfy the desired alignment specification of
-    // the TargetRegisterClass if the stack alignment is smaller. Use the
-    // min.
-    Align = std::min(Align, StackAlign);
-    int FrameIdx = MFI->CreateStackObject(RC->getSize(), Align, true);
-    if ((unsigned)FrameIdx < MinCSFrameIndex) MinCSFrameIndex = FrameIdx;
-    if ((unsigned)FrameIdx > MaxCSFrameIndex) MaxCSFrameIndex = FrameIdx;
-
-    // Find the corresponding entry in CSI for Reg.
-    if (CSInfo != CSI.end())
-      CSInfo->setFrameIdx(FrameIdx);
-  }
-
-  return true;
-=======
   // Round up to register pair alignment to avoid additional SP adjustment
   // instructions.
   AFI->setCalleeSavedStackSize(alignTo(8 * NumRegsSpilled, 16));
->>>>>>> 3a0161ac
 }