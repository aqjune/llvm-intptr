//===- AArch64FrameLowering.cpp - AArch64 Frame Lowering -------*- C++ -*-====//
//
//                     The LLVM Compiler Infrastructure
//
// This file is distributed under the University of Illinois Open Source
// License. See LICENSE.TXT for details.
//
//===----------------------------------------------------------------------===//
//
// This file contains the AArch64 implementation of TargetFrameLowering class.
//
// On AArch64, stack frames are structured as follows:
//
// The stack grows downward.
//
// All of the individual frame areas on the frame below are optional, i.e. it's
// possible to create a function so that the particular area isn't present
// in the frame.
//
// At function entry, the "frame" looks as follows:
//
// |                                   | Higher address
// |-----------------------------------|
// |                                   |
// | arguments passed on the stack     |
// |                                   |
// |-----------------------------------| <- sp
// |                                   | Lower address
//
//
// After the prologue has run, the frame has the following general structure.
// Note that this doesn't depict the case where a red-zone is used. Also,
// technically the last frame area (VLAs) doesn't get created until in the
// main function body, after the prologue is run. However, it's depicted here
// for completeness.
//
// |                                   | Higher address
// |-----------------------------------|
// |                                   |
// | arguments passed on the stack     |
// |                                   |
// |-----------------------------------|
// |                                   |
// | prev_fp, prev_lr                  |
// | (a.k.a. "frame record")           |
// |-----------------------------------| <- fp(=x29)
// |                                   |
// | other callee-saved registers      |
// |                                   |
// |-----------------------------------|
// |.empty.space.to.make.part.below....|
// |.aligned.in.case.it.needs.more.than| (size of this area is unknown at
// |.the.standard.16-byte.alignment....|  compile time; if present)
// |-----------------------------------|
// |                                   |
// | local variables of fixed size     |
// | including spill slots             |
// |-----------------------------------| <- bp(not defined by ABI,
// |.variable-sized.local.variables....|       LLVM chooses X19)
// |.(VLAs)............................| (size of this area is unknown at
// |...................................|  compile time)
// |-----------------------------------| <- sp
// |                                   | Lower address
//
//
// To access the data in a frame, at-compile time, a constant offset must be
// computable from one of the pointers (fp, bp, sp) to access it. The size
// of the areas with a dotted background cannot be computed at compile-time
// if they are present, making it required to have all three of fp, bp and
// sp to be set up to be able to access all contents in the frame areas,
// assuming all of the frame areas are non-empty.
//
// For most functions, some of the frame areas are empty. For those functions,
// it may not be necessary to set up fp or bp:
// * A base pointer is definitely needed when there are both VLAs and local
//   variables with more-than-default alignment requirements.
// * A frame pointer is definitely needed when there are local variables with
//   more-than-default alignment requirements.
//
// In some cases when a base pointer is not strictly needed, it is generated
// anyway when offsets from the frame pointer to access local variables become
// so large that the offset can't be encoded in the immediate fields of loads
// or stores.
//
// FIXME: also explain the redzone concept.
// FIXME: also explain the concept of reserved call frames.
//
//===----------------------------------------------------------------------===//

#include "AArch64FrameLowering.h"
#include "AArch64InstrInfo.h"
#include "AArch64MachineFunctionInfo.h"
#include "AArch64Subtarget.h"
#include "AArch64TargetMachine.h"
#include "llvm/ADT/Statistic.h"
#include "llvm/CodeGen/MachineFrameInfo.h"
#include "llvm/CodeGen/MachineFunction.h"
#include "llvm/CodeGen/MachineInstrBuilder.h"
#include "llvm/CodeGen/MachineModuleInfo.h"
#include "llvm/CodeGen/MachineRegisterInfo.h"
#include "llvm/CodeGen/RegisterScavenging.h"
#include "llvm/IR/DataLayout.h"
#include "llvm/IR/Function.h"
#include "llvm/Support/CommandLine.h"
#include "llvm/Support/Debug.h"
#include "llvm/Support/raw_ostream.h"

using namespace llvm;

#define DEBUG_TYPE "frame-info"

static cl::opt<bool> EnableRedZone("aarch64-redzone",
                                   cl::desc("enable use of redzone on AArch64"),
                                   cl::init(false), cl::Hidden);

STATISTIC(NumRedZoneFunctions, "Number of functions using red zone");

bool AArch64FrameLowering::canUseRedZone(const MachineFunction &MF) const {
  if (!EnableRedZone)
    return false;
  // Don't use the red zone if the function explicitly asks us not to.
  // This is typically used for kernel code.
  if (MF.getFunction()->hasFnAttribute(Attribute::NoRedZone))
    return false;

  const MachineFrameInfo *MFI = MF.getFrameInfo();
  const AArch64FunctionInfo *AFI = MF.getInfo<AArch64FunctionInfo>();
  unsigned NumBytes = AFI->getLocalStackSize();

  return !(MFI->hasCalls() || hasFP(MF) || NumBytes > 128);
}

/// hasFP - Return true if the specified function should have a dedicated frame
/// pointer register.
bool AArch64FrameLowering::hasFP(const MachineFunction &MF) const {
  const MachineFrameInfo *MFI = MF.getFrameInfo();
  const TargetRegisterInfo *RegInfo = MF.getSubtarget().getRegisterInfo();
  // Retain behavior of always omitting the FP for leaf functions when possible.
  return (MFI->hasCalls() &&
          MF.getTarget().Options.DisableFramePointerElim(MF)) ||
         MFI->hasVarSizedObjects() || MFI->isFrameAddressTaken() ||
         MFI->hasStackMap() || MFI->hasPatchPoint() ||
         RegInfo->needsStackRealignment(MF);
}

/// hasReservedCallFrame - Under normal circumstances, when a frame pointer is
/// not required, we reserve argument space for call sites in the function
/// immediately on entry to the current function.  This eliminates the need for
/// add/sub sp brackets around call sites.  Returns true if the call frame is
/// included as part of the stack frame.
bool
AArch64FrameLowering::hasReservedCallFrame(const MachineFunction &MF) const {
  return !MF.getFrameInfo()->hasVarSizedObjects();
}

void AArch64FrameLowering::eliminateCallFramePseudoInstr(
    MachineFunction &MF, MachineBasicBlock &MBB,
    MachineBasicBlock::iterator I) const {
  const AArch64InstrInfo *TII =
      static_cast<const AArch64InstrInfo *>(MF.getSubtarget().getInstrInfo());
  DebugLoc DL = I->getDebugLoc();
  unsigned Opc = I->getOpcode();
  bool IsDestroy = Opc == TII->getCallFrameDestroyOpcode();
  uint64_t CalleePopAmount = IsDestroy ? I->getOperand(1).getImm() : 0;

  const TargetFrameLowering *TFI = MF.getSubtarget().getFrameLowering();
  if (!TFI->hasReservedCallFrame(MF)) {
    unsigned Align = getStackAlignment();

    int64_t Amount = I->getOperand(0).getImm();
    Amount = alignTo(Amount, Align);
    if (!IsDestroy)
      Amount = -Amount;

    // N.b. if CalleePopAmount is valid but zero (i.e. callee would pop, but it
    // doesn't have to pop anything), then the first operand will be zero too so
    // this adjustment is a no-op.
    if (CalleePopAmount == 0) {
      // FIXME: in-function stack adjustment for calls is limited to 24-bits
      // because there's no guaranteed temporary register available.
      //
      // ADD/SUB (immediate) has only LSL #0 and LSL #12 available.
      // 1) For offset <= 12-bit, we use LSL #0
      // 2) For 12-bit <= offset <= 24-bit, we use two instructions. One uses
      // LSL #0, and the other uses LSL #12.
      //
      // Most call frames will be allocated at the start of a function so
      // this is OK, but it is a limitation that needs dealing with.
      assert(Amount > -0xffffff && Amount < 0xffffff && "call frame too large");
      emitFrameOffset(MBB, I, DL, AArch64::SP, AArch64::SP, Amount, TII);
    }
  } else if (CalleePopAmount != 0) {
    // If the calling convention demands that the callee pops arguments from the
    // stack, we want to add it back if we have a reserved call frame.
    assert(CalleePopAmount < 0xffffff && "call frame too large");
    emitFrameOffset(MBB, I, DL, AArch64::SP, AArch64::SP, -CalleePopAmount,
                    TII);
  }
  MBB.erase(I);
}

void AArch64FrameLowering::emitCalleeSavedFrameMoves(
    MachineBasicBlock &MBB, MachineBasicBlock::iterator MBBI) const {
  MachineFunction &MF = *MBB.getParent();
  MachineFrameInfo *MFI = MF.getFrameInfo();
  MachineModuleInfo &MMI = MF.getMMI();
  const MCRegisterInfo *MRI = MMI.getContext().getRegisterInfo();
  const TargetInstrInfo *TII = MF.getSubtarget().getInstrInfo();
  DebugLoc DL = MBB.findDebugLoc(MBBI);

  // Add callee saved registers to move list.
  const std::vector<CalleeSavedInfo> &CSI = MFI->getCalleeSavedInfo();
  if (CSI.empty())
    return;

  for (const auto &Info : CSI) {
    unsigned Reg = Info.getReg();
    int64_t Offset =
        MFI->getObjectOffset(Info.getFrameIdx()) - getOffsetOfLocalArea();
    unsigned DwarfReg = MRI->getDwarfRegNum(Reg, true);
    unsigned CFIIndex = MMI.addFrameInst(
        MCCFIInstruction::createOffset(nullptr, DwarfReg, Offset));
    BuildMI(MBB, MBBI, DL, TII->get(TargetOpcode::CFI_INSTRUCTION))
        .addCFIIndex(CFIIndex)
        .setMIFlags(MachineInstr::FrameSetup);
  }
}

// Find a scratch register that we can use at the start of the prologue to
// re-align the stack pointer.  We avoid using callee-save registers since they
// may appear to be free when this is called from canUseAsPrologue (during
// shrink wrapping), but then no longer be free when this is called from
// emitPrologue.
//
// FIXME: This is a bit conservative, since in the above case we could use one
// of the callee-save registers as a scratch temp to re-align the stack pointer,
// but we would then have to make sure that we were in fact saving at least one
// callee-save register in the prologue, which is additional complexity that
// doesn't seem worth the benefit.
static unsigned findScratchNonCalleeSaveRegister(MachineBasicBlock *MBB) {
  MachineFunction *MF = MBB->getParent();

  // If MBB is an entry block, use X9 as the scratch register
  if (&MF->front() == MBB)
    return AArch64::X9;

  RegScavenger RS;
  RS.enterBasicBlock(MBB);

  // Prefer X9 since it was historically used for the prologue scratch reg.
  if (!RS.isRegUsed(AArch64::X9))
    return AArch64::X9;

  // Find a free non callee-save reg.
  const AArch64Subtarget &Subtarget = MF->getSubtarget<AArch64Subtarget>();
  const AArch64RegisterInfo *RegInfo = Subtarget.getRegisterInfo();
  const MCPhysReg *CSRegs = RegInfo->getCalleeSavedRegs(MF);
  BitVector CalleeSaveRegs(RegInfo->getNumRegs());
  for (unsigned i = 0; CSRegs[i]; ++i)
    CalleeSaveRegs.set(CSRegs[i]);

  BitVector Available = RS.getRegsAvailable(&AArch64::GPR64RegClass);
  for (int AvailReg = Available.find_first(); AvailReg != -1;
       AvailReg = Available.find_next(AvailReg))
    if (!CalleeSaveRegs.test(AvailReg))
      return AvailReg;

  return AArch64::NoRegister;
}

bool AArch64FrameLowering::canUseAsPrologue(
    const MachineBasicBlock &MBB) const {
  const MachineFunction *MF = MBB.getParent();
  MachineBasicBlock *TmpMBB = const_cast<MachineBasicBlock *>(&MBB);
  const AArch64Subtarget &Subtarget = MF->getSubtarget<AArch64Subtarget>();
  const AArch64RegisterInfo *RegInfo = Subtarget.getRegisterInfo();

  // Don't need a scratch register if we're not going to re-align the stack.
  if (!RegInfo->needsStackRealignment(*MF))
    return true;
  // Otherwise, we can use any block as long as it has a scratch register
  // available.
  return findScratchNonCalleeSaveRegister(TmpMBB) != AArch64::NoRegister;
}

void AArch64FrameLowering::emitPrologue(MachineFunction &MF,
                                        MachineBasicBlock &MBB) const {
  MachineBasicBlock::iterator MBBI = MBB.begin();
  const MachineFrameInfo *MFI = MF.getFrameInfo();
  const Function *Fn = MF.getFunction();
  const AArch64Subtarget &Subtarget = MF.getSubtarget<AArch64Subtarget>();
  const AArch64RegisterInfo *RegInfo = Subtarget.getRegisterInfo();
  const TargetInstrInfo *TII = Subtarget.getInstrInfo();
  MachineModuleInfo &MMI = MF.getMMI();
  AArch64FunctionInfo *AFI = MF.getInfo<AArch64FunctionInfo>();
  bool needsFrameMoves = MMI.hasDebugInfo() || Fn->needsUnwindTableEntry();
  bool HasFP = hasFP(MF);

  // Debug location must be unknown since the first debug location is used
  // to determine the end of the prologue.
  DebugLoc DL;

  // All calls are tail calls in GHC calling conv, and functions have no
  // prologue/epilogue.
  if (MF.getFunction()->getCallingConv() == CallingConv::GHC)
    return;

  int NumBytes = (int)MFI->getStackSize();
  if (!AFI->hasStackFrame()) {
    assert(!HasFP && "unexpected function without stack frame but with FP");

    // All of the stack allocation is for locals.
    AFI->setLocalStackSize(NumBytes);

    // Label used to tie together the PROLOG_LABEL and the MachineMoves.
    MCSymbol *FrameLabel = MMI.getContext().createTempSymbol();

    // REDZONE: If the stack size is less than 128 bytes, we don't need
    // to actually allocate.
    if (NumBytes && !canUseRedZone(MF)) {
      emitFrameOffset(MBB, MBBI, DL, AArch64::SP, AArch64::SP, -NumBytes, TII,
                      MachineInstr::FrameSetup);

      // Encode the stack size of the leaf function.
      unsigned CFIIndex = MMI.addFrameInst(
          MCCFIInstruction::createDefCfaOffset(FrameLabel, -NumBytes));
      BuildMI(MBB, MBBI, DL, TII->get(TargetOpcode::CFI_INSTRUCTION))
          .addCFIIndex(CFIIndex)
          .setMIFlags(MachineInstr::FrameSetup);
    } else if (NumBytes) {
      ++NumRedZoneFunctions;
    }

    return;
  }

  // Only set up FP if we actually need to.
  int FPOffset = 0;
  if (HasFP)
    // Frame pointer is fp = sp - 16.
    FPOffset = AFI->getCalleeSavedStackSize() - 16;

  // Move past the saves of the callee-saved registers.
  MachineBasicBlock::iterator End = MBB.end();
  while (MBBI != End && MBBI->getFlag(MachineInstr::FrameSetup))
    ++MBBI;
  NumBytes -= AFI->getCalleeSavedStackSize();
  assert(NumBytes >= 0 && "Negative stack allocation size!?");
  if (HasFP) {
    // Issue    sub fp, sp, FPOffset or
    //          mov fp,sp          when FPOffset is zero.
    // Note: All stores of callee-saved registers are marked as "FrameSetup".
    // This code marks the instruction(s) that set the FP also.
    emitFrameOffset(MBB, MBBI, DL, AArch64::FP, AArch64::SP, FPOffset, TII,
                    MachineInstr::FrameSetup);
  }

  // All of the remaining stack allocations are for locals.
  AFI->setLocalStackSize(NumBytes);

  // Allocate space for the rest of the frame.

  const unsigned Alignment = MFI->getMaxAlignment();
  const bool NeedsRealignment = RegInfo->needsStackRealignment(MF);
  unsigned scratchSPReg = AArch64::SP;
  if (NumBytes && NeedsRealignment) {
    scratchSPReg = findScratchNonCalleeSaveRegister(&MBB);
    assert(scratchSPReg != AArch64::NoRegister);
  }

  // If we're a leaf function, try using the red zone.
  if (NumBytes && !canUseRedZone(MF))
    // FIXME: in the case of dynamic re-alignment, NumBytes doesn't have
    // the correct value here, as NumBytes also includes padding bytes,
    // which shouldn't be counted here.
    emitFrameOffset(MBB, MBBI, DL, scratchSPReg, AArch64::SP, -NumBytes, TII,
                    MachineInstr::FrameSetup);

  if (NumBytes && NeedsRealignment) {
    const unsigned NrBitsToZero = countTrailingZeros(Alignment);
    assert(NrBitsToZero > 1);
    assert(scratchSPReg != AArch64::SP);

    // SUB X9, SP, NumBytes
    //   -- X9 is temporary register, so shouldn't contain any live data here,
    //   -- free to use. This is already produced by emitFrameOffset above.
    // AND SP, X9, 0b11111...0000
    // The logical immediates have a non-trivial encoding. The following
    // formula computes the encoded immediate with all ones but
    // NrBitsToZero zero bits as least significant bits.
    uint32_t andMaskEncoded =
        (1                   <<12) // = N
      | ((64-NrBitsToZero)   << 6) // immr
      | ((64-NrBitsToZero-1) << 0) // imms
      ;
    BuildMI(MBB, MBBI, DL, TII->get(AArch64::ANDXri), AArch64::SP)
      .addReg(scratchSPReg, RegState::Kill)
      .addImm(andMaskEncoded);
  }

  // If we need a base pointer, set it up here. It's whatever the value of the
  // stack pointer is at this point. Any variable size objects will be allocated
  // after this, so we can still use the base pointer to reference locals.
  //
  // FIXME: Clarify FrameSetup flags here.
  // Note: Use emitFrameOffset() like above for FP if the FrameSetup flag is
  // needed.
  if (RegInfo->hasBasePointer(MF)) {
    TII->copyPhysReg(MBB, MBBI, DL, RegInfo->getBaseRegister(), AArch64::SP,
                     false);
  }

  if (needsFrameMoves) {
    const DataLayout &TD = MF.getDataLayout();
    const int StackGrowth = -TD.getPointerSize(0);
    unsigned FramePtr = RegInfo->getFrameRegister(MF);
    // An example of the prologue:
    //
    //     .globl __foo
    //     .align 2
    //  __foo:
    // Ltmp0:
    //     .cfi_startproc
    //     .cfi_personality 155, ___gxx_personality_v0
    // Leh_func_begin:
    //     .cfi_lsda 16, Lexception33
    //
    //     stp  xa,bx, [sp, -#offset]!
    //     ...
    //     stp  x28, x27, [sp, #offset-32]
    //     stp  fp, lr, [sp, #offset-16]
    //     add  fp, sp, #offset - 16
    //     sub  sp, sp, #1360
    //
    // The Stack:
    //       +-------------------------------------------+
    // 10000 | ........ | ........ | ........ | ........ |
    // 10004 | ........ | ........ | ........ | ........ |
    //       +-------------------------------------------+
    // 10008 | ........ | ........ | ........ | ........ |
    // 1000c | ........ | ........ | ........ | ........ |
    //       +===========================================+
    // 10010 |                X28 Register               |
    // 10014 |                X28 Register               |
    //       +-------------------------------------------+
    // 10018 |                X27 Register               |
    // 1001c |                X27 Register               |
    //       +===========================================+
    // 10020 |                Frame Pointer              |
    // 10024 |                Frame Pointer              |
    //       +-------------------------------------------+
    // 10028 |                Link Register              |
    // 1002c |                Link Register              |
    //       +===========================================+
    // 10030 | ........ | ........ | ........ | ........ |
    // 10034 | ........ | ........ | ........ | ........ |
    //       +-------------------------------------------+
    // 10038 | ........ | ........ | ........ | ........ |
    // 1003c | ........ | ........ | ........ | ........ |
    //       +-------------------------------------------+
    //
    //     [sp] = 10030        ::    >>initial value<<
    //     sp = 10020          ::  stp fp, lr, [sp, #-16]!
    //     fp = sp == 10020    ::  mov fp, sp
    //     [sp] == 10020       ::  stp x28, x27, [sp, #-16]!
    //     sp == 10010         ::    >>final value<<
    //
    // The frame pointer (w29) points to address 10020. If we use an offset of
    // '16' from 'w29', we get the CFI offsets of -8 for w30, -16 for w29, -24
    // for w27, and -32 for w28:
    //
    //  Ltmp1:
    //     .cfi_def_cfa w29, 16
    //  Ltmp2:
    //     .cfi_offset w30, -8
    //  Ltmp3:
    //     .cfi_offset w29, -16
    //  Ltmp4:
    //     .cfi_offset w27, -24
    //  Ltmp5:
    //     .cfi_offset w28, -32

    if (HasFP) {
      // Define the current CFA rule to use the provided FP.
      unsigned Reg = RegInfo->getDwarfRegNum(FramePtr, true);
      unsigned CFIIndex = MMI.addFrameInst(
          MCCFIInstruction::createDefCfa(nullptr, Reg, 2 * StackGrowth));
      BuildMI(MBB, MBBI, DL, TII->get(TargetOpcode::CFI_INSTRUCTION))
          .addCFIIndex(CFIIndex)
          .setMIFlags(MachineInstr::FrameSetup);
    } else {
      // Encode the stack size of the leaf function.
      unsigned CFIIndex = MMI.addFrameInst(
          MCCFIInstruction::createDefCfaOffset(nullptr, -MFI->getStackSize()));
      BuildMI(MBB, MBBI, DL, TII->get(TargetOpcode::CFI_INSTRUCTION))
          .addCFIIndex(CFIIndex)
          .setMIFlags(MachineInstr::FrameSetup);
    }

    // Now emit the moves for whatever callee saved regs we have (including FP,
    // LR if those are saved).
    emitCalleeSavedFrameMoves(MBB, MBBI);
  }
}

void AArch64FrameLowering::emitEpilogue(MachineFunction &MF,
                                        MachineBasicBlock &MBB) const {
  MachineBasicBlock::iterator MBBI = MBB.getLastNonDebugInstr();
  MachineFrameInfo *MFI = MF.getFrameInfo();
  const AArch64Subtarget &Subtarget = MF.getSubtarget<AArch64Subtarget>();
  const TargetInstrInfo *TII = Subtarget.getInstrInfo();
  DebugLoc DL;
  bool IsTailCallReturn = false;
  if (MBB.end() != MBBI) {
    DL = MBBI->getDebugLoc();
    unsigned RetOpcode = MBBI->getOpcode();
    IsTailCallReturn = RetOpcode == AArch64::TCRETURNdi ||
      RetOpcode == AArch64::TCRETURNri;
  }
  int NumBytes = MFI->getStackSize();
  const AArch64FunctionInfo *AFI = MF.getInfo<AArch64FunctionInfo>();

  // All calls are tail calls in GHC calling conv, and functions have no
  // prologue/epilogue.
  if (MF.getFunction()->getCallingConv() == CallingConv::GHC)
    return;

  // Initial and residual are named for consistency with the prologue. Note that
  // in the epilogue, the residual adjustment is executed first.
  uint64_t ArgumentPopSize = 0;
  if (IsTailCallReturn) {
    MachineOperand &StackAdjust = MBBI->getOperand(1);

    // For a tail-call in a callee-pops-arguments environment, some or all of
    // the stack may actually be in use for the call's arguments, this is
    // calculated during LowerCall and consumed here...
    ArgumentPopSize = StackAdjust.getImm();
  } else {
    // ... otherwise the amount to pop is *all* of the argument space,
    // conveniently stored in the MachineFunctionInfo by
    // LowerFormalArguments. This will, of course, be zero for the C calling
    // convention.
    ArgumentPopSize = AFI->getArgumentStackToRestore();
  }

  // The stack frame should be like below,
  //
  //      ----------------------                     ---
  //      |                    |                      |
  //      | BytesInStackArgArea|              CalleeArgStackSize
  //      | (NumReusableBytes) |                (of tail call)
  //      |                    |                     ---
  //      |                    |                      |
  //      ---------------------|        ---           |
  //      |                    |         |            |
  //      |   CalleeSavedReg   |         |            |
  //      | (CalleeSavedStackSize)|      |            |
  //      |                    |         |            |
  //      ---------------------|         |         NumBytes
  //      |                    |     StackSize  (StackAdjustUp)
  //      |   LocalStackSize   |         |            |
  //      | (covering callee   |         |            |
  //      |       args)        |         |            |
  //      |                    |         |            |
  //      ----------------------        ---          ---
  //
  // So NumBytes = StackSize + BytesInStackArgArea - CalleeArgStackSize
  //             = StackSize + ArgumentPopSize
  //
  // AArch64TargetLowering::LowerCall figures out ArgumentPopSize and keeps
  // it as the 2nd argument of AArch64ISD::TC_RETURN.

  // Move past the restores of the callee-saved registers.
  MachineBasicBlock::iterator LastPopI = MBB.getFirstTerminator();
  MachineBasicBlock::iterator Begin = MBB.begin();
  while (LastPopI != Begin) {
    --LastPopI;
    if (!LastPopI->getFlag(MachineInstr::FrameDestroy)) {
      ++LastPopI;
      break;
    }
  }
  NumBytes -= AFI->getCalleeSavedStackSize();
  assert(NumBytes >= 0 && "Negative stack allocation size!?");

  if (!hasFP(MF)) {
    bool RedZone = canUseRedZone(MF);
    // If this was a redzone leaf function, we don't need to restore the
    // stack pointer (but we may need to pop stack args for fastcc).
    if (RedZone && ArgumentPopSize == 0)
      return;

    bool NoCalleeSaveRestore = AFI->getCalleeSavedStackSize() == 0;
    int StackRestoreBytes = RedZone ? 0 : NumBytes;
    if (NoCalleeSaveRestore)
      StackRestoreBytes += ArgumentPopSize;
    emitFrameOffset(MBB, LastPopI, DL, AArch64::SP, AArch64::SP,
                    StackRestoreBytes, TII, MachineInstr::FrameDestroy);
    // If we were able to combine the local stack pop with the argument pop,
    // then we're done.
    if (NoCalleeSaveRestore || ArgumentPopSize == 0)
      return;
    NumBytes = 0;
  }

  // Restore the original stack pointer.
  // FIXME: Rather than doing the math here, we should instead just use
  // non-post-indexed loads for the restores if we aren't actually going to
  // be able to save any instructions.
  if (NumBytes || MFI->hasVarSizedObjects())
    emitFrameOffset(MBB, LastPopI, DL, AArch64::SP, AArch64::FP,
                    -AFI->getCalleeSavedStackSize() + 16, TII,
                    MachineInstr::FrameDestroy);

  // This must be placed after the callee-save restore code because that code
  // assumes the SP is at the same location as it was after the callee-save save
  // code in the prologue.
  if (ArgumentPopSize)
    emitFrameOffset(MBB, MBB.getFirstTerminator(), DL, AArch64::SP, AArch64::SP,
                    ArgumentPopSize, TII, MachineInstr::FrameDestroy);
}

/// getFrameIndexReference - Provide a base+offset reference to an FI slot for
/// debug info.  It's the same as what we use for resolving the code-gen
/// references for now.  FIXME: This can go wrong when references are
/// SP-relative and simple call frames aren't used.
int AArch64FrameLowering::getFrameIndexReference(const MachineFunction &MF,
                                                 int FI,
                                                 unsigned &FrameReg) const {
  return resolveFrameIndexReference(MF, FI, FrameReg);
}

int AArch64FrameLowering::resolveFrameIndexReference(const MachineFunction &MF,
                                                     int FI, unsigned &FrameReg,
                                                     bool PreferFP) const {
  const MachineFrameInfo *MFI = MF.getFrameInfo();
  const AArch64RegisterInfo *RegInfo = static_cast<const AArch64RegisterInfo *>(
      MF.getSubtarget().getRegisterInfo());
  const AArch64FunctionInfo *AFI = MF.getInfo<AArch64FunctionInfo>();
  int FPOffset = MFI->getObjectOffset(FI) + 16;
  int Offset = MFI->getObjectOffset(FI) + MFI->getStackSize();
  bool isFixed = MFI->isFixedObjectIndex(FI);

  // Use frame pointer to reference fixed objects. Use it for locals if
  // there are VLAs or a dynamically realigned SP (and thus the SP isn't
  // reliable as a base). Make sure useFPForScavengingIndex() does the
  // right thing for the emergency spill slot.
  bool UseFP = false;
  if (AFI->hasStackFrame()) {
    // Note: Keeping the following as multiple 'if' statements rather than
    // merging to a single expression for readability.
    //
    // Argument access should always use the FP.
    if (isFixed) {
      UseFP = hasFP(MF);
    } else if (hasFP(MF) && !RegInfo->hasBasePointer(MF) &&
               !RegInfo->needsStackRealignment(MF)) {
      // Use SP or FP, whichever gives us the best chance of the offset
      // being in range for direct access. If the FPOffset is positive,
      // that'll always be best, as the SP will be even further away.
      // If the FPOffset is negative, we have to keep in mind that the
      // available offset range for negative offsets is smaller than for
      // positive ones. If we have variable sized objects, we're stuck with
      // using the FP regardless, though, as the SP offset is unknown
      // and we don't have a base pointer available. If an offset is
      // available via the FP and the SP, use whichever is closest.
      if (PreferFP || MFI->hasVarSizedObjects() || FPOffset >= 0 ||
          (FPOffset >= -256 && Offset > -FPOffset))
        UseFP = true;
    }
  }

  assert((isFixed || !RegInfo->needsStackRealignment(MF) || !UseFP) &&
         "In the presence of dynamic stack pointer realignment, "
         "non-argument objects cannot be accessed through the frame pointer");

  if (UseFP) {
    FrameReg = RegInfo->getFrameRegister(MF);
    return FPOffset;
  }

  // Use the base pointer if we have one.
  if (RegInfo->hasBasePointer(MF))
    FrameReg = RegInfo->getBaseRegister();
  else {
    FrameReg = AArch64::SP;
    // If we're using the red zone for this function, the SP won't actually
    // be adjusted, so the offsets will be negative. They're also all
    // within range of the signed 9-bit immediate instructions.
    if (canUseRedZone(MF))
      Offset -= AFI->getLocalStackSize();
  }

  return Offset;
}

static unsigned getPrologueDeath(MachineFunction &MF, unsigned Reg) {
  if (Reg != AArch64::LR)
    return getKillRegState(true);

  // LR maybe referred to later by an @llvm.returnaddress intrinsic.
  bool LRLiveIn = MF.getRegInfo().isLiveIn(AArch64::LR);
  bool LRKill = !(LRLiveIn && MF.getFrameInfo()->isReturnAddressTaken());
  return getKillRegState(LRKill);
}

static bool produceCompactUnwindFrame(MachineFunction &MF) {
  const AArch64Subtarget &Subtarget = MF.getSubtarget<AArch64Subtarget>();
  AttributeSet Attrs = MF.getFunction()->getAttributes();
  return Subtarget.isTargetMachO() &&
         !Attrs.hasAttrSomewhere(Attribute::SwiftError);
}


struct RegPairInfo {
  RegPairInfo() : Reg1(AArch64::NoRegister), Reg2(AArch64::NoRegister) {}
  unsigned Reg1;
  unsigned Reg2;
  int FrameIdx;
  int Offset;
  bool IsGPR;
  bool isPaired() const { return Reg2 != AArch64::NoRegister; }
};

static void computeCalleeSaveRegisterPairs(
    MachineFunction &MF, const std::vector<CalleeSavedInfo> &CSI,
    const TargetRegisterInfo *TRI, SmallVectorImpl<RegPairInfo> &RegPairs) {

  if (CSI.empty())
    return;

  AArch64FunctionInfo *AFI = MF.getInfo<AArch64FunctionInfo>();
  MachineFrameInfo *MFI = MF.getFrameInfo();
  CallingConv::ID CC = MF.getFunction()->getCallingConv();
  unsigned Count = CSI.size();
  (void)CC;
  // MachO's compact unwind format relies on all registers being stored in
  // pairs.
<<<<<<< HEAD
  assert((!produceCompactUnwindFrame(MF) || (Count & 1) == 0) &&
=======
  assert((!MF.getSubtarget<AArch64Subtarget>().isTargetMachO() ||
          CC == CallingConv::PreserveMost ||
          (Count & 1) == 0) &&
>>>>>>> 21374d48
         "Odd number of callee-saved regs to spill!");
  unsigned Offset = AFI->getCalleeSavedStackSize();

  for (unsigned i = 0; i < Count; ++i) {
    RegPairInfo RPI;
    RPI.Reg1 = CSI[i].getReg();

    assert(AArch64::GPR64RegClass.contains(RPI.Reg1) ||
           AArch64::FPR64RegClass.contains(RPI.Reg1));
    RPI.IsGPR = AArch64::GPR64RegClass.contains(RPI.Reg1);

    // Add the next reg to the pair if it is in the same register class.
    if (i + 1 < Count) {
      unsigned NextReg = CSI[i + 1].getReg();
      if ((RPI.IsGPR && AArch64::GPR64RegClass.contains(NextReg)) ||
          (!RPI.IsGPR && AArch64::FPR64RegClass.contains(NextReg)))
        RPI.Reg2 = NextReg;
    }

    // GPRs and FPRs are saved in pairs of 64-bit regs. We expect the CSI
    // list to come in sorted by frame index so that we can issue the store
    // pair instructions directly. Assert if we see anything otherwise.
    //
    // The order of the registers in the list is controlled by
    // getCalleeSavedRegs(), so they will always be in-order, as well.
    assert((!RPI.isPaired() ||
            (CSI[i].getFrameIdx() + 1 == CSI[i + 1].getFrameIdx())) &&
           "Out of order callee saved regs!");

    // MachO's compact unwind format relies on all registers being stored in
    // adjacent register pairs.
<<<<<<< HEAD
    assert((!produceCompactUnwindFrame(MF) ||
=======
    assert((!MF.getSubtarget<AArch64Subtarget>().isTargetMachO() ||
            CC == CallingConv::PreserveMost ||
>>>>>>> 21374d48
            (RPI.isPaired() &&
             ((RPI.Reg1 == AArch64::LR && RPI.Reg2 == AArch64::FP) ||
              RPI.Reg1 + 1 == RPI.Reg2))) &&
           "Callee-save registers not saved as adjacent register pair!");

    RPI.FrameIdx = CSI[i].getFrameIdx();

    if (Count * 8 != AFI->getCalleeSavedStackSize() && !RPI.isPaired()) {
      // Round up size of non-pair to pair size if we need to pad the
      // callee-save area to ensure 16-byte alignment.
      Offset -= 16;
      assert(MFI->getObjectAlignment(RPI.FrameIdx) <= 16);
      MFI->setObjectSize(RPI.FrameIdx, 16);
    } else
      Offset -= RPI.isPaired() ? 16 : 8;
    assert(Offset % 8 == 0);
    RPI.Offset = Offset / 8;
    assert((RPI.Offset >= -64 && RPI.Offset <= 63) &&
           "Offset out of bounds for LDP/STP immediate");

    RegPairs.push_back(RPI);
    if (RPI.isPaired())
      ++i;
  }

  // Align first offset to even 16-byte boundary to avoid additional SP
  // adjustment instructions.
  // Last pair offset is size of whole callee-save region for SP
  // pre-dec/post-inc.
  RegPairInfo &LastPair = RegPairs.back();
  assert(AFI->getCalleeSavedStackSize() % 8 == 0);
  LastPair.Offset = AFI->getCalleeSavedStackSize() / 8;
}

bool AArch64FrameLowering::spillCalleeSavedRegisters(
    MachineBasicBlock &MBB, MachineBasicBlock::iterator MI,
    const std::vector<CalleeSavedInfo> &CSI,
    const TargetRegisterInfo *TRI) const {
  MachineFunction &MF = *MBB.getParent();
  const TargetInstrInfo &TII = *MF.getSubtarget().getInstrInfo();
  DebugLoc DL;
  SmallVector<RegPairInfo, 8> RegPairs;

  computeCalleeSaveRegisterPairs(MF, CSI, TRI, RegPairs);

  for (auto RPII = RegPairs.rbegin(), RPIE = RegPairs.rend(); RPII != RPIE;
       ++RPII) {
    RegPairInfo RPI = *RPII;
    unsigned Reg1 = RPI.Reg1;
    unsigned Reg2 = RPI.Reg2;
    unsigned StrOpc;

    // Issue sequence of non-sp increment and pi sp spills for cs regs. The
    // first spill is a pre-increment that allocates the stack.
    // For example:
    //    stp     x22, x21, [sp, #-48]!   // addImm(-6)
    //    stp     x20, x19, [sp, #16]    // addImm(+2)
    //    stp     fp, lr, [sp, #32]      // addImm(+4)
    // Rationale: This sequence saves uop updates compared to a sequence of
    // pre-increment spills like stp xi,xj,[sp,#-16]!
    // Note: Similar rationale and sequence for restores in epilog.
    bool BumpSP = RPII == RegPairs.rbegin();
    if (RPI.IsGPR) {
      // For first spill use pre-increment store.
      if (BumpSP)
        StrOpc = RPI.isPaired() ? AArch64::STPXpre : AArch64::STRXpre;
      else
        StrOpc = RPI.isPaired() ? AArch64::STPXi : AArch64::STRXui;
    } else {
      // For first spill use pre-increment store.
      if (BumpSP)
        StrOpc = RPI.isPaired() ? AArch64::STPDpre : AArch64::STRDpre;
      else
        StrOpc = RPI.isPaired() ? AArch64::STPDi : AArch64::STRDui;
    }
    DEBUG(dbgs() << "CSR spill: (" << TRI->getName(Reg1);
          if (RPI.isPaired())
            dbgs() << ", " << TRI->getName(Reg2);
          dbgs() << ") -> fi#(" << RPI.FrameIdx;
          if (RPI.isPaired())
            dbgs() << ", " << RPI.FrameIdx+1;
          dbgs() << ")\n");

    const int Offset = BumpSP ? -RPI.Offset : RPI.Offset;
    MachineInstrBuilder MIB = BuildMI(MBB, MI, DL, TII.get(StrOpc));
    if (BumpSP)
      MIB.addReg(AArch64::SP, RegState::Define);

    if (RPI.isPaired()) {
      MBB.addLiveIn(Reg1);
      MBB.addLiveIn(Reg2);
      MIB.addReg(Reg2, getPrologueDeath(MF, Reg2))
        .addReg(Reg1, getPrologueDeath(MF, Reg1))
        .addReg(AArch64::SP)
        .addImm(Offset) // [sp, #offset * 8], where factor * 8 is implicit
        .setMIFlag(MachineInstr::FrameSetup);
    } else {
      MBB.addLiveIn(Reg1);
      MIB.addReg(Reg1, getPrologueDeath(MF, Reg1))
        .addReg(AArch64::SP)
        .addImm(BumpSP ? Offset * 8 : Offset) // pre-inc version is unscaled
        .setMIFlag(MachineInstr::FrameSetup);
    }
  }
  return true;
}

bool AArch64FrameLowering::restoreCalleeSavedRegisters(
    MachineBasicBlock &MBB, MachineBasicBlock::iterator MI,
    const std::vector<CalleeSavedInfo> &CSI,
    const TargetRegisterInfo *TRI) const {
  MachineFunction &MF = *MBB.getParent();
  const TargetInstrInfo &TII = *MF.getSubtarget().getInstrInfo();
  DebugLoc DL;
  SmallVector<RegPairInfo, 8> RegPairs;

  if (MI != MBB.end())
    DL = MI->getDebugLoc();

  computeCalleeSaveRegisterPairs(MF, CSI, TRI, RegPairs);

  for (auto RPII = RegPairs.begin(), RPIE = RegPairs.end(); RPII != RPIE;
       ++RPII) {
    RegPairInfo RPI = *RPII;
    unsigned Reg1 = RPI.Reg1;
    unsigned Reg2 = RPI.Reg2;

    // Issue sequence of non-sp increment and sp-pi restores for cs regs. Only
    // the last load is sp-pi post-increment and de-allocates the stack:
    // For example:
    //    ldp     fp, lr, [sp, #32]       // addImm(+4)
    //    ldp     x20, x19, [sp, #16]     // addImm(+2)
    //    ldp     x22, x21, [sp], #48     // addImm(+6)
    // Note: see comment in spillCalleeSavedRegisters()
    unsigned LdrOpc;
    bool BumpSP = RPII == std::prev(RegPairs.end());
    if (RPI.IsGPR) {
      if (BumpSP)
        LdrOpc = RPI.isPaired() ? AArch64::LDPXpost : AArch64::LDRXpost;
      else
        LdrOpc = RPI.isPaired() ? AArch64::LDPXi : AArch64::LDRXui;
    } else {
      if (BumpSP)
        LdrOpc = RPI.isPaired() ? AArch64::LDPDpost : AArch64::LDRDpost;
      else
        LdrOpc = RPI.isPaired() ? AArch64::LDPDi : AArch64::LDRDui;
    }
    DEBUG(dbgs() << "CSR restore: (" << TRI->getName(Reg1);
          if (RPI.isPaired())
            dbgs() << ", " << TRI->getName(Reg2);
          dbgs() << ") -> fi#(" << RPI.FrameIdx;
          if (RPI.isPaired())
            dbgs() << ", " << RPI.FrameIdx+1;
          dbgs() << ")\n");

    const int Offset = RPI.Offset;
    MachineInstrBuilder MIB = BuildMI(MBB, MI, DL, TII.get(LdrOpc));
    if (BumpSP)
      MIB.addReg(AArch64::SP, RegState::Define);

    if (RPI.isPaired())
      MIB.addReg(Reg2, getDefRegState(true))
        .addReg(Reg1, getDefRegState(true))
        .addReg(AArch64::SP)
        .addImm(Offset) // [sp], #offset * 8  or [sp, #offset * 8]
                        // where the factor * 8 is implicit
        .setMIFlag(MachineInstr::FrameDestroy);
    else
      MIB.addReg(Reg1, getDefRegState(true))
        .addReg(AArch64::SP)
        .addImm(BumpSP ? Offset * 8 : Offset) // post-dec version is unscaled
        .setMIFlag(MachineInstr::FrameDestroy);
  }
  return true;
}

void AArch64FrameLowering::determineCalleeSaves(MachineFunction &MF,
                                                BitVector &SavedRegs,
                                                RegScavenger *RS) const {
  // All calls are tail calls in GHC calling conv, and functions have no
  // prologue/epilogue.
  if (MF.getFunction()->getCallingConv() == CallingConv::GHC)
    return;

  TargetFrameLowering::determineCalleeSaves(MF, SavedRegs, RS);
  const AArch64RegisterInfo *RegInfo = static_cast<const AArch64RegisterInfo *>(
      MF.getSubtarget().getRegisterInfo());
  AArch64FunctionInfo *AFI = MF.getInfo<AArch64FunctionInfo>();
  unsigned UnspilledCSGPR = AArch64::NoRegister;
  unsigned UnspilledCSGPRPaired = AArch64::NoRegister;

  // The frame record needs to be created by saving the appropriate registers
  if (hasFP(MF)) {
    SavedRegs.set(AArch64::FP);
    SavedRegs.set(AArch64::LR);
  }

  unsigned BasePointerReg = AArch64::NoRegister;
  if (RegInfo->hasBasePointer(MF))
    BasePointerReg = RegInfo->getBaseRegister();

  bool ExtraCSSpill = false;
  const MCPhysReg *CSRegs = RegInfo->getCalleeSavedRegs(&MF);
  // Figure out which callee-saved registers to save/restore.
  for (unsigned i = 0; CSRegs[i]; ++i) {
    const unsigned Reg = CSRegs[i];

    // Add the base pointer register to SavedRegs if it is callee-save.
    if (Reg == BasePointerReg)
      SavedRegs.set(Reg);

    bool RegUsed = SavedRegs.test(Reg);
    unsigned PairedReg = CSRegs[i ^ 1];
    if (!RegUsed) {
      if (AArch64::GPR64RegClass.contains(Reg) &&
          !RegInfo->isReservedReg(MF, Reg)) {
        UnspilledCSGPR = Reg;
        UnspilledCSGPRPaired = PairedReg;
      }
      continue;
    }

    // MachO's compact unwind format relies on all registers being stored in
    // pairs.
    // FIXME: the usual format is actually better if unwinding isn't needed.
    if (produceCompactUnwindFrame(MF) && !SavedRegs.test(PairedReg)) {
      SavedRegs.set(PairedReg);
      ExtraCSSpill = true;
    }
  }

  DEBUG(dbgs() << "*** determineCalleeSaves\nUsed CSRs:";
        for (int Reg = SavedRegs.find_first(); Reg != -1;
             Reg = SavedRegs.find_next(Reg))
          dbgs() << ' ' << PrintReg(Reg, RegInfo);
        dbgs() << "\n";);

  // If any callee-saved registers are used, the frame cannot be eliminated.
  unsigned NumRegsSpilled = SavedRegs.count();
  bool CanEliminateFrame = NumRegsSpilled == 0;

  // FIXME: Set BigStack if any stack slot references may be out of range.
  // For now, just conservatively guestimate based on unscaled indexing
  // range. We'll end up allocating an unnecessary spill slot a lot, but
  // realistically that's not a big deal at this stage of the game.
  // The CSR spill slots have not been allocated yet, so estimateStackSize
  // won't include them.
  MachineFrameInfo *MFI = MF.getFrameInfo();
  unsigned CFSize = MFI->estimateStackSize(MF) + 8 * NumRegsSpilled;
  DEBUG(dbgs() << "Estimated stack frame size: " << CFSize << " bytes.\n");
  bool BigStack = (CFSize >= 256);
  if (BigStack || !CanEliminateFrame || RegInfo->cannotEliminateFrame(MF))
    AFI->setHasStackFrame(true);

  // Estimate if we might need to scavenge a register at some point in order
  // to materialize a stack offset. If so, either spill one additional
  // callee-saved register or reserve a special spill slot to facilitate
  // register scavenging. If we already spilled an extra callee-saved register
  // above to keep the number of spills even, we don't need to do anything else
  // here.
  if (BigStack && !ExtraCSSpill) {
    if (UnspilledCSGPR != AArch64::NoRegister) {
      DEBUG(dbgs() << "Spilling " << PrintReg(UnspilledCSGPR, RegInfo)
            << " to get a scratch register.\n");
      SavedRegs.set(UnspilledCSGPR);
      // MachO's compact unwind format relies on all registers being stored in
      // pairs, so if we need to spill one extra for BigStack, then we need to
      // store the pair.
      if (produceCompactUnwindFrame(MF))
        SavedRegs.set(UnspilledCSGPRPaired);
      ExtraCSSpill = true;
      NumRegsSpilled = SavedRegs.count();
    }

    // If we didn't find an extra callee-saved register to spill, create
    // an emergency spill slot.
    if (!ExtraCSSpill) {
      const TargetRegisterClass *RC = &AArch64::GPR64RegClass;
      int FI = MFI->CreateStackObject(RC->getSize(), RC->getAlignment(), false);
      RS->addScavengingFrameIndex(FI);
      DEBUG(dbgs() << "No available CS registers, allocated fi#" << FI
                   << " as the emergency spill slot.\n");
    }
  }

  // Round up to register pair alignment to avoid additional SP adjustment
  // instructions.
  AFI->setCalleeSavedStackSize(alignTo(8 * NumRegsSpilled, 16));
}<|MERGE_RESOLUTION|>--- conflicted
+++ resolved
@@ -736,13 +736,9 @@
   (void)CC;
   // MachO's compact unwind format relies on all registers being stored in
   // pairs.
-<<<<<<< HEAD
-  assert((!produceCompactUnwindFrame(MF) || (Count & 1) == 0) &&
-=======
-  assert((!MF.getSubtarget<AArch64Subtarget>().isTargetMachO() ||
+  assert((!produceCompactUnwindFrame(MF) ||
           CC == CallingConv::PreserveMost ||
           (Count & 1) == 0) &&
->>>>>>> 21374d48
          "Odd number of callee-saved regs to spill!");
   unsigned Offset = AFI->getCalleeSavedStackSize();
 
@@ -774,12 +770,8 @@
 
     // MachO's compact unwind format relies on all registers being stored in
     // adjacent register pairs.
-<<<<<<< HEAD
     assert((!produceCompactUnwindFrame(MF) ||
-=======
-    assert((!MF.getSubtarget<AArch64Subtarget>().isTargetMachO() ||
             CC == CallingConv::PreserveMost ||
->>>>>>> 21374d48
             (RPI.isPaired() &&
              ((RPI.Reg1 == AArch64::LR && RPI.Reg2 == AArch64::FP) ||
               RPI.Reg1 + 1 == RPI.Reg2))) &&
