//===- AArch64FrameLowering.cpp - AArch64 Frame Lowering -------*- C++ -*-====//
//
//                     The LLVM Compiler Infrastructure
//
// This file is distributed under the University of Illinois Open Source
// License. See LICENSE.TXT for details.
//
//===----------------------------------------------------------------------===//
//
// This file contains the AArch64 implementation of TargetFrameLowering class.
//
// On AArch64, stack frames are structured as follows:
//
// The stack grows downward.
//
// All of the individual frame areas on the frame below are optional, i.e. it's
// possible to create a function so that the particular area isn't present
// in the frame.
//
// At function entry, the "frame" looks as follows:
//
// |                                   | Higher address
// |-----------------------------------|
// |                                   |
// | arguments passed on the stack     |
// |                                   |
// |-----------------------------------| <- sp
// |                                   | Lower address
//
//
// After the prologue has run, the frame has the following general structure.
// Note that this doesn't depict the case where a red-zone is used. Also,
// technically the last frame area (VLAs) doesn't get created until in the
// main function body, after the prologue is run. However, it's depicted here
// for completeness.
//
// |                                   | Higher address
// |-----------------------------------|
// |                                   |
// | arguments passed on the stack     |
// |                                   |
// |-----------------------------------|
// |                                   |
// | prev_fp, prev_lr                  |
// | (a.k.a. "frame record")           |
// |-----------------------------------| <- fp(=x29)
// |                                   |
// | other callee-saved registers      |
// |                                   |
// |-----------------------------------|
// |.empty.space.to.make.part.below....|
// |.aligned.in.case.it.needs.more.than| (size of this area is unknown at
// |.the.standard.16-byte.alignment....|  compile time; if present)
// |-----------------------------------|
// |                                   |
// | local variables of fixed size     |
// | including spill slots             |
// |-----------------------------------| <- bp(not defined by ABI,
// |.variable-sized.local.variables....|       LLVM chooses X19)
// |.(VLAs)............................| (size of this area is unknown at
// |...................................|  compile time)
// |-----------------------------------| <- sp
// |                                   | Lower address
//
//
// To access the data in a frame, at-compile time, a constant offset must be
// computable from one of the pointers (fp, bp, sp) to access it. The size
// of the areas with a dotted background cannot be computed at compile-time
// if they are present, making it required to have all three of fp, bp and
// sp to be set up to be able to access all contents in the frame areas,
// assuming all of the frame areas are non-empty.
//
// For most functions, some of the frame areas are empty. For those functions,
// it may not be necessary to set up fp or bp:
// * A base pointer is definitely needed when there are both VLAs and local
//   variables with more-than-default alignment requirements.
// * A frame pointer is definitely needed when there are local variables with
//   more-than-default alignment requirements.
//
// In some cases when a base pointer is not strictly needed, it is generated
// anyway when offsets from the frame pointer to access local variables become
// so large that the offset can't be encoded in the immediate fields of loads
// or stores.
//
// FIXME: also explain the redzone concept.
// FIXME: also explain the concept of reserved call frames.
//
//===----------------------------------------------------------------------===//

#include "AArch64FrameLowering.h"
#include "AArch64InstrInfo.h"
#include "AArch64MachineFunctionInfo.h"
#include "AArch64Subtarget.h"
#include "AArch64TargetMachine.h"
#include "llvm/ADT/Statistic.h"
#include "llvm/CodeGen/MachineFrameInfo.h"
#include "llvm/CodeGen/MachineFunction.h"
#include "llvm/CodeGen/MachineInstrBuilder.h"
#include "llvm/CodeGen/MachineModuleInfo.h"
#include "llvm/CodeGen/MachineRegisterInfo.h"
#include "llvm/CodeGen/RegisterScavenging.h"
#include "llvm/IR/DataLayout.h"
#include "llvm/IR/Function.h"
#include "llvm/Support/CommandLine.h"
#include "llvm/Support/Debug.h"
#include "llvm/Support/raw_ostream.h"

using namespace llvm;

#define DEBUG_TYPE "frame-info"

static cl::opt<bool> EnableRedZone("aarch64-redzone",
                                   cl::desc("enable use of redzone on AArch64"),
                                   cl::init(false), cl::Hidden);

STATISTIC(NumRedZoneFunctions, "Number of functions using red zone");

bool AArch64FrameLowering::canUseRedZone(const MachineFunction &MF) const {
  if (!EnableRedZone)
    return false;
  // Don't use the red zone if the function explicitly asks us not to.
  // This is typically used for kernel code.
  if (MF.getFunction()->hasFnAttribute(Attribute::NoRedZone))
    return false;

  const MachineFrameInfo *MFI = MF.getFrameInfo();
  const AArch64FunctionInfo *AFI = MF.getInfo<AArch64FunctionInfo>();
  unsigned NumBytes = AFI->getLocalStackSize();

  // Note: currently hasFP() is always true for hasCalls(), but that's an
  // implementation detail of the current code, not a strict requirement,
  // so stay safe here and check both.
  if (MFI->hasCalls() || hasFP(MF) || NumBytes > 128)
    return false;
  return true;
}

/// hasFP - Return true if the specified function should have a dedicated frame
/// pointer register.
bool AArch64FrameLowering::hasFP(const MachineFunction &MF) const {
  const MachineFrameInfo *MFI = MF.getFrameInfo();
  const TargetRegisterInfo *RegInfo = MF.getSubtarget().getRegisterInfo();
  return (MFI->hasCalls() || MFI->hasVarSizedObjects() ||
          MFI->isFrameAddressTaken() || MFI->hasStackMap() ||
          MFI->hasPatchPoint() || RegInfo->needsStackRealignment(MF));
}

/// hasReservedCallFrame - Under normal circumstances, when a frame pointer is
/// not required, we reserve argument space for call sites in the function
/// immediately on entry to the current function.  This eliminates the need for
/// add/sub sp brackets around call sites.  Returns true if the call frame is
/// included as part of the stack frame.
bool
AArch64FrameLowering::hasReservedCallFrame(const MachineFunction &MF) const {
  return !MF.getFrameInfo()->hasVarSizedObjects();
}

void AArch64FrameLowering::eliminateCallFramePseudoInstr(
    MachineFunction &MF, MachineBasicBlock &MBB,
    MachineBasicBlock::iterator I) const {
  const AArch64InstrInfo *TII =
      static_cast<const AArch64InstrInfo *>(MF.getSubtarget().getInstrInfo());
  DebugLoc DL = I->getDebugLoc();
  unsigned Opc = I->getOpcode();
  bool IsDestroy = Opc == TII->getCallFrameDestroyOpcode();
  uint64_t CalleePopAmount = IsDestroy ? I->getOperand(1).getImm() : 0;

  const TargetFrameLowering *TFI = MF.getSubtarget().getFrameLowering();
  if (!TFI->hasReservedCallFrame(MF)) {
    unsigned Align = getStackAlignment();

    int64_t Amount = I->getOperand(0).getImm();
    Amount = alignTo(Amount, Align);
    if (!IsDestroy)
      Amount = -Amount;

    // N.b. if CalleePopAmount is valid but zero (i.e. callee would pop, but it
    // doesn't have to pop anything), then the first operand will be zero too so
    // this adjustment is a no-op.
    if (CalleePopAmount == 0) {
      // FIXME: in-function stack adjustment for calls is limited to 24-bits
      // because there's no guaranteed temporary register available.
      //
      // ADD/SUB (immediate) has only LSL #0 and LSL #12 available.
      // 1) For offset <= 12-bit, we use LSL #0
      // 2) For 12-bit <= offset <= 24-bit, we use two instructions. One uses
      // LSL #0, and the other uses LSL #12.
      //
      // Most call frames will be allocated at the start of a function so
      // this is OK, but it is a limitation that needs dealing with.
      assert(Amount > -0xffffff && Amount < 0xffffff && "call frame too large");
      emitFrameOffset(MBB, I, DL, AArch64::SP, AArch64::SP, Amount, TII);
    }
  } else if (CalleePopAmount != 0) {
    // If the calling convention demands that the callee pops arguments from the
    // stack, we want to add it back if we have a reserved call frame.
    assert(CalleePopAmount < 0xffffff && "call frame too large");
    emitFrameOffset(MBB, I, DL, AArch64::SP, AArch64::SP, -CalleePopAmount,
                    TII);
  }
  MBB.erase(I);
}

void AArch64FrameLowering::emitCalleeSavedFrameMoves(
    MachineBasicBlock &MBB, MachineBasicBlock::iterator MBBI,
    unsigned FramePtr) const {
  MachineFunction &MF = *MBB.getParent();
  MachineFrameInfo *MFI = MF.getFrameInfo();
  MachineModuleInfo &MMI = MF.getMMI();
  const MCRegisterInfo *MRI = MMI.getContext().getRegisterInfo();
  const TargetInstrInfo *TII = MF.getSubtarget().getInstrInfo();
  DebugLoc DL = MBB.findDebugLoc(MBBI);

  // Add callee saved registers to move list.
  const std::vector<CalleeSavedInfo> &CSI = MFI->getCalleeSavedInfo();
  if (CSI.empty())
    return;

  const DataLayout &TD = MF.getDataLayout();
  bool HasFP = hasFP(MF);

  // Calculate amount of bytes used for return address storing.
  int stackGrowth = -TD.getPointerSize(0);

  // Calculate offsets.
  int64_t saveAreaOffset = (HasFP ? 2 : 1) * stackGrowth;
  unsigned TotalSkipped = 0;
  for (const auto &Info : CSI) {
    unsigned Reg = Info.getReg();
    int64_t Offset = MFI->getObjectOffset(Info.getFrameIdx()) -
                     getOffsetOfLocalArea() + saveAreaOffset;

    // Don't output a new CFI directive if we're re-saving the frame pointer or
    // link register. This happens when the PrologEpilogInserter has inserted an
    // extra "STP" of the frame pointer and link register -- the "emitPrologue"
    // method automatically generates the directives when frame pointers are
    // used. If we generate CFI directives for the extra "STP"s, the linker will
    // lose track of the correct values for the frame pointer and link register.
    if (HasFP && (FramePtr == Reg || Reg == AArch64::LR)) {
      TotalSkipped += stackGrowth;
      continue;
    }

    unsigned DwarfReg = MRI->getDwarfRegNum(Reg, true);
    unsigned CFIIndex = MMI.addFrameInst(MCCFIInstruction::createOffset(
        nullptr, DwarfReg, Offset - TotalSkipped));
    BuildMI(MBB, MBBI, DL, TII->get(TargetOpcode::CFI_INSTRUCTION))
        .addCFIIndex(CFIIndex)
        .setMIFlags(MachineInstr::FrameSetup);
  }
}

void AArch64FrameLowering::emitPrologue(MachineFunction &MF,
                                        MachineBasicBlock &MBB) const {
  MachineBasicBlock::iterator MBBI = MBB.begin();
  const MachineFrameInfo *MFI = MF.getFrameInfo();
  const Function *Fn = MF.getFunction();
  const AArch64Subtarget &Subtarget = MF.getSubtarget<AArch64Subtarget>();
  const AArch64RegisterInfo *RegInfo = Subtarget.getRegisterInfo();
  const TargetInstrInfo *TII = Subtarget.getInstrInfo();
  MachineModuleInfo &MMI = MF.getMMI();
  AArch64FunctionInfo *AFI = MF.getInfo<AArch64FunctionInfo>();
  bool needsFrameMoves = MMI.hasDebugInfo() || Fn->needsUnwindTableEntry();
  bool HasFP = hasFP(MF);

  // Debug location must be unknown since the first debug location is used
  // to determine the end of the prologue.
  DebugLoc DL;

  // All calls are tail calls in GHC calling conv, and functions have no
  // prologue/epilogue.
  if (MF.getFunction()->getCallingConv() == CallingConv::GHC)
    return;

  int NumBytes = (int)MFI->getStackSize();
  if (!AFI->hasStackFrame()) {
    assert(!HasFP && "unexpected function without stack frame but with FP");

    // All of the stack allocation is for locals.
    AFI->setLocalStackSize(NumBytes);

    // Label used to tie together the PROLOG_LABEL and the MachineMoves.
    MCSymbol *FrameLabel = MMI.getContext().createTempSymbol();

    // REDZONE: If the stack size is less than 128 bytes, we don't need
    // to actually allocate.
    if (NumBytes && !canUseRedZone(MF)) {
      emitFrameOffset(MBB, MBBI, DL, AArch64::SP, AArch64::SP, -NumBytes, TII,
                      MachineInstr::FrameSetup);

      // Encode the stack size of the leaf function.
      unsigned CFIIndex = MMI.addFrameInst(
          MCCFIInstruction::createDefCfaOffset(FrameLabel, -NumBytes));
      BuildMI(MBB, MBBI, DL, TII->get(TargetOpcode::CFI_INSTRUCTION))
          .addCFIIndex(CFIIndex)
          .setMIFlags(MachineInstr::FrameSetup);
    } else if (NumBytes) {
      ++NumRedZoneFunctions;
    }

    return;
  }

  // Only set up FP if we actually need to.
  int FPOffset = 0;
  if (HasFP)
    // Frame pointer is fp = sp - 16.
    FPOffset = AFI->getCalleeSavedStackSize() - 16;

  // Move past the saves of the callee-saved registers.
  MachineBasicBlock::iterator End = MBB.end();
  while (MBBI != End && MBBI->getFlag(MachineInstr::FrameSetup))
    ++MBBI;
  NumBytes -= AFI->getCalleeSavedStackSize();
  assert(NumBytes >= 0 && "Negative stack allocation size!?");
  if (HasFP) {
    // Issue    sub fp, sp, FPOffset or
    //          mov fp,sp          when FPOffset is zero.
    // Note: All stores of callee-saved registers are marked as "FrameSetup".
    // This code marks the instruction(s) that set the FP also.
    emitFrameOffset(MBB, MBBI, DL, AArch64::FP, AArch64::SP, FPOffset, TII,
                    MachineInstr::FrameSetup);
  }

  // All of the remaining stack allocations are for locals.
  AFI->setLocalStackSize(NumBytes);

  // Allocate space for the rest of the frame.

  const unsigned Alignment = MFI->getMaxAlignment();
  const bool NeedsRealignment = RegInfo->needsStackRealignment(MF);
  unsigned scratchSPReg = AArch64::SP;
  if (NumBytes && NeedsRealignment) {
    // Use the first callee-saved register as a scratch register.
    scratchSPReg = AArch64::X9;
  }

  // If we're a leaf function, try using the red zone.
  if (NumBytes && !canUseRedZone(MF))
    // FIXME: in the case of dynamic re-alignment, NumBytes doesn't have
    // the correct value here, as NumBytes also includes padding bytes,
    // which shouldn't be counted here.
    emitFrameOffset(MBB, MBBI, DL, scratchSPReg, AArch64::SP, -NumBytes, TII,
                    MachineInstr::FrameSetup);

  if (NumBytes && NeedsRealignment) {
    const unsigned NrBitsToZero = countTrailingZeros(Alignment);
    assert(NrBitsToZero > 1);
    assert(scratchSPReg != AArch64::SP);

    // SUB X9, SP, NumBytes
    //   -- X9 is temporary register, so shouldn't contain any live data here,
    //   -- free to use. This is already produced by emitFrameOffset above.
    // AND SP, X9, 0b11111...0000
    // The logical immediates have a non-trivial encoding. The following
    // formula computes the encoded immediate with all ones but
    // NrBitsToZero zero bits as least significant bits.
    uint32_t andMaskEncoded =
        (1                   <<12) // = N
      | ((64-NrBitsToZero)   << 6) // immr
      | ((64-NrBitsToZero-1) << 0) // imms
      ;
    BuildMI(MBB, MBBI, DL, TII->get(AArch64::ANDXri), AArch64::SP)
      .addReg(scratchSPReg, RegState::Kill)
      .addImm(andMaskEncoded);
  }

  // If we need a base pointer, set it up here. It's whatever the value of the
  // stack pointer is at this point. Any variable size objects will be allocated
  // after this, so we can still use the base pointer to reference locals.
  //
  // FIXME: Clarify FrameSetup flags here.
  // Note: Use emitFrameOffset() like above for FP if the FrameSetup flag is
  // needed.
  if (RegInfo->hasBasePointer(MF)) {
    TII->copyPhysReg(MBB, MBBI, DL, RegInfo->getBaseRegister(), AArch64::SP,
                     false);
  }

  if (needsFrameMoves) {
    const DataLayout &TD = MF.getDataLayout();
    const int StackGrowth = -TD.getPointerSize(0);
    unsigned FramePtr = RegInfo->getFrameRegister(MF);
    // An example of the prologue:
    //
    //     .globl __foo
    //     .align 2
    //  __foo:
    // Ltmp0:
    //     .cfi_startproc
    //     .cfi_personality 155, ___gxx_personality_v0
    // Leh_func_begin:
    //     .cfi_lsda 16, Lexception33
    //
    //     stp  xa,bx, [sp, -#offset]!
    //     ...
    //     stp  x28, x27, [sp, #offset-32]
    //     stp  fp, lr, [sp, #offset-16]
    //     add  fp, sp, #offset - 16
    //     sub  sp, sp, #1360
    //
    // The Stack:
    //       +-------------------------------------------+
    // 10000 | ........ | ........ | ........ | ........ |
    // 10004 | ........ | ........ | ........ | ........ |
    //       +-------------------------------------------+
    // 10008 | ........ | ........ | ........ | ........ |
    // 1000c | ........ | ........ | ........ | ........ |
    //       +===========================================+
    // 10010 |                X28 Register               |
    // 10014 |                X28 Register               |
    //       +-------------------------------------------+
    // 10018 |                X27 Register               |
    // 1001c |                X27 Register               |
    //       +===========================================+
    // 10020 |                Frame Pointer              |
    // 10024 |                Frame Pointer              |
    //       +-------------------------------------------+
    // 10028 |                Link Register              |
    // 1002c |                Link Register              |
    //       +===========================================+
    // 10030 | ........ | ........ | ........ | ........ |
    // 10034 | ........ | ........ | ........ | ........ |
    //       +-------------------------------------------+
    // 10038 | ........ | ........ | ........ | ........ |
    // 1003c | ........ | ........ | ........ | ........ |
    //       +-------------------------------------------+
    //
    //     [sp] = 10030        ::    >>initial value<<
    //     sp = 10020          ::  stp fp, lr, [sp, #-16]!
    //     fp = sp == 10020    ::  mov fp, sp
    //     [sp] == 10020       ::  stp x28, x27, [sp, #-16]!
    //     sp == 10010         ::    >>final value<<
    //
    // The frame pointer (w29) points to address 10020. If we use an offset of
    // '16' from 'w29', we get the CFI offsets of -8 for w30, -16 for w29, -24
    // for w27, and -32 for w28:
    //
    //  Ltmp1:
    //     .cfi_def_cfa w29, 16
    //  Ltmp2:
    //     .cfi_offset w30, -8
    //  Ltmp3:
    //     .cfi_offset w29, -16
    //  Ltmp4:
    //     .cfi_offset w27, -24
    //  Ltmp5:
    //     .cfi_offset w28, -32

    if (HasFP) {
      // Define the current CFA rule to use the provided FP.
      unsigned Reg = RegInfo->getDwarfRegNum(FramePtr, true);
      unsigned CFIIndex = MMI.addFrameInst(
          MCCFIInstruction::createDefCfa(nullptr, Reg, 2 * StackGrowth));
      BuildMI(MBB, MBBI, DL, TII->get(TargetOpcode::CFI_INSTRUCTION))
          .addCFIIndex(CFIIndex)
          .setMIFlags(MachineInstr::FrameSetup);

      // Record the location of the stored LR
      unsigned LR = RegInfo->getDwarfRegNum(AArch64::LR, true);
      CFIIndex = MMI.addFrameInst(
          MCCFIInstruction::createOffset(nullptr, LR, StackGrowth));
      BuildMI(MBB, MBBI, DL, TII->get(TargetOpcode::CFI_INSTRUCTION))
          .addCFIIndex(CFIIndex)
          .setMIFlags(MachineInstr::FrameSetup);

      // Record the location of the stored FP
      CFIIndex = MMI.addFrameInst(
          MCCFIInstruction::createOffset(nullptr, Reg, 2 * StackGrowth));
      BuildMI(MBB, MBBI, DL, TII->get(TargetOpcode::CFI_INSTRUCTION))
          .addCFIIndex(CFIIndex)
          .setMIFlags(MachineInstr::FrameSetup);
    } else {
      // Encode the stack size of the leaf function.
      unsigned CFIIndex = MMI.addFrameInst(
          MCCFIInstruction::createDefCfaOffset(nullptr, -MFI->getStackSize()));
      BuildMI(MBB, MBBI, DL, TII->get(TargetOpcode::CFI_INSTRUCTION))
          .addCFIIndex(CFIIndex)
          .setMIFlags(MachineInstr::FrameSetup);
    }

    // Now emit the moves for whatever callee saved regs we have.
    emitCalleeSavedFrameMoves(MBB, MBBI, FramePtr);
  }
}

void AArch64FrameLowering::emitEpilogue(MachineFunction &MF,
                                        MachineBasicBlock &MBB) const {
  MachineBasicBlock::iterator MBBI = MBB.getLastNonDebugInstr();
  MachineFrameInfo *MFI = MF.getFrameInfo();
  const AArch64Subtarget &Subtarget = MF.getSubtarget<AArch64Subtarget>();
  const TargetInstrInfo *TII = Subtarget.getInstrInfo();
  DebugLoc DL;
  bool IsTailCallReturn = false;
  if (MBB.end() != MBBI) {
    DL = MBBI->getDebugLoc();
    unsigned RetOpcode = MBBI->getOpcode();
    IsTailCallReturn = RetOpcode == AArch64::TCRETURNdi ||
      RetOpcode == AArch64::TCRETURNri;
  }
  int NumBytes = MFI->getStackSize();
  const AArch64FunctionInfo *AFI = MF.getInfo<AArch64FunctionInfo>();

  // All calls are tail calls in GHC calling conv, and functions have no
  // prologue/epilogue.
  if (MF.getFunction()->getCallingConv() == CallingConv::GHC)
    return;

  // Initial and residual are named for consistency with the prologue. Note that
  // in the epilogue, the residual adjustment is executed first.
  uint64_t ArgumentPopSize = 0;
  if (IsTailCallReturn) {
    MachineOperand &StackAdjust = MBBI->getOperand(1);

    // For a tail-call in a callee-pops-arguments environment, some or all of
    // the stack may actually be in use for the call's arguments, this is
    // calculated during LowerCall and consumed here...
    ArgumentPopSize = StackAdjust.getImm();
  } else {
    // ... otherwise the amount to pop is *all* of the argument space,
    // conveniently stored in the MachineFunctionInfo by
    // LowerFormalArguments. This will, of course, be zero for the C calling
    // convention.
    ArgumentPopSize = AFI->getArgumentStackToRestore();
  }

  // The stack frame should be like below,
  //
  //      ----------------------                     ---
  //      |                    |                      |
  //      | BytesInStackArgArea|              CalleeArgStackSize
  //      | (NumReusableBytes) |                (of tail call)
  //      |                    |                     ---
  //      |                    |                      |
  //      ---------------------|        ---           |
  //      |                    |         |            |
  //      |   CalleeSavedReg   |         |            |
  //      | (CalleeSavedStackSize)|      |            |
  //      |                    |         |            |
  //      ---------------------|         |         NumBytes
  //      |                    |     StackSize  (StackAdjustUp)
  //      |   LocalStackSize   |         |            |
  //      | (covering callee   |         |            |
  //      |       args)        |         |            |
  //      |                    |         |            |
  //      ----------------------        ---          ---
  //
  // So NumBytes = StackSize + BytesInStackArgArea - CalleeArgStackSize
  //             = StackSize + ArgumentPopSize
  //
  // AArch64TargetLowering::LowerCall figures out ArgumentPopSize and keeps
  // it as the 2nd argument of AArch64ISD::TC_RETURN.
  NumBytes += ArgumentPopSize;

  // Move past the restores of the callee-saved registers.
  MachineBasicBlock::iterator LastPopI = MBB.getFirstTerminator();
  MachineBasicBlock::iterator Begin = MBB.begin();
  while (LastPopI != Begin) {
    --LastPopI;
    if (!LastPopI->getFlag(MachineInstr::FrameDestroy)) {
      ++LastPopI;
      break;
    }
  }
  NumBytes -= AFI->getCalleeSavedStackSize();
  assert(NumBytes >= 0 && "Negative stack allocation size!?");

  if (!hasFP(MF)) {
    // If this was a redzone leaf function, we don't need to restore the
    // stack pointer.
    if (!canUseRedZone(MF))
      emitFrameOffset(MBB, LastPopI, DL, AArch64::SP, AArch64::SP, NumBytes,
                      TII, MachineInstr::FrameDestroy);
    return;
  }

  // Restore the original stack pointer.
  // FIXME: Rather than doing the math here, we should instead just use
  // non-post-indexed loads for the restores if we aren't actually going to
  // be able to save any instructions.
  if (NumBytes || MFI->hasVarSizedObjects())
    emitFrameOffset(MBB, LastPopI, DL, AArch64::SP, AArch64::FP,
                    -AFI->getCalleeSavedStackSize() + 16, TII,
                    MachineInstr::FrameDestroy);
}

/// getFrameIndexReference - Provide a base+offset reference to an FI slot for
/// debug info.  It's the same as what we use for resolving the code-gen
/// references for now.  FIXME: This can go wrong when references are
/// SP-relative and simple call frames aren't used.
int AArch64FrameLowering::getFrameIndexReference(const MachineFunction &MF,
                                                 int FI,
                                                 unsigned &FrameReg) const {
  return resolveFrameIndexReference(MF, FI, FrameReg);
}

int AArch64FrameLowering::resolveFrameIndexReference(const MachineFunction &MF,
                                                     int FI, unsigned &FrameReg,
                                                     bool PreferFP) const {
  const MachineFrameInfo *MFI = MF.getFrameInfo();
  const AArch64RegisterInfo *RegInfo = static_cast<const AArch64RegisterInfo *>(
      MF.getSubtarget().getRegisterInfo());
  const AArch64FunctionInfo *AFI = MF.getInfo<AArch64FunctionInfo>();
  int FPOffset = MFI->getObjectOffset(FI) + 16;
  int Offset = MFI->getObjectOffset(FI) + MFI->getStackSize();
  bool isFixed = MFI->isFixedObjectIndex(FI);

  // Use frame pointer to reference fixed objects. Use it for locals if
  // there are VLAs or a dynamically realigned SP (and thus the SP isn't
  // reliable as a base). Make sure useFPForScavengingIndex() does the
  // right thing for the emergency spill slot.
  bool UseFP = false;
  if (AFI->hasStackFrame()) {
    // Note: Keeping the following as multiple 'if' statements rather than
    // merging to a single expression for readability.
    //
    // Argument access should always use the FP.
    if (isFixed) {
      UseFP = hasFP(MF);
    } else if (hasFP(MF) && !RegInfo->hasBasePointer(MF) &&
               !RegInfo->needsStackRealignment(MF)) {
      // Use SP or FP, whichever gives us the best chance of the offset
      // being in range for direct access. If the FPOffset is positive,
      // that'll always be best, as the SP will be even further away.
      // If the FPOffset is negative, we have to keep in mind that the
      // available offset range for negative offsets is smaller than for
      // positive ones. If we have variable sized objects, we're stuck with
      // using the FP regardless, though, as the SP offset is unknown
      // and we don't have a base pointer available. If an offset is
      // available via the FP and the SP, use whichever is closest.
      if (PreferFP || MFI->hasVarSizedObjects() || FPOffset >= 0 ||
          (FPOffset >= -256 && Offset > -FPOffset))
        UseFP = true;
    }
  }

  assert((isFixed || !RegInfo->needsStackRealignment(MF) || !UseFP) &&
         "In the presence of dynamic stack pointer realignment, "
         "non-argument objects cannot be accessed through the frame pointer");

  if (UseFP) {
    FrameReg = RegInfo->getFrameRegister(MF);
    return FPOffset;
  }

  // Use the base pointer if we have one.
  if (RegInfo->hasBasePointer(MF))
    FrameReg = RegInfo->getBaseRegister();
  else {
    FrameReg = AArch64::SP;
    // If we're using the red zone for this function, the SP won't actually
    // be adjusted, so the offsets will be negative. They're also all
    // within range of the signed 9-bit immediate instructions.
    if (canUseRedZone(MF))
      Offset -= AFI->getLocalStackSize();
  }

  return Offset;
}

static unsigned getPrologueDeath(MachineFunction &MF, unsigned Reg) {
  if (Reg != AArch64::LR)
    return getKillRegState(true);

  // LR maybe referred to later by an @llvm.returnaddress intrinsic.
  bool LRLiveIn = MF.getRegInfo().isLiveIn(AArch64::LR);
  bool LRKill = !(LRLiveIn && MF.getFrameInfo()->isReturnAddressTaken());
  return getKillRegState(LRKill);
}

<<<<<<< HEAD
/// The register order of CSI list is controlled by getCalleeSavedRegs, and the
/// frame index is controlled by getCalleeSavedRegsForLayout. We produce a
/// vector of register pairs that need storing in the RegPairs argument. The
/// value 0 indicates no register needs storing in a paired slot.
static void
getCSRPairs(const std::vector<CalleeSavedInfo> &CSI,
            const AArch64RegisterInfo *RegInfo, const MachineFunction *MF,
            SmallVectorImpl<std::pair<unsigned, unsigned>> &RegPairs) {
  const MCPhysReg *CSRegs = RegInfo->getCalleeSavedRegsForLayout(MF);

  auto CSIPos = CSI.begin();
  auto CSIEnd = CSI.end();
  // We assume that getCalleeSavedRegsForLayout has the same ordering as
  // getCalleeSavedRegs. So we can advance CSI vector while advancing
  // getCalleeSavedRegsForLayout.
  for (unsigned i = 0; CSRegs[i]; i += 2) {
    assert(CSRegs[i + 1] && "Odd number of callee-saved registers!");
    auto FirstPos =
        std::find_if(CSIPos, CSIEnd, [&](const CalleeSavedInfo &I) {
          return I.getReg() == CSRegs[i];
        });
    auto SecondPos =
        std::find_if(CSIPos, CSIEnd, [&](const CalleeSavedInfo &I) {
          return I.getReg() == CSRegs[i + 1];
        });
    if (FirstPos == CSIEnd && SecondPos == CSIEnd)
      // Neither of these regs need storing.
      continue;

    unsigned FirstReg = FirstPos == CSIEnd ? AArch64::XZR : CSRegs[i];
    unsigned SecondReg = SecondPos == CSIEnd ? AArch64::XZR : CSRegs[i + 1];

    if (FirstPos != CSIEnd && SecondPos != CSIEnd) {
      // GPRs and FPRs are saved in pairs of 64-bit regs. We expect the CSI
      // list to come in sorted by frame index so that we can issue the store
      // pair instructions directly. Assert if we see anything otherwise.
      assert(FirstPos->getFrameIdx() + 1 == SecondPos->getFrameIdx() &&
             "Out of order callee saved regs!");
    }

    DEBUG(dbgs() << "CSR pair: (" << RegInfo->getName(FirstReg) << ", "
                 << RegInfo->getName(SecondReg) << ") -> fi#("
                 << (FirstPos == CSIEnd ? SecondPos->getFrameIdx()
                                        : FirstPos->getFrameIdx())
                  << ")\n");

    RegPairs.push_back(std::make_pair(FirstReg, SecondReg));
    CSIPos = SecondPos == CSIEnd ? FirstPos : SecondPos;
  }
}

bool AArch64FrameLowering::spillCalleeSavedRegisters(
    MachineBasicBlock &MBB, MachineBasicBlock::iterator MI,
    const std::vector<CalleeSavedInfo> &CSI,
    const TargetRegisterInfo *TRI) const {
  MachineFunction &MF = *MBB.getParent();
  const TargetInstrInfo &TII = *MF.getSubtarget().getInstrInfo();
  DebugLoc DL;

  const AArch64RegisterInfo *RegInfo = static_cast<const AArch64RegisterInfo *>(
      MF.getSubtarget().getRegisterInfo());
  SmallVector<std::pair<unsigned, unsigned>, 4> RegPairs;

  // First gather information about the paris we'd like to store.
  getCSRPairs(CSI, RegInfo, &MF, RegPairs);
  unsigned Count = RegPairs.size();

  for (unsigned i = 0; i < Count; ++i) {
    unsigned idx = Count - i - 1;
    unsigned Reg1 = RegPairs[idx].first;
    unsigned Reg2 = RegPairs[idx].second;
    // The order of the registers in the list is controlled by
    // getCalleeSavedRegs(), so they will always be in-order, as well.
    unsigned StrOpc;
=======
struct RegPairInfo {
  RegPairInfo() : Reg1(AArch64::NoRegister), Reg2(AArch64::NoRegister) {}
  unsigned Reg1;
  unsigned Reg2;
  int FrameIdx;
  int Offset;
  bool IsGPR;
};

static void
computeCalleeSaveRegisterPairs(const std::vector<CalleeSavedInfo> &CSI,
                               const TargetRegisterInfo *TRI,
                               SmallVectorImpl<RegPairInfo> &RegPairs) {

  unsigned Count = CSI.size();
  assert((Count & 1) == 0 && "Odd number of callee-saved regs to spill!");

  for (unsigned i = 0; i < Count; i += 2) {
    unsigned idx = Count - i - 2;
    RegPairInfo RPI;
    RPI.Reg1 = CSI[idx].getReg();
    RPI.Reg2 = CSI[idx + 1].getReg();

    // GPRs and FPRs are saved in pairs of 64-bit regs. We expect the CSI
    // list to come in sorted by frame index so that we can issue the store
    // pair instructions directly. Assert if we see anything otherwise.
    //
    // The order of the registers in the list is controlled by
    // getCalleeSavedRegs(), so they will always be in-order, as well.
    assert(CSI[idx].getFrameIdx() + 1 == CSI[idx + 1].getFrameIdx() &&
           "Out of order callee saved regs!");
    assert((Count & 1) == 0 && "Odd number of callee-saved regs to spill!");
    assert((i & 1) == 0 && "Odd index for callee-saved reg spill!");
    RPI.FrameIdx = CSI[idx + 1].getFrameIdx();

    if (AArch64::GPR64RegClass.contains(RPI.Reg1))
      RPI.IsGPR = true;
    else if (AArch64::FPR64RegClass.contains(RPI.Reg1))
      RPI.IsGPR = false;
    else
      llvm_unreachable("Unexpected callee saved register!");
    // Compute offset: i = 0 => offset = Count;
    //                 i = 2 => offset = -(Count - 2) + Count = 2 = i; etc.
    RPI.Offset = (i == 0) ? Count : i;
    assert((RPI.Offset >= -64 && RPI.Offset <= 63) &&
           "Offset out of bounds for LDP/STP immediate");

    RegPairs.push_back(RPI);
  }
}

bool AArch64FrameLowering::spillCalleeSavedRegisters(
    MachineBasicBlock &MBB, MachineBasicBlock::iterator MI,
    const std::vector<CalleeSavedInfo> &CSI,
    const TargetRegisterInfo *TRI) const {
  MachineFunction &MF = *MBB.getParent();
  const TargetInstrInfo &TII = *MF.getSubtarget().getInstrInfo();
  DebugLoc DL;
  SmallVector<RegPairInfo, 8> RegPairs;

  computeCalleeSaveRegisterPairs(CSI, TRI, RegPairs);

  for (auto RPII = RegPairs.begin(), RPIE = RegPairs.end(); RPII != RPIE;
       ++RPII) {
    RegPairInfo RPI = *RPII;
    unsigned Reg1 = RPI.Reg1;
    unsigned Reg2 = RPI.Reg2;
    unsigned StrOpc;

>>>>>>> 4fa3b7eb
    // Issue sequence of non-sp increment and pi sp spills for cs regs. The
    // first spill is a pre-increment that allocates the stack.
    // For example:
    //    stp     x22, x21, [sp, #-48]!   // addImm(-6)
    //    stp     x20, x19, [sp, #16]    // addImm(+2)
    //    stp     fp, lr, [sp, #32]      // addImm(+4)
    // Rationale: This sequence saves uop updates compared to a sequence of
    // pre-increment spills like stp xi,xj,[sp,#-16]!
    // Note: Similar rationale and sequence for restores in epilog.
    bool BumpSP = RPII == RegPairs.begin();
    if (RPI.IsGPR) {
      // For first spill use pre-increment store.
      if (BumpSP)
        StrOpc = AArch64::STPXpre;
      else
        StrOpc = AArch64::STPXi;
    } else {
      // For first spill use pre-increment store.
      if (BumpSP)
        StrOpc = AArch64::STPDpre;
      else
        StrOpc = AArch64::STPDi;
    }
    DEBUG(dbgs() << "CSR spill: (" << TRI->getName(Reg1) << ", "
<<<<<<< HEAD
                 << TRI->getName(Reg2) << ") -> fi#(" << CSI[idx].getFrameIdx()
                 << ", " << CSI[idx + 1].getFrameIdx() << ")\n");
    // Compute offset: i = 0 => offset = -Count;
    //                 i = 2 => offset = -(Count - 2) + Count = 2 = i; etc.
    const int Offset = (i == 0) ? -2 * Count : 2 * i;
    assert((Offset >= -64 && Offset <= 63) &&
           "Offset out of bounds for STP immediate");
=======
                 << TRI->getName(Reg2) << ") -> fi#(" << RPI.FrameIdx
                 << ", " << RPI.FrameIdx+1 << ")\n");

    const int Offset = BumpSP ? -RPI.Offset : RPI.Offset;
>>>>>>> 4fa3b7eb
    MachineInstrBuilder MIB = BuildMI(MBB, MI, DL, TII.get(StrOpc));
    if (BumpSP)
      MIB.addReg(AArch64::SP, RegState::Define);

    MBB.addLiveIn(Reg1);
    MBB.addLiveIn(Reg2);
    MIB.addReg(Reg2, getPrologueDeath(MF, Reg2))
        .addReg(Reg1, getPrologueDeath(MF, Reg1))
        .addReg(AArch64::SP)
        .addImm(Offset) // [sp, #offset * 8], where factor * 8 is implicit
        .setMIFlag(MachineInstr::FrameSetup);
  }
  return true;
}

bool AArch64FrameLowering::restoreCalleeSavedRegisters(
    MachineBasicBlock &MBB, MachineBasicBlock::iterator MI,
    const std::vector<CalleeSavedInfo> &CSI,
    const TargetRegisterInfo *TRI) const {
  MachineFunction &MF = *MBB.getParent();
  const TargetInstrInfo &TII = *MF.getSubtarget().getInstrInfo();
  DebugLoc DL;
<<<<<<< HEAD
=======
  SmallVector<RegPairInfo, 8> RegPairs;
>>>>>>> 4fa3b7eb

  if (MI != MBB.end())
    DL = MI->getDebugLoc();

<<<<<<< HEAD
  const AArch64RegisterInfo *RegInfo = static_cast<const AArch64RegisterInfo *>(
      MF.getSubtarget().getRegisterInfo());
  SmallVector<std::pair<unsigned, unsigned>, 4> RegPairs;

  // First gather information about the paris we'd like to store.
  getCSRPairs(CSI, RegInfo, &MF, RegPairs);
  unsigned Count = RegPairs.size();

  for (unsigned i = 0; i < Count; ++i) {
    unsigned Reg1 = RegPairs[i].first;
    unsigned Reg2 = RegPairs[i].second;
=======
  computeCalleeSaveRegisterPairs(CSI, TRI, RegPairs);

  for (auto RPII = RegPairs.rbegin(), RPIE = RegPairs.rend(); RPII != RPIE;
       ++RPII) {
    RegPairInfo RPI = *RPII;
    unsigned Reg1 = RPI.Reg1;
    unsigned Reg2 = RPI.Reg2;

>>>>>>> 4fa3b7eb
    // Issue sequence of non-sp increment and sp-pi restores for cs regs. Only
    // the last load is sp-pi post-increment and de-allocates the stack:
    // For example:
    //    ldp     fp, lr, [sp, #32]       // addImm(+4)
    //    ldp     x20, x19, [sp, #16]     // addImm(+2)
    //    ldp     x22, x21, [sp], #48     // addImm(+6)
    // Note: see comment in spillCalleeSavedRegisters()
    unsigned LdrOpc;
<<<<<<< HEAD

    if (AArch64::GPR64RegClass.contains(Reg1)) {
      assert(AArch64::GPR64RegClass.contains(Reg2) &&
             "Expected GPR64 callee-saved register pair!");
      if (i == Count - 1)
        LdrOpc = AArch64::LDPXpost;
      else
        LdrOpc = AArch64::LDPXi;
    } else if (AArch64::FPR64RegClass.contains(Reg1)) {
      assert(AArch64::FPR64RegClass.contains(Reg2) &&
             "Expected FPR64 callee-saved register pair!");
      if (i == Count - 1)
=======
    bool BumpSP = RPII == std::prev(RegPairs.rend());
    if (RPI.IsGPR) {
      if (BumpSP)
        LdrOpc = AArch64::LDPXpost;
      else
        LdrOpc = AArch64::LDPXi;
    } else {
      if (BumpSP)
>>>>>>> 4fa3b7eb
        LdrOpc = AArch64::LDPDpost;
      else
        LdrOpc = AArch64::LDPDi;
    }
    DEBUG(dbgs() << "CSR restore: (" << TRI->getName(Reg1) << ", "
<<<<<<< HEAD
                 << TRI->getName(Reg2) << ") -> fi#(" << CSI[i].getFrameIdx()
                 << ", " << CSI[i + 1].getFrameIdx() << ")\n");

    // Compute offset: i = 0 => offset = Count - 2; i = 2 => offset = Count - 4;
    // etc.
    const int Offset = (i == Count - 1) ? 2 * Count : 2 * (Count - i - 1);
    assert((Offset >= -64 && Offset <= 63) &&
           "Offset out of bounds for LDP immediate");
=======
                 << TRI->getName(Reg2) << ") -> fi#(" << RPI.FrameIdx
                 << ", " << RPI.FrameIdx+1 << ")\n");

    const int Offset = RPI.Offset;
>>>>>>> 4fa3b7eb
    MachineInstrBuilder MIB = BuildMI(MBB, MI, DL, TII.get(LdrOpc));
    if (BumpSP)
      MIB.addReg(AArch64::SP, RegState::Define);

    MIB.addReg(Reg2, getDefRegState(true))
        .addReg(Reg1, getDefRegState(true))
        .addReg(AArch64::SP)
        .addImm(Offset) // [sp], #offset * 8  or [sp, #offset * 8]
                        // where the factor * 8 is implicit
        .setMIFlag(MachineInstr::FrameDestroy);
  }
  return true;
}

void AArch64FrameLowering::determineCalleeSaves(MachineFunction &MF,
                                                BitVector &SavedRegs,
                                                RegScavenger *RS) const {
  // All calls are tail calls in GHC calling conv, and functions have no
  // prologue/epilogue.
  if (MF.getFunction()->getCallingConv() == CallingConv::GHC)
    return;

  TargetFrameLowering::determineCalleeSaves(MF, SavedRegs, RS);
  const AArch64RegisterInfo *RegInfo = static_cast<const AArch64RegisterInfo *>(
      MF.getSubtarget().getRegisterInfo());
  AArch64FunctionInfo *AFI = MF.getInfo<AArch64FunctionInfo>();
  SmallVector<unsigned, 4> UnspilledCSGPRs;
  SmallVector<unsigned, 4> UnspilledCSFPRs;

  // The frame record needs to be created by saving the appropriate registers
  if (hasFP(MF)) {
    SavedRegs.set(AArch64::FP);
    SavedRegs.set(AArch64::LR);
  }

  // Spill the BasePtr if it's used. Do this first thing so that the
  // getCalleeSavedRegs() below will get the right answer.
  if (RegInfo->hasBasePointer(MF))
    SavedRegs.set(RegInfo->getBaseRegister());

  if (RegInfo->needsStackRealignment(MF) && !RegInfo->hasBasePointer(MF))
    SavedRegs.set(AArch64::X9);

  // If any callee-saved registers are used, the frame cannot be eliminated.
  unsigned NumGPRSpilled = 0;
  unsigned NumFPRSpilled = 0;
  bool ExtraCSSpill = false;
  bool CanEliminateFrame = true;
  DEBUG(dbgs() << "*** determineCalleeSaves\nUsed CSRs:");
  const MCPhysReg *CSRegs = RegInfo->getCalleeSavedRegsForLayout(&MF);

  // Check pairs of consecutive callee-saved registers.
  for (unsigned i = 0; CSRegs[i]; i += 2) {
    assert(CSRegs[i + 1] && "Odd number of callee-saved registers!");

    const unsigned OddReg = CSRegs[i];
    const unsigned EvenReg = CSRegs[i + 1];
    assert((AArch64::GPR64RegClass.contains(OddReg) &&
            AArch64::GPR64RegClass.contains(EvenReg)) ^
               (AArch64::FPR64RegClass.contains(OddReg) &&
                AArch64::FPR64RegClass.contains(EvenReg)) &&
           "Register class mismatch!");

    const bool OddRegUsed = SavedRegs.test(OddReg);
    const bool EvenRegUsed = SavedRegs.test(EvenReg);

    // Early exit if none of the registers in the register pair is actually
    // used.
    if (!OddRegUsed && !EvenRegUsed) {
      if (AArch64::GPR64RegClass.contains(OddReg)) {
        UnspilledCSGPRs.push_back(OddReg);
        UnspilledCSGPRs.push_back(EvenReg);
      } else {
        UnspilledCSFPRs.push_back(OddReg);
        UnspilledCSFPRs.push_back(EvenReg);
      }
      continue;
    }

    unsigned Reg = AArch64::NoRegister;
    // If only one of the registers of the register pair is used, make sure to
    // mark the other one as used as well.
    if (OddRegUsed ^ EvenRegUsed) {
      // Find out which register is the additional spill.
      Reg = OddRegUsed ? EvenReg : OddReg;
      SavedRegs.set(Reg);
    }

    DEBUG(dbgs() << ' ' << PrintReg(OddReg, RegInfo));
    DEBUG(dbgs() << ' ' << PrintReg(EvenReg, RegInfo));

    assert(((OddReg == AArch64::LR && EvenReg == AArch64::FP) ||
            (RegInfo->getEncodingValue(OddReg) + 1 ==
             RegInfo->getEncodingValue(EvenReg))) &&
           "Register pair of non-adjacent registers!");
    if (AArch64::GPR64RegClass.contains(OddReg)) {
      NumGPRSpilled += 2;
      // If it's not a reserved register, we can use it in lieu of an
      // emergency spill slot for the register scavenger.
      // FIXME: It would be better to instead keep looking and choose another
      // unspilled register that isn't reserved, if there is one.
      if (Reg != AArch64::NoRegister && !RegInfo->isReservedReg(MF, Reg))
        ExtraCSSpill = true;
    } else
      NumFPRSpilled += 2;

    CanEliminateFrame = false;
  }
  DEBUG(dbgs() << "\n");

  // FIXME: Set BigStack if any stack slot references may be out of range.
  // For now, just conservatively guestimate based on unscaled indexing
  // range. We'll end up allocating an unnecessary spill slot a lot, but
  // realistically that's not a big deal at this stage of the game.
  // The CSR spill slots have not been allocated yet, so estimateStackSize
  // won't include them.
  MachineFrameInfo *MFI = MF.getFrameInfo();
  unsigned CFSize =
      MFI->estimateStackSize(MF) + 8 * (NumGPRSpilled + NumFPRSpilled);
  DEBUG(dbgs() << "Estimated stack frame size: " << CFSize << " bytes.\n");
  bool BigStack = (CFSize >= 256);
  if (BigStack || !CanEliminateFrame || RegInfo->cannotEliminateFrame(MF))
    AFI->setHasStackFrame(true);

  // Estimate if we might need to scavenge a register at some point in order
  // to materialize a stack offset. If so, either spill one additional
  // callee-saved register or reserve a special spill slot to facilitate
  // register scavenging. If we already spilled an extra callee-saved register
  // above to keep the number of spills even, we don't need to do anything else
  // here.
  if (BigStack && !ExtraCSSpill) {

    // If we're adding a register to spill here, we have to add two of them
    // to keep the number of regs to spill even.
    assert(((UnspilledCSGPRs.size() & 1) == 0) && "Odd number of registers!");
    unsigned Count = 0;
    while (!UnspilledCSGPRs.empty() && Count < 2) {
      unsigned Reg = UnspilledCSGPRs.back();
      UnspilledCSGPRs.pop_back();
      DEBUG(dbgs() << "Spilling " << PrintReg(Reg, RegInfo)
                   << " to get a scratch register.\n");
      SavedRegs.set(Reg);
      ExtraCSSpill = true;
      ++Count;
      ++NumGPRSpilled;
    }

    // If we didn't find an extra callee-saved register to spill, create
    // an emergency spill slot.
    if (!ExtraCSSpill) {
      const TargetRegisterClass *RC = &AArch64::GPR64RegClass;
      int FI = MFI->CreateStackObject(RC->getSize(), RC->getAlignment(), false);
      RS->addScavengingFrameIndex(FI);
      DEBUG(dbgs() << "No available CS registers, allocated fi#" << FI
                   << " as the emergency spill slot.\n");
    }
  }

  AFI->setCalleeSavedStackSize(8 * (NumGPRSpilled + NumFPRSpilled));
}

bool AArch64FrameLowering::assignCalleeSavedSpillSlots(
    MachineFunction &MF, const TargetRegisterInfo *TRI,
    std::vector<CalleeSavedInfo> &CSI,
    unsigned &MinCSFrameIndex, unsigned &MaxCSFrameIndex) const {
  const AArch64RegisterInfo *RegInfo = static_cast<const AArch64RegisterInfo *>(
      MF.getSubtarget().getRegisterInfo());

  if (!MF.getFunction()->getAttributes().hasAttrSomewhere(
            Attribute::SwiftError))
    return false;

  if (CSI.empty())
    return true; // Early exit if no callee saved registers are modified!

  MachineFrameInfo *MFI = MF.getFrameInfo();

  // Simplify the logic here since AArch64 does not have fixed or reserved
  // spill slots.

  // Now that we know which registers need to be saved and restored, allocate
  // stack slots according to getCalleeSavedRegsForLayout.
  const MCPhysReg *CSRegs = RegInfo->getCalleeSavedRegsForLayout(&MF);

  for (unsigned i = 0; CSRegs[i]; ++i) {
    unsigned Reg = CSRegs[i];

    // Find the corresponding entry in CSI for Reg.
    std::vector<CalleeSavedInfo>::iterator CSInfo, E;
    for (CSInfo = CSI.begin(), E = CSI.end(); CSInfo != E; ++CSInfo)
      if (CSInfo->getReg() == Reg)
        break;
    // Assign a slot for functions which call __builtin_unwind_init.
    if (CSInfo == CSI.end() && !MF.getMMI().callsUnwindInit())
      continue;

    DEBUG(dbgs() << "try to allocate stack slot for reg " << Reg << '\n');
    const TargetRegisterClass *RC = RegInfo->getMinimalPhysRegClass(Reg);

    // Just spill it anywhere convenient.
    unsigned Align = RC->getAlignment();
    unsigned StackAlign = getStackAlignment();

    // We may not be able to satisfy the desired alignment specification of
    // the TargetRegisterClass if the stack alignment is smaller. Use the
    // min.
    Align = std::min(Align, StackAlign);
    int FrameIdx = MFI->CreateStackObject(RC->getSize(), Align, true);
    if ((unsigned)FrameIdx < MinCSFrameIndex) MinCSFrameIndex = FrameIdx;
    if ((unsigned)FrameIdx > MaxCSFrameIndex) MaxCSFrameIndex = FrameIdx;

    // Find the corresponding entry in CSI for Reg.
    if (CSInfo != CSI.end())
      CSInfo->setFrameIdx(FrameIdx);
  }

  return true;
}<|MERGE_RESOLUTION|>--- conflicted
+++ resolved
@@ -310,7 +310,7 @@
   // Move past the saves of the callee-saved registers.
   MachineBasicBlock::iterator End = MBB.end();
   while (MBBI != End && MBBI->getFlag(MachineInstr::FrameSetup))
-    ++MBBI;
+     ++MBBI;
   NumBytes -= AFI->getCalleeSavedStackSize();
   assert(NumBytes >= 0 && "Negative stack allocation size!?");
   if (HasFP) {
@@ -535,7 +535,7 @@
   //      ---------------------|        ---           |
   //      |                    |         |            |
   //      |   CalleeSavedReg   |         |            |
-  //      | (CalleeSavedStackSize)|      |            |
+  //      | (CalleeSavedStackSize8)|     |            |
   //      |                    |         |            |
   //      ---------------------|         |         NumBytes
   //      |                    |     StackSize  (StackAdjustUp)
@@ -668,7 +668,6 @@
   return getKillRegState(LRKill);
 }
 
-<<<<<<< HEAD
 /// The register order of CSI list is controlled by getCalleeSavedRegs, and the
 /// frame index is controlled by getCalleeSavedRegsForLayout. We produce a
 /// vector of register pairs that need storing in the RegPairs argument. The
@@ -743,77 +742,6 @@
     // The order of the registers in the list is controlled by
     // getCalleeSavedRegs(), so they will always be in-order, as well.
     unsigned StrOpc;
-=======
-struct RegPairInfo {
-  RegPairInfo() : Reg1(AArch64::NoRegister), Reg2(AArch64::NoRegister) {}
-  unsigned Reg1;
-  unsigned Reg2;
-  int FrameIdx;
-  int Offset;
-  bool IsGPR;
-};
-
-static void
-computeCalleeSaveRegisterPairs(const std::vector<CalleeSavedInfo> &CSI,
-                               const TargetRegisterInfo *TRI,
-                               SmallVectorImpl<RegPairInfo> &RegPairs) {
-
-  unsigned Count = CSI.size();
-  assert((Count & 1) == 0 && "Odd number of callee-saved regs to spill!");
-
-  for (unsigned i = 0; i < Count; i += 2) {
-    unsigned idx = Count - i - 2;
-    RegPairInfo RPI;
-    RPI.Reg1 = CSI[idx].getReg();
-    RPI.Reg2 = CSI[idx + 1].getReg();
-
-    // GPRs and FPRs are saved in pairs of 64-bit regs. We expect the CSI
-    // list to come in sorted by frame index so that we can issue the store
-    // pair instructions directly. Assert if we see anything otherwise.
-    //
-    // The order of the registers in the list is controlled by
-    // getCalleeSavedRegs(), so they will always be in-order, as well.
-    assert(CSI[idx].getFrameIdx() + 1 == CSI[idx + 1].getFrameIdx() &&
-           "Out of order callee saved regs!");
-    assert((Count & 1) == 0 && "Odd number of callee-saved regs to spill!");
-    assert((i & 1) == 0 && "Odd index for callee-saved reg spill!");
-    RPI.FrameIdx = CSI[idx + 1].getFrameIdx();
-
-    if (AArch64::GPR64RegClass.contains(RPI.Reg1))
-      RPI.IsGPR = true;
-    else if (AArch64::FPR64RegClass.contains(RPI.Reg1))
-      RPI.IsGPR = false;
-    else
-      llvm_unreachable("Unexpected callee saved register!");
-    // Compute offset: i = 0 => offset = Count;
-    //                 i = 2 => offset = -(Count - 2) + Count = 2 = i; etc.
-    RPI.Offset = (i == 0) ? Count : i;
-    assert((RPI.Offset >= -64 && RPI.Offset <= 63) &&
-           "Offset out of bounds for LDP/STP immediate");
-
-    RegPairs.push_back(RPI);
-  }
-}
-
-bool AArch64FrameLowering::spillCalleeSavedRegisters(
-    MachineBasicBlock &MBB, MachineBasicBlock::iterator MI,
-    const std::vector<CalleeSavedInfo> &CSI,
-    const TargetRegisterInfo *TRI) const {
-  MachineFunction &MF = *MBB.getParent();
-  const TargetInstrInfo &TII = *MF.getSubtarget().getInstrInfo();
-  DebugLoc DL;
-  SmallVector<RegPairInfo, 8> RegPairs;
-
-  computeCalleeSaveRegisterPairs(CSI, TRI, RegPairs);
-
-  for (auto RPII = RegPairs.begin(), RPIE = RegPairs.end(); RPII != RPIE;
-       ++RPII) {
-    RegPairInfo RPI = *RPII;
-    unsigned Reg1 = RPI.Reg1;
-    unsigned Reg2 = RPI.Reg2;
-    unsigned StrOpc;
-
->>>>>>> 4fa3b7eb
     // Issue sequence of non-sp increment and pi sp spills for cs regs. The
     // first spill is a pre-increment that allocates the stack.
     // For example:
@@ -822,23 +750,26 @@
     //    stp     fp, lr, [sp, #32]      // addImm(+4)
     // Rationale: This sequence saves uop updates compared to a sequence of
     // pre-increment spills like stp xi,xj,[sp,#-16]!
-    // Note: Similar rationale and sequence for restores in epilog.
-    bool BumpSP = RPII == RegPairs.begin();
-    if (RPI.IsGPR) {
+    // Note: Similar rational and sequence for restores in epilog.
+    if (AArch64::GPR64RegClass.contains(Reg1)) {
+      assert(AArch64::GPR64RegClass.contains(Reg2) &&
+             "Expected GPR64 callee-saved register pair!");
       // For first spill use pre-increment store.
-      if (BumpSP)
+      if (i == 0)
         StrOpc = AArch64::STPXpre;
       else
         StrOpc = AArch64::STPXi;
-    } else {
+    } else if (AArch64::FPR64RegClass.contains(Reg1)) {
+      assert(AArch64::FPR64RegClass.contains(Reg2) &&
+             "Expected FPR64 callee-saved register pair!");
       // For first spill use pre-increment store.
-      if (BumpSP)
+      if (i == 0)
         StrOpc = AArch64::STPDpre;
       else
         StrOpc = AArch64::STPDi;
-    }
+    } else
+      llvm_unreachable("Unexpected callee saved register!");
     DEBUG(dbgs() << "CSR spill: (" << TRI->getName(Reg1) << ", "
-<<<<<<< HEAD
                  << TRI->getName(Reg2) << ") -> fi#(" << CSI[idx].getFrameIdx()
                  << ", " << CSI[idx + 1].getFrameIdx() << ")\n");
     // Compute offset: i = 0 => offset = -Count;
@@ -846,14 +777,8 @@
     const int Offset = (i == 0) ? -2 * Count : 2 * i;
     assert((Offset >= -64 && Offset <= 63) &&
            "Offset out of bounds for STP immediate");
-=======
-                 << TRI->getName(Reg2) << ") -> fi#(" << RPI.FrameIdx
-                 << ", " << RPI.FrameIdx+1 << ")\n");
-
-    const int Offset = BumpSP ? -RPI.Offset : RPI.Offset;
->>>>>>> 4fa3b7eb
     MachineInstrBuilder MIB = BuildMI(MBB, MI, DL, TII.get(StrOpc));
-    if (BumpSP)
+    if (StrOpc == AArch64::STPDpre || StrOpc == AArch64::STPXpre)
       MIB.addReg(AArch64::SP, RegState::Define);
 
     MBB.addLiveIn(Reg1);
@@ -874,15 +799,10 @@
   MachineFunction &MF = *MBB.getParent();
   const TargetInstrInfo &TII = *MF.getSubtarget().getInstrInfo();
   DebugLoc DL;
-<<<<<<< HEAD
-=======
-  SmallVector<RegPairInfo, 8> RegPairs;
->>>>>>> 4fa3b7eb
 
   if (MI != MBB.end())
     DL = MI->getDebugLoc();
 
-<<<<<<< HEAD
   const AArch64RegisterInfo *RegInfo = static_cast<const AArch64RegisterInfo *>(
       MF.getSubtarget().getRegisterInfo());
   SmallVector<std::pair<unsigned, unsigned>, 4> RegPairs;
@@ -894,16 +814,6 @@
   for (unsigned i = 0; i < Count; ++i) {
     unsigned Reg1 = RegPairs[i].first;
     unsigned Reg2 = RegPairs[i].second;
-=======
-  computeCalleeSaveRegisterPairs(CSI, TRI, RegPairs);
-
-  for (auto RPII = RegPairs.rbegin(), RPIE = RegPairs.rend(); RPII != RPIE;
-       ++RPII) {
-    RegPairInfo RPI = *RPII;
-    unsigned Reg1 = RPI.Reg1;
-    unsigned Reg2 = RPI.Reg2;
-
->>>>>>> 4fa3b7eb
     // Issue sequence of non-sp increment and sp-pi restores for cs regs. Only
     // the last load is sp-pi post-increment and de-allocates the stack:
     // For example:
@@ -912,7 +822,6 @@
     //    ldp     x22, x21, [sp], #48     // addImm(+6)
     // Note: see comment in spillCalleeSavedRegisters()
     unsigned LdrOpc;
-<<<<<<< HEAD
 
     if (AArch64::GPR64RegClass.contains(Reg1)) {
       assert(AArch64::GPR64RegClass.contains(Reg2) &&
@@ -925,22 +834,12 @@
       assert(AArch64::FPR64RegClass.contains(Reg2) &&
              "Expected FPR64 callee-saved register pair!");
       if (i == Count - 1)
-=======
-    bool BumpSP = RPII == std::prev(RegPairs.rend());
-    if (RPI.IsGPR) {
-      if (BumpSP)
-        LdrOpc = AArch64::LDPXpost;
-      else
-        LdrOpc = AArch64::LDPXi;
-    } else {
-      if (BumpSP)
->>>>>>> 4fa3b7eb
         LdrOpc = AArch64::LDPDpost;
       else
         LdrOpc = AArch64::LDPDi;
-    }
+    } else
+      llvm_unreachable("Unexpected callee saved register!");
     DEBUG(dbgs() << "CSR restore: (" << TRI->getName(Reg1) << ", "
-<<<<<<< HEAD
                  << TRI->getName(Reg2) << ") -> fi#(" << CSI[i].getFrameIdx()
                  << ", " << CSI[i + 1].getFrameIdx() << ")\n");
 
@@ -949,14 +848,8 @@
     const int Offset = (i == Count - 1) ? 2 * Count : 2 * (Count - i - 1);
     assert((Offset >= -64 && Offset <= 63) &&
            "Offset out of bounds for LDP immediate");
-=======
-                 << TRI->getName(Reg2) << ") -> fi#(" << RPI.FrameIdx
-                 << ", " << RPI.FrameIdx+1 << ")\n");
-
-    const int Offset = RPI.Offset;
->>>>>>> 4fa3b7eb
     MachineInstrBuilder MIB = BuildMI(MBB, MI, DL, TII.get(LdrOpc));
-    if (BumpSP)
+    if (LdrOpc == AArch64::LDPXpost || LdrOpc == AArch64::LDPDpost)
       MIB.addReg(AArch64::SP, RegState::Define);
 
     MIB.addReg(Reg2, getDefRegState(true))
@@ -1063,7 +956,6 @@
 
     CanEliminateFrame = false;
   }
-  DEBUG(dbgs() << "\n");
 
   // FIXME: Set BigStack if any stack slot references may be out of range.
   // For now, just conservatively guestimate based on unscaled indexing
