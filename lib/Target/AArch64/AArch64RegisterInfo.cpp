--- conflicted
+++ resolved
@@ -48,8 +48,9 @@
   if (MF->getFunction()->getCallingConv() == CallingConv::AnyReg)
     return CSR_AArch64_AllRegs_SaveList;
   if (MF->getFunction()->getCallingConv() == CallingConv::CXX_FAST_TLS)
-<<<<<<< HEAD
-    return CSR_AArch64_CXX_TLS_Darwin_SaveList;
+    return MF->getInfo<AArch64FunctionInfo>()->isSplitCSR() ?
+           CSR_AArch64_CXX_TLS_Darwin_PE_SaveList :
+           CSR_AArch64_CXX_TLS_Darwin_SaveList;
   if (MF->getFunction()->getAttributes().hasAttrSomewhere(
       Attribute::SwiftError))
     return CSR_AArch64_AAPCS_SwiftError_SaveList;
@@ -68,12 +69,9 @@
   if (MF->getFunction()->getCallingConv() == CallingConv::AnyReg)
     return CSR_AArch64_AllRegs_SaveList;
   if (MF->getFunction()->getCallingConv() == CallingConv::CXX_FAST_TLS)
-    return CSR_AArch64_CXX_TLS_Darwin_SaveList;
-=======
     return MF->getInfo<AArch64FunctionInfo>()->isSplitCSR() ?
            CSR_AArch64_CXX_TLS_Darwin_PE_SaveList :
            CSR_AArch64_CXX_TLS_Darwin_SaveList;
->>>>>>> fd56824d
   else
     return CSR_AArch64_AAPCS_SaveList;
 }
