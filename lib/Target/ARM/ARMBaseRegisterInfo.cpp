//===-- ARMBaseRegisterInfo.cpp - ARM Register Information ----------------===//
//
//                     The LLVM Compiler Infrastructure
//
// This file is distributed under the University of Illinois Open Source
// License. See LICENSE.TXT for details.
//
//===----------------------------------------------------------------------===//
//
// This file contains the base ARM implementation of TargetRegisterInfo class.
//
//===----------------------------------------------------------------------===//

#include "ARMBaseRegisterInfo.h"
#include "ARM.h"
#include "ARMBaseInstrInfo.h"
#include "ARMFrameLowering.h"
#include "ARMMachineFunctionInfo.h"
#include "ARMSubtarget.h"
#include "MCTargetDesc/ARMAddressingModes.h"
#include "llvm/ADT/BitVector.h"
#include "llvm/ADT/SmallVector.h"
#include "llvm/CodeGen/MachineConstantPool.h"
#include "llvm/CodeGen/MachineFrameInfo.h"
#include "llvm/CodeGen/MachineFunction.h"
#include "llvm/CodeGen/MachineInstrBuilder.h"
#include "llvm/CodeGen/MachineRegisterInfo.h"
#include "llvm/CodeGen/RegisterScavenging.h"
#include "llvm/CodeGen/VirtRegMap.h"
#include "llvm/IR/Constants.h"
#include "llvm/IR/DerivedTypes.h"
#include "llvm/IR/Function.h"
#include "llvm/IR/LLVMContext.h"
#include "llvm/Support/Debug.h"
#include "llvm/Support/ErrorHandling.h"
#include "llvm/Support/raw_ostream.h"
#include "llvm/Target/TargetFrameLowering.h"
#include "llvm/Target/TargetMachine.h"
#include "llvm/Target/TargetOptions.h"

#define DEBUG_TYPE "arm-register-info"

#define GET_REGINFO_TARGET_DESC
#include "ARMGenRegisterInfo.inc"

using namespace llvm;

ARMBaseRegisterInfo::ARMBaseRegisterInfo()
    : ARMGenRegisterInfo(ARM::LR, 0, 0, ARM::PC), BasePtr(ARM::R6) {}

static unsigned getFramePointerReg(const ARMSubtarget &STI) {
  if (STI.isTargetMachO()) {
    if (STI.isTargetDarwin() || STI.isThumb1Only())
      return ARM::R7;
    else
      return ARM::R11;
  } else if (STI.isTargetWindows())
    return ARM::R11;
  else // ARM EABI
    return STI.isThumb() ? ARM::R7 : ARM::R11;
}

const MCPhysReg*
ARMBaseRegisterInfo::getCalleeSavedRegs(const MachineFunction *MF) const {
  const ARMSubtarget &STI = MF->getSubtarget<ARMSubtarget>();
  const MCPhysReg *RegList =
      STI.isTargetDarwin() ? CSR_iOS_SaveList : CSR_AAPCS_SaveList;

  const Function *F = MF->getFunction();
  if (F->getCallingConv() == CallingConv::GHC) {
    // GHC set of callee saved regs is empty as all those regs are
    // used for passing STG regs around
    return CSR_NoRegs_SaveList;
  } else if (F->hasFnAttribute("interrupt")) {
    if (STI.isMClass()) {
      // M-class CPUs have hardware which saves the registers needed to allow a
      // function conforming to the AAPCS to function as a handler.
      return CSR_AAPCS_SaveList;
    } else if (F->getFnAttribute("interrupt").getValueAsString() == "FIQ") {
      // Fast interrupt mode gives the handler a private copy of R8-R14, so less
      // need to be saved to restore user-mode state.
      return CSR_FIQ_SaveList;
    } else {
      // Generally only R13-R14 (i.e. SP, LR) are automatically preserved by
      // exception handling.
      return CSR_GenericInt_SaveList;
    }
  }

<<<<<<< HEAD
  if (STI.isTargetDarwin() &&
      F->getAttributes().hasAttrSomewhere(Attribute::SwiftError))
    return CSR_iOS_SwiftError_SaveList;

=======
  if (STI.isTargetDarwin() && F->getCallingConv() == CallingConv::CXX_FAST_TLS)
    return MF->getInfo<ARMFunctionInfo>()->isSplitCSR()
               ? CSR_iOS_CXX_TLS_PE_SaveList
               : CSR_iOS_CXX_TLS_SaveList;
>>>>>>> 1ddf8548
  return RegList;
}

const MCPhysReg *ARMBaseRegisterInfo::getCalleeSavedRegsViaCopy(
    const MachineFunction *MF) const {
  assert(MF && "Invalid MachineFunction pointer.");
  if (MF->getFunction()->getCallingConv() == CallingConv::CXX_FAST_TLS &&
      MF->getInfo<ARMFunctionInfo>()->isSplitCSR())
    return CSR_iOS_CXX_TLS_ViaCopy_SaveList;
  return nullptr;
}

const uint32_t *
ARMBaseRegisterInfo::getCallPreservedMask(const MachineFunction &MF,
                                          CallingConv::ID CC) const {
  const ARMSubtarget &STI = MF.getSubtarget<ARMSubtarget>();
  if (CC == CallingConv::GHC)
    // This is academic becase all GHC calls are (supposed to be) tail calls
    return CSR_NoRegs_RegMask;
<<<<<<< HEAD

  if (STI.isTargetDarwin() &&
      MF.getFunction()->getAttributes().hasAttrSomewhere(Attribute::SwiftError))
    return CSR_iOS_SwiftError_RegMask;

=======
  if (STI.isTargetDarwin() && CC == CallingConv::CXX_FAST_TLS)
    return CSR_iOS_CXX_TLS_RegMask;
>>>>>>> 1ddf8548
  return STI.isTargetDarwin() ? CSR_iOS_RegMask : CSR_AAPCS_RegMask;
}

const uint32_t*
ARMBaseRegisterInfo::getNoPreservedMask() const {
  return CSR_NoRegs_RegMask;
}

const uint32_t *
ARMBaseRegisterInfo::getTLSCallPreservedMask(const MachineFunction &MF) const {
  assert(MF.getSubtarget<ARMSubtarget>().isTargetDarwin() &&
         "only know about special TLS call on Darwin");
  return CSR_iOS_TLSCall_RegMask;
}


const uint32_t *
ARMBaseRegisterInfo::getThisReturnPreservedMask(const MachineFunction &MF,
                                                CallingConv::ID CC) const {
  const ARMSubtarget &STI = MF.getSubtarget<ARMSubtarget>();
  // This should return a register mask that is the same as that returned by
  // getCallPreservedMask but that additionally preserves the register used for
  // the first i32 argument (which must also be the register used to return a
  // single i32 return value)
  //
  // In case that the calling convention does not use the same register for
  // both or otherwise does not want to enable this optimization, the function
  // should return NULL
  if (CC == CallingConv::GHC)
    // This is academic becase all GHC calls are (supposed to be) tail calls
    return nullptr;
  return STI.isTargetDarwin() ? CSR_iOS_ThisReturn_RegMask
                              : CSR_AAPCS_ThisReturn_RegMask;
}

BitVector ARMBaseRegisterInfo::
getReservedRegs(const MachineFunction &MF) const {
  const ARMSubtarget &STI = MF.getSubtarget<ARMSubtarget>();
  const ARMFrameLowering *TFI = getFrameLowering(MF);

  // FIXME: avoid re-calculating this every time.
  BitVector Reserved(getNumRegs());
  Reserved.set(ARM::SP);
  Reserved.set(ARM::PC);
  Reserved.set(ARM::FPSCR);
  Reserved.set(ARM::APSR_NZCV);
  if (TFI->hasFP(MF))
    Reserved.set(getFramePointerReg(STI));
  if (hasBasePointer(MF))
    Reserved.set(BasePtr);
  // Some targets reserve R9.
  if (STI.isR9Reserved())
    Reserved.set(ARM::R9);
  // Reserve D16-D31 if the subtarget doesn't support them.
  if (!STI.hasVFP3() || STI.hasD16()) {
    assert(ARM::D31 == ARM::D16 + 15);
    for (unsigned i = 0; i != 16; ++i)
      Reserved.set(ARM::D16 + i);
  }
  const TargetRegisterClass *RC  = &ARM::GPRPairRegClass;
  for(TargetRegisterClass::iterator I = RC->begin(), E = RC->end(); I!=E; ++I)
    for (MCSubRegIterator SI(*I, this); SI.isValid(); ++SI)
      if (Reserved.test(*SI)) Reserved.set(*I);

  return Reserved;
}

const TargetRegisterClass *
ARMBaseRegisterInfo::getLargestLegalSuperClass(const TargetRegisterClass *RC,
                                               const MachineFunction &) const {
  const TargetRegisterClass *Super = RC;
  TargetRegisterClass::sc_iterator I = RC->getSuperClasses();
  do {
    switch (Super->getID()) {
    case ARM::GPRRegClassID:
    case ARM::SPRRegClassID:
    case ARM::DPRRegClassID:
    case ARM::QPRRegClassID:
    case ARM::QQPRRegClassID:
    case ARM::QQQQPRRegClassID:
    case ARM::GPRPairRegClassID:
      return Super;
    }
    Super = *I++;
  } while (Super);
  return RC;
}

const TargetRegisterClass *
ARMBaseRegisterInfo::getPointerRegClass(const MachineFunction &MF, unsigned Kind)
                                                                         const {
  return &ARM::GPRRegClass;
}

const TargetRegisterClass *
ARMBaseRegisterInfo::getCrossCopyRegClass(const TargetRegisterClass *RC) const {
  if (RC == &ARM::CCRRegClass)
    return &ARM::rGPRRegClass;  // Can't copy CCR registers.
  return RC;
}

unsigned
ARMBaseRegisterInfo::getRegPressureLimit(const TargetRegisterClass *RC,
                                         MachineFunction &MF) const {
  const ARMSubtarget &STI = MF.getSubtarget<ARMSubtarget>();
  const ARMFrameLowering *TFI = getFrameLowering(MF);

  switch (RC->getID()) {
  default:
    return 0;
  case ARM::tGPRRegClassID:
    return TFI->hasFP(MF) ? 4 : 5;
  case ARM::GPRRegClassID: {
    unsigned FP = TFI->hasFP(MF) ? 1 : 0;
    return 10 - FP - (STI.isR9Reserved() ? 1 : 0);
  }
  case ARM::SPRRegClassID:  // Currently not used as 'rep' register class.
  case ARM::DPRRegClassID:
    return 32 - 10;
  }
}

// Get the other register in a GPRPair.
static unsigned getPairedGPR(unsigned Reg, bool Odd, const MCRegisterInfo *RI) {
  for (MCSuperRegIterator Supers(Reg, RI); Supers.isValid(); ++Supers)
    if (ARM::GPRPairRegClass.contains(*Supers))
      return RI->getSubReg(*Supers, Odd ? ARM::gsub_1 : ARM::gsub_0);
  return 0;
}

// Resolve the RegPairEven / RegPairOdd register allocator hints.
void
ARMBaseRegisterInfo::getRegAllocationHints(unsigned VirtReg,
                                           ArrayRef<MCPhysReg> Order,
                                           SmallVectorImpl<MCPhysReg> &Hints,
                                           const MachineFunction &MF,
                                           const VirtRegMap *VRM,
                                           const LiveRegMatrix *Matrix) const {
  const MachineRegisterInfo &MRI = MF.getRegInfo();
  std::pair<unsigned, unsigned> Hint = MRI.getRegAllocationHint(VirtReg);

  unsigned Odd;
  switch (Hint.first) {
  case ARMRI::RegPairEven:
    Odd = 0;
    break;
  case ARMRI::RegPairOdd:
    Odd = 1;
    break;
  default:
    TargetRegisterInfo::getRegAllocationHints(VirtReg, Order, Hints, MF, VRM);
    return;
  }

  // This register should preferably be even (Odd == 0) or odd (Odd == 1).
  // Check if the other part of the pair has already been assigned, and provide
  // the paired register as the first hint.
  unsigned Paired = Hint.second;
  if (Paired == 0)
    return;

  unsigned PairedPhys = 0;
  if (TargetRegisterInfo::isPhysicalRegister(Paired)) {
    PairedPhys = Paired;
  } else if (VRM && VRM->hasPhys(Paired)) {
    PairedPhys = getPairedGPR(VRM->getPhys(Paired), Odd, this);
  }

  // First prefer the paired physreg.
  if (PairedPhys &&
      std::find(Order.begin(), Order.end(), PairedPhys) != Order.end())
    Hints.push_back(PairedPhys);

  // Then prefer even or odd registers.
  for (unsigned I = 0, E = Order.size(); I != E; ++I) {
    unsigned Reg = Order[I];
    if (Reg == PairedPhys || (getEncodingValue(Reg) & 1) != Odd)
      continue;
    // Don't provide hints that are paired to a reserved register.
    unsigned Paired = getPairedGPR(Reg, !Odd, this);
    if (!Paired || MRI.isReserved(Paired))
      continue;
    Hints.push_back(Reg);
  }
}

void
ARMBaseRegisterInfo::updateRegAllocHint(unsigned Reg, unsigned NewReg,
                                        MachineFunction &MF) const {
  MachineRegisterInfo *MRI = &MF.getRegInfo();
  std::pair<unsigned, unsigned> Hint = MRI->getRegAllocationHint(Reg);
  if ((Hint.first == (unsigned)ARMRI::RegPairOdd ||
       Hint.first == (unsigned)ARMRI::RegPairEven) &&
      TargetRegisterInfo::isVirtualRegister(Hint.second)) {
    // If 'Reg' is one of the even / odd register pair and it's now changed
    // (e.g. coalesced) into a different register. The other register of the
    // pair allocation hint must be updated to reflect the relationship
    // change.
    unsigned OtherReg = Hint.second;
    Hint = MRI->getRegAllocationHint(OtherReg);
    // Make sure the pair has not already divorced.
    if (Hint.second == Reg) {
      MRI->setRegAllocationHint(OtherReg, Hint.first, NewReg);
      if (TargetRegisterInfo::isVirtualRegister(NewReg))
        MRI->setRegAllocationHint(NewReg,
            Hint.first == (unsigned)ARMRI::RegPairOdd ? ARMRI::RegPairEven
            : ARMRI::RegPairOdd, OtherReg);
    }
  }
}

bool ARMBaseRegisterInfo::hasBasePointer(const MachineFunction &MF) const {
  const MachineFrameInfo *MFI = MF.getFrameInfo();
  const ARMFunctionInfo *AFI = MF.getInfo<ARMFunctionInfo>();
  const ARMFrameLowering *TFI = getFrameLowering(MF);

  // When outgoing call frames are so large that we adjust the stack pointer
  // around the call, we can no longer use the stack pointer to reach the
  // emergency spill slot.
  if (needsStackRealignment(MF) && !TFI->hasReservedCallFrame(MF))
    return true;

  // Thumb has trouble with negative offsets from the FP. Thumb2 has a limited
  // negative range for ldr/str (255), and thumb1 is positive offsets only.
  // It's going to be better to use the SP or Base Pointer instead. When there
  // are variable sized objects, we can't reference off of the SP, so we
  // reserve a Base Pointer.
  if (AFI->isThumbFunction() && MFI->hasVarSizedObjects()) {
    // Conservatively estimate whether the negative offset from the frame
    // pointer will be sufficient to reach. If a function has a smallish
    // frame, it's less likely to have lots of spills and callee saved
    // space, so it's all more likely to be within range of the frame pointer.
    // If it's wrong, the scavenger will still enable access to work, it just
    // won't be optimal.
    if (AFI->isThumb2Function() && MFI->getLocalFrameSize() < 128)
      return false;
    return true;
  }

  return false;
}

bool ARMBaseRegisterInfo::canRealignStack(const MachineFunction &MF) const {
  const MachineRegisterInfo *MRI = &MF.getRegInfo();
  const ARMFunctionInfo *AFI = MF.getInfo<ARMFunctionInfo>();
  const ARMFrameLowering *TFI = getFrameLowering(MF);
  // We can't realign the stack if:
  // 1. Dynamic stack realignment is explicitly disabled,
  // 2. This is a Thumb1 function (it's not useful, so we don't bother), or
  // 3. There are VLAs in the function and the base pointer is disabled.
  if (!TargetRegisterInfo::canRealignStack(MF))
    return false;
  if (AFI->isThumb1OnlyFunction())
    return false;
  // Stack realignment requires a frame pointer.  If we already started
  // register allocation with frame pointer elimination, it is too late now.
  if (!MRI->canReserveReg(getFramePointerReg(MF.getSubtarget<ARMSubtarget>())))
    return false;
  // We may also need a base pointer if there are dynamic allocas or stack
  // pointer adjustments around calls.
  if (TFI->hasReservedCallFrame(MF))
    return true;
  // A base pointer is required and allowed.  Check that it isn't too late to
  // reserve it.
  return MRI->canReserveReg(BasePtr);
}

bool ARMBaseRegisterInfo::
cannotEliminateFrame(const MachineFunction &MF) const {
  const MachineFrameInfo *MFI = MF.getFrameInfo();
  if (MF.getTarget().Options.DisableFramePointerElim(MF) && MFI->adjustsStack())
    return true;
  return MFI->hasVarSizedObjects() || MFI->isFrameAddressTaken()
    || needsStackRealignment(MF);
}

unsigned
ARMBaseRegisterInfo::getFrameRegister(const MachineFunction &MF) const {
  const ARMSubtarget &STI = MF.getSubtarget<ARMSubtarget>();
  const ARMFrameLowering *TFI = getFrameLowering(MF);

  if (TFI->hasFP(MF))
    return getFramePointerReg(STI);
  return ARM::SP;
}

/// emitLoadConstPool - Emits a load from constpool to materialize the
/// specified immediate.
void ARMBaseRegisterInfo::
emitLoadConstPool(MachineBasicBlock &MBB,
                  MachineBasicBlock::iterator &MBBI,
                  DebugLoc dl,
                  unsigned DestReg, unsigned SubIdx, int Val,
                  ARMCC::CondCodes Pred,
                  unsigned PredReg, unsigned MIFlags) const {
  MachineFunction &MF = *MBB.getParent();
  const TargetInstrInfo &TII = *MF.getSubtarget().getInstrInfo();
  MachineConstantPool *ConstantPool = MF.getConstantPool();
  const Constant *C =
        ConstantInt::get(Type::getInt32Ty(MF.getFunction()->getContext()), Val);
  unsigned Idx = ConstantPool->getConstantPoolIndex(C, 4);

  BuildMI(MBB, MBBI, dl, TII.get(ARM::LDRcp))
    .addReg(DestReg, getDefRegState(true), SubIdx)
    .addConstantPoolIndex(Idx)
    .addImm(0).addImm(Pred).addReg(PredReg)
    .setMIFlags(MIFlags);
}

bool ARMBaseRegisterInfo::
requiresRegisterScavenging(const MachineFunction &MF) const {
  return true;
}

bool ARMBaseRegisterInfo::
trackLivenessAfterRegAlloc(const MachineFunction &MF) const {
  return true;
}

bool ARMBaseRegisterInfo::
requiresFrameIndexScavenging(const MachineFunction &MF) const {
  return true;
}

bool ARMBaseRegisterInfo::
requiresVirtualBaseRegisters(const MachineFunction &MF) const {
  return true;
}

int64_t ARMBaseRegisterInfo::
getFrameIndexInstrOffset(const MachineInstr *MI, int Idx) const {
  const MCInstrDesc &Desc = MI->getDesc();
  unsigned AddrMode = (Desc.TSFlags & ARMII::AddrModeMask);
  int64_t InstrOffs = 0;
  int Scale = 1;
  unsigned ImmIdx = 0;
  switch (AddrMode) {
  case ARMII::AddrModeT2_i8:
  case ARMII::AddrModeT2_i12:
  case ARMII::AddrMode_i12:
    InstrOffs = MI->getOperand(Idx+1).getImm();
    Scale = 1;
    break;
  case ARMII::AddrMode5: {
    // VFP address mode.
    const MachineOperand &OffOp = MI->getOperand(Idx+1);
    InstrOffs = ARM_AM::getAM5Offset(OffOp.getImm());
    if (ARM_AM::getAM5Op(OffOp.getImm()) == ARM_AM::sub)
      InstrOffs = -InstrOffs;
    Scale = 4;
    break;
  }
  case ARMII::AddrMode2: {
    ImmIdx = Idx+2;
    InstrOffs = ARM_AM::getAM2Offset(MI->getOperand(ImmIdx).getImm());
    if (ARM_AM::getAM2Op(MI->getOperand(ImmIdx).getImm()) == ARM_AM::sub)
      InstrOffs = -InstrOffs;
    break;
  }
  case ARMII::AddrMode3: {
    ImmIdx = Idx+2;
    InstrOffs = ARM_AM::getAM3Offset(MI->getOperand(ImmIdx).getImm());
    if (ARM_AM::getAM3Op(MI->getOperand(ImmIdx).getImm()) == ARM_AM::sub)
      InstrOffs = -InstrOffs;
    break;
  }
  case ARMII::AddrModeT1_s: {
    ImmIdx = Idx+1;
    InstrOffs = MI->getOperand(ImmIdx).getImm();
    Scale = 4;
    break;
  }
  default:
    llvm_unreachable("Unsupported addressing mode!");
  }

  return InstrOffs * Scale;
}

/// needsFrameBaseReg - Returns true if the instruction's frame index
/// reference would be better served by a base register other than FP
/// or SP. Used by LocalStackFrameAllocation to determine which frame index
/// references it should create new base registers for.
bool ARMBaseRegisterInfo::
needsFrameBaseReg(MachineInstr *MI, int64_t Offset) const {
  for (unsigned i = 0; !MI->getOperand(i).isFI(); ++i) {
    assert(i < MI->getNumOperands() &&"Instr doesn't have FrameIndex operand!");
  }

  // It's the load/store FI references that cause issues, as it can be difficult
  // to materialize the offset if it won't fit in the literal field. Estimate
  // based on the size of the local frame and some conservative assumptions
  // about the rest of the stack frame (note, this is pre-regalloc, so
  // we don't know everything for certain yet) whether this offset is likely
  // to be out of range of the immediate. Return true if so.

  // We only generate virtual base registers for loads and stores, so
  // return false for everything else.
  unsigned Opc = MI->getOpcode();
  switch (Opc) {
  case ARM::LDRi12: case ARM::LDRH: case ARM::LDRBi12:
  case ARM::STRi12: case ARM::STRH: case ARM::STRBi12:
  case ARM::t2LDRi12: case ARM::t2LDRi8:
  case ARM::t2STRi12: case ARM::t2STRi8:
  case ARM::VLDRS: case ARM::VLDRD:
  case ARM::VSTRS: case ARM::VSTRD:
  case ARM::tSTRspi: case ARM::tLDRspi:
    break;
  default:
    return false;
  }

  // Without a virtual base register, if the function has variable sized
  // objects, all fixed-size local references will be via the frame pointer,
  // Approximate the offset and see if it's legal for the instruction.
  // Note that the incoming offset is based on the SP value at function entry,
  // so it'll be negative.
  MachineFunction &MF = *MI->getParent()->getParent();
  const ARMFrameLowering *TFI = getFrameLowering(MF);
  MachineFrameInfo *MFI = MF.getFrameInfo();
  ARMFunctionInfo *AFI = MF.getInfo<ARMFunctionInfo>();

  // Estimate an offset from the frame pointer.
  // Conservatively assume all callee-saved registers get pushed. R4-R6
  // will be earlier than the FP, so we ignore those.
  // R7, LR
  int64_t FPOffset = Offset - 8;
  // ARM and Thumb2 functions also need to consider R8-R11 and D8-D15
  if (!AFI->isThumbFunction() || !AFI->isThumb1OnlyFunction())
    FPOffset -= 80;
  // Estimate an offset from the stack pointer.
  // The incoming offset is relating to the SP at the start of the function,
  // but when we access the local it'll be relative to the SP after local
  // allocation, so adjust our SP-relative offset by that allocation size.
  Offset += MFI->getLocalFrameSize();
  // Assume that we'll have at least some spill slots allocated.
  // FIXME: This is a total SWAG number. We should run some statistics
  //        and pick a real one.
  Offset += 128; // 128 bytes of spill slots

  // If there's a frame pointer and the addressing mode allows it, try using it.
  // The FP is only available if there is no dynamic realignment. We
  // don't know for sure yet whether we'll need that, so we guess based
  // on whether there are any local variables that would trigger it.
  unsigned StackAlign = TFI->getStackAlignment();
  if (TFI->hasFP(MF) && 
      !((MFI->getLocalFrameMaxAlign() > StackAlign) && canRealignStack(MF))) {
    if (isFrameOffsetLegal(MI, getFrameRegister(MF), FPOffset))
      return false;
  }
  // If we can reference via the stack pointer, try that.
  // FIXME: This (and the code that resolves the references) can be improved
  //        to only disallow SP relative references in the live range of
  //        the VLA(s). In practice, it's unclear how much difference that
  //        would make, but it may be worth doing.
  if (!MFI->hasVarSizedObjects() && isFrameOffsetLegal(MI, ARM::SP, Offset))
    return false;

  // The offset likely isn't legal, we want to allocate a virtual base register.
  return true;
}

/// materializeFrameBaseRegister - Insert defining instruction(s) for BaseReg to
/// be a pointer to FrameIdx at the beginning of the basic block.
void ARMBaseRegisterInfo::
materializeFrameBaseRegister(MachineBasicBlock *MBB,
                             unsigned BaseReg, int FrameIdx,
                             int64_t Offset) const {
  ARMFunctionInfo *AFI = MBB->getParent()->getInfo<ARMFunctionInfo>();
  unsigned ADDriOpc = !AFI->isThumbFunction() ? ARM::ADDri :
    (AFI->isThumb1OnlyFunction() ? ARM::tADDframe : ARM::t2ADDri);

  MachineBasicBlock::iterator Ins = MBB->begin();
  DebugLoc DL;                  // Defaults to "unknown"
  if (Ins != MBB->end())
    DL = Ins->getDebugLoc();

  const MachineFunction &MF = *MBB->getParent();
  MachineRegisterInfo &MRI = MBB->getParent()->getRegInfo();
  const TargetInstrInfo &TII = *MF.getSubtarget().getInstrInfo();
  const MCInstrDesc &MCID = TII.get(ADDriOpc);
  MRI.constrainRegClass(BaseReg, TII.getRegClass(MCID, 0, this, MF));

  MachineInstrBuilder MIB = BuildMI(*MBB, Ins, DL, MCID, BaseReg)
    .addFrameIndex(FrameIdx).addImm(Offset);

  if (!AFI->isThumb1OnlyFunction())
    AddDefaultCC(AddDefaultPred(MIB));
}

void ARMBaseRegisterInfo::resolveFrameIndex(MachineInstr &MI, unsigned BaseReg,
                                            int64_t Offset) const {
  MachineBasicBlock &MBB = *MI.getParent();
  MachineFunction &MF = *MBB.getParent();
  const ARMBaseInstrInfo &TII =
      *static_cast<const ARMBaseInstrInfo *>(MF.getSubtarget().getInstrInfo());
  ARMFunctionInfo *AFI = MF.getInfo<ARMFunctionInfo>();
  int Off = Offset; // ARM doesn't need the general 64-bit offsets
  unsigned i = 0;

  assert(!AFI->isThumb1OnlyFunction() &&
         "This resolveFrameIndex does not support Thumb1!");

  while (!MI.getOperand(i).isFI()) {
    ++i;
    assert(i < MI.getNumOperands() && "Instr doesn't have FrameIndex operand!");
  }
  bool Done = false;
  if (!AFI->isThumbFunction())
    Done = rewriteARMFrameIndex(MI, i, BaseReg, Off, TII);
  else {
    assert(AFI->isThumb2Function());
    Done = rewriteT2FrameIndex(MI, i, BaseReg, Off, TII);
  }
  assert (Done && "Unable to resolve frame index!");
  (void)Done;
}

bool ARMBaseRegisterInfo::isFrameOffsetLegal(const MachineInstr *MI, unsigned BaseReg,
                                             int64_t Offset) const {
  const MCInstrDesc &Desc = MI->getDesc();
  unsigned AddrMode = (Desc.TSFlags & ARMII::AddrModeMask);
  unsigned i = 0;

  while (!MI->getOperand(i).isFI()) {
    ++i;
    assert(i < MI->getNumOperands() &&"Instr doesn't have FrameIndex operand!");
  }

  // AddrMode4 and AddrMode6 cannot handle any offset.
  if (AddrMode == ARMII::AddrMode4 || AddrMode == ARMII::AddrMode6)
    return Offset == 0;

  unsigned NumBits = 0;
  unsigned Scale = 1;
  bool isSigned = true;
  switch (AddrMode) {
  case ARMII::AddrModeT2_i8:
  case ARMII::AddrModeT2_i12:
    // i8 supports only negative, and i12 supports only positive, so
    // based on Offset sign, consider the appropriate instruction
    Scale = 1;
    if (Offset < 0) {
      NumBits = 8;
      Offset = -Offset;
    } else {
      NumBits = 12;
    }
    break;
  case ARMII::AddrMode5:
    // VFP address mode.
    NumBits = 8;
    Scale = 4;
    break;
  case ARMII::AddrMode_i12:
  case ARMII::AddrMode2:
    NumBits = 12;
    break;
  case ARMII::AddrMode3:
    NumBits = 8;
    break;
  case ARMII::AddrModeT1_s:
    NumBits = (BaseReg == ARM::SP ? 8 : 5);
    Scale = 4;
    isSigned = false;
    break;
  default:
    llvm_unreachable("Unsupported addressing mode!");
  }

  Offset += getFrameIndexInstrOffset(MI, i);
  // Make sure the offset is encodable for instructions that scale the
  // immediate.
  if ((Offset & (Scale-1)) != 0)
    return false;

  if (isSigned && Offset < 0)
    Offset = -Offset;

  unsigned Mask = (1 << NumBits) - 1;
  if ((unsigned)Offset <= Mask * Scale)
    return true;

  return false;
}

void
ARMBaseRegisterInfo::eliminateFrameIndex(MachineBasicBlock::iterator II,
                                         int SPAdj, unsigned FIOperandNum,
                                         RegScavenger *RS) const {
  MachineInstr &MI = *II;
  MachineBasicBlock &MBB = *MI.getParent();
  MachineFunction &MF = *MBB.getParent();
  const ARMBaseInstrInfo &TII =
      *static_cast<const ARMBaseInstrInfo *>(MF.getSubtarget().getInstrInfo());
  const ARMFrameLowering *TFI = getFrameLowering(MF);
  ARMFunctionInfo *AFI = MF.getInfo<ARMFunctionInfo>();
  assert(!AFI->isThumb1OnlyFunction() &&
         "This eliminateFrameIndex does not support Thumb1!");
  int FrameIndex = MI.getOperand(FIOperandNum).getIndex();
  unsigned FrameReg;

  int Offset = TFI->ResolveFrameIndexReference(MF, FrameIndex, FrameReg, SPAdj);

  // PEI::scavengeFrameVirtualRegs() cannot accurately track SPAdj because the
  // call frame setup/destroy instructions have already been eliminated.  That
  // means the stack pointer cannot be used to access the emergency spill slot
  // when !hasReservedCallFrame().
#ifndef NDEBUG
  if (RS && FrameReg == ARM::SP && RS->isScavengingFrameIndex(FrameIndex)){
    assert(TFI->hasReservedCallFrame(MF) &&
           "Cannot use SP to access the emergency spill slot in "
           "functions without a reserved call frame");
    assert(!MF.getFrameInfo()->hasVarSizedObjects() &&
           "Cannot use SP to access the emergency spill slot in "
           "functions with variable sized frame objects");
  }
#endif // NDEBUG

  assert(!MI.isDebugValue() && "DBG_VALUEs should be handled in target-independent code");

  // Modify MI as necessary to handle as much of 'Offset' as possible
  bool Done = false;
  if (!AFI->isThumbFunction())
    Done = rewriteARMFrameIndex(MI, FIOperandNum, FrameReg, Offset, TII);
  else {
    assert(AFI->isThumb2Function());
    Done = rewriteT2FrameIndex(MI, FIOperandNum, FrameReg, Offset, TII);
  }
  if (Done)
    return;

  // If we get here, the immediate doesn't fit into the instruction.  We folded
  // as much as possible above, handle the rest, providing a register that is
  // SP+LargeImm.
  assert((Offset ||
          (MI.getDesc().TSFlags & ARMII::AddrModeMask) == ARMII::AddrMode4 ||
          (MI.getDesc().TSFlags & ARMII::AddrModeMask) == ARMII::AddrMode6) &&
         "This code isn't needed if offset already handled!");

  unsigned ScratchReg = 0;
  int PIdx = MI.findFirstPredOperandIdx();
  ARMCC::CondCodes Pred = (PIdx == -1)
    ? ARMCC::AL : (ARMCC::CondCodes)MI.getOperand(PIdx).getImm();
  unsigned PredReg = (PIdx == -1) ? 0 : MI.getOperand(PIdx+1).getReg();
  if (Offset == 0)
    // Must be addrmode4/6.
    MI.getOperand(FIOperandNum).ChangeToRegister(FrameReg, false, false, false);
  else {
    ScratchReg = MF.getRegInfo().createVirtualRegister(&ARM::GPRRegClass);
    if (!AFI->isThumbFunction())
      emitARMRegPlusImmediate(MBB, II, MI.getDebugLoc(), ScratchReg, FrameReg,
                              Offset, Pred, PredReg, TII);
    else {
      assert(AFI->isThumb2Function());
      emitT2RegPlusImmediate(MBB, II, MI.getDebugLoc(), ScratchReg, FrameReg,
                             Offset, Pred, PredReg, TII);
    }
    // Update the original instruction to use the scratch register.
    MI.getOperand(FIOperandNum).ChangeToRegister(ScratchReg, false, false,true);
  }
}

bool ARMBaseRegisterInfo::shouldCoalesce(MachineInstr *MI,
                                  const TargetRegisterClass *SrcRC,
                                  unsigned SubReg,
                                  const TargetRegisterClass *DstRC,
                                  unsigned DstSubReg,
                                  const TargetRegisterClass *NewRC) const {
  auto MBB = MI->getParent();
  auto MF = MBB->getParent();
  const MachineRegisterInfo &MRI = MF->getRegInfo();
  // If not copying into a sub-register this should be ok because we shouldn't
  // need to split the reg.
  if (!DstSubReg)
    return true;
  // Small registers don't frequently cause a problem, so we can coalesce them.
  if (NewRC->getSize() < 32 && DstRC->getSize() < 32 && SrcRC->getSize() < 32)
    return true;

  auto NewRCWeight =
              MRI.getTargetRegisterInfo()->getRegClassWeight(NewRC);
  auto SrcRCWeight =
              MRI.getTargetRegisterInfo()->getRegClassWeight(SrcRC);
  auto DstRCWeight =
              MRI.getTargetRegisterInfo()->getRegClassWeight(DstRC);
  // If the source register class is more expensive than the destination, the
  // coalescing is probably profitable.
  if (SrcRCWeight.RegWeight > NewRCWeight.RegWeight)
    return true;
  if (DstRCWeight.RegWeight > NewRCWeight.RegWeight)
    return true;

  // If the register allocator isn't constrained, we can always allow coalescing
  // unfortunately we don't know yet if we will be constrained.
  // The goal of this heuristic is to restrict how many expensive registers
  // we allow to coalesce in a given basic block.
  auto AFI = MF->getInfo<ARMFunctionInfo>();
  auto It = AFI->getCoalescedWeight(MBB);

  DEBUG(dbgs() << "\tARM::shouldCoalesce - Coalesced Weight: "
    << It->second << "\n");
  DEBUG(dbgs() << "\tARM::shouldCoalesce - Reg Weight: "
    << NewRCWeight.RegWeight << "\n");

  // This number is the largest round number that which meets the criteria:
  //  (1) addresses PR18825
  //  (2) generates better code in some test cases (like vldm-shed-a9.ll)
  //  (3) Doesn't regress any test cases (in-tree, test-suite, and SPEC)
  // In practice the SizeMultiplier will only factor in for straight line code
  // that uses a lot of NEON vectors, which isn't terribly common.
  unsigned SizeMultiplier = MBB->size()/100;
  SizeMultiplier = SizeMultiplier ? SizeMultiplier : 1;
  if (It->second < NewRCWeight.WeightLimit * SizeMultiplier) {
    It->second += NewRCWeight.RegWeight;
    return true;
  }
  return false;
}<|MERGE_RESOLUTION|>--- conflicted
+++ resolved
@@ -87,17 +87,14 @@
     }
   }
 
-<<<<<<< HEAD
   if (STI.isTargetDarwin() &&
       F->getAttributes().hasAttrSomewhere(Attribute::SwiftError))
     return CSR_iOS_SwiftError_SaveList;
 
-=======
   if (STI.isTargetDarwin() && F->getCallingConv() == CallingConv::CXX_FAST_TLS)
     return MF->getInfo<ARMFunctionInfo>()->isSplitCSR()
                ? CSR_iOS_CXX_TLS_PE_SaveList
                : CSR_iOS_CXX_TLS_SaveList;
->>>>>>> 1ddf8548
   return RegList;
 }
 
@@ -117,16 +114,13 @@
   if (CC == CallingConv::GHC)
     // This is academic becase all GHC calls are (supposed to be) tail calls
     return CSR_NoRegs_RegMask;
-<<<<<<< HEAD
 
   if (STI.isTargetDarwin() &&
       MF.getFunction()->getAttributes().hasAttrSomewhere(Attribute::SwiftError))
     return CSR_iOS_SwiftError_RegMask;
 
-=======
   if (STI.isTargetDarwin() && CC == CallingConv::CXX_FAST_TLS)
     return CSR_iOS_CXX_TLS_RegMask;
->>>>>>> 1ddf8548
   return STI.isTargetDarwin() ? CSR_iOS_RegMask : CSR_AAPCS_RegMask;
 }
 
