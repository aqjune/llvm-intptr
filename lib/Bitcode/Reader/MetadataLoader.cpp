--- conflicted
+++ resolved
@@ -573,7 +573,6 @@
         return error("Invalid record");
       NMD->addOperand(MD);
     }
-<<<<<<< HEAD
     case bitc::METADATA_GENERIC_DEBUG: {
       if (Record.size() < 4)
         return error("Invalid record");
@@ -608,7 +607,6 @@
       MetadataList.assignValue(
           GET_OR_DISTINCT(GenericDINode, (Context, Tag, Header, DwarfOps)),
           NextMetadataNo++);
-=======
     break;
   }
   case bitc::METADATA_OLD_FN_NODE: {
@@ -625,7 +623,6 @@
     };
     if (Record.size() != 2) {
       dropRecord();
->>>>>>> 339c153e
       break;
     }
 
