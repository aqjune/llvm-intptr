//===- llvm/ADT/DenseSet.h - Dense probed hash table ------------*- C++ -*-===//
//
//                     The LLVM Compiler Infrastructure
//
// This file is distributed under the University of Illinois Open Source
// License. See LICENSE.TXT for details.
//
//===----------------------------------------------------------------------===//
//
// This file defines the DenseSet and SmallDenseSet classes.
//
//===----------------------------------------------------------------------===//

#ifndef LLVM_ADT_DENSESET_H
#define LLVM_ADT_DENSESET_H

#include "llvm/ADT/DenseMap.h"
#include <initializer_list>

namespace llvm {

namespace detail {
struct DenseSetEmpty {};

// Use the empty base class trick so we can create a DenseMap where the buckets
// contain only a single item.
template <typename KeyT> class DenseSetPair : public DenseSetEmpty {
  KeyT key;

public:
  KeyT &getFirst() { return key; }
  const KeyT &getFirst() const { return key; }
  DenseSetEmpty &getSecond() { return *this; }
  const DenseSetEmpty &getSecond() const { return *this; }
};

/// Base class for DenseSet and DenseSmallSet.
///
/// MapTy should be either
///
///   DenseMap<ValueT, detail::DenseSetEmpty, ValueInfoT,
///            detail::DenseSetPair<ValueT>>
///
/// or the equivalent SmallDenseMap type.  ValueInfoT must implement the
/// DenseMapInfo "concept".
template <typename ValueT, typename MapTy, typename ValueInfoT>
class DenseSetImpl {
  static_assert(sizeof(typename MapTy::value_type) == sizeof(ValueT),
                "DenseMap buckets unexpectedly large!");
  MapTy TheMap;

public:
  typedef ValueT key_type;
  typedef ValueT value_type;
  typedef unsigned size_type;

  explicit DenseSetImpl(unsigned InitialReserve = 0) : TheMap(InitialReserve) {}

  DenseSetImpl(std::initializer_list<ValueT> Elems)
      : DenseSetImpl(Elems.size()) {
    insert(Elems.begin(), Elems.end());
  }

  bool empty() const { return TheMap.empty(); }
  size_type size() const { return TheMap.size(); }
  size_t getMemorySize() const { return TheMap.getMemorySize(); }

  /// Grow the DenseSet so that it has at least Size buckets. Will not shrink
  /// the Size of the set.
  void resize(size_t Size) { TheMap.resize(Size); }

  /// Grow the DenseSet so that it can contain at least \p NumEntries items
  /// before resizing again.
  void reserve(size_t Size) { TheMap.reserve(Size); }

  void clear() {
    TheMap.clear();
  }

  /// Return 1 if the specified key is in the set, 0 otherwise.
  size_type count(const ValueT &V) const {
    return TheMap.count(V);
  }

  bool erase(const ValueT &V) {
    return TheMap.erase(V);
  }

  void swap(DenseSetImpl &RHS) { TheMap.swap(RHS.TheMap); }

  // Iterators.

  class Iterator {
    typename MapTy::iterator I;
    friend class DenseSetImpl;

  public:
    typedef typename MapTy::iterator::difference_type difference_type;
    typedef ValueT value_type;
    typedef value_type *pointer;
    typedef value_type &reference;
    typedef std::forward_iterator_tag iterator_category;

    Iterator(const typename MapTy::iterator &i) : I(i) {}

    ValueT &operator*() { return I->getFirst(); }
    const ValueT &operator*() const { return I->getFirst(); }
    ValueT *operator->() { return &I->getFirst(); }
    const ValueT *operator->() const { return &I->getFirst(); }

    Iterator& operator++() { ++I; return *this; }
    Iterator operator++(int) { auto T = *this; ++I; return T; }
    bool operator==(const Iterator& X) const { return I == X.I; }
    bool operator!=(const Iterator& X) const { return I != X.I; }
  };

  class ConstIterator {
    typename MapTy::const_iterator I;
    friend class DenseSet;

  public:
    typedef typename MapTy::const_iterator::difference_type difference_type;
    typedef ValueT value_type;
    typedef value_type *pointer;
    typedef value_type &reference;
    typedef std::forward_iterator_tag iterator_category;

    ConstIterator(const typename MapTy::const_iterator &i) : I(i) {}

<<<<<<< HEAD
    const ValueT &operator*() const { return I->getFirst(); }
=======
    const ValueT &operator*() { return I->getFirst(); }
    const ValueT &operator*() const { return I->getFirst(); }
    const ValueT *operator->() { return &I->getFirst(); }
>>>>>>> 7b1ecc9f
    const ValueT *operator->() const { return &I->getFirst(); }

    ConstIterator& operator++() { ++I; return *this; }
    ConstIterator operator++(int) { auto T = *this; ++I; return T; }
    bool operator==(const ConstIterator& X) const { return I == X.I; }
    bool operator!=(const ConstIterator& X) const { return I != X.I; }
  };

  typedef Iterator      iterator;
  typedef ConstIterator const_iterator;

  iterator begin() { return Iterator(TheMap.begin()); }
  iterator end() { return Iterator(TheMap.end()); }

  const_iterator begin() const { return ConstIterator(TheMap.begin()); }
  const_iterator end() const { return ConstIterator(TheMap.end()); }

  iterator find(const ValueT &V) { return Iterator(TheMap.find(V)); }
  const_iterator find(const ValueT &V) const {
    return ConstIterator(TheMap.find(V));
  }

  /// Alternative version of find() which allows a different, and possibly less
  /// expensive, key type.
  /// The DenseMapInfo is responsible for supplying methods
  /// getHashValue(LookupKeyT) and isEqual(LookupKeyT, KeyT) for each key type
  /// used.
  template <class LookupKeyT>
  iterator find_as(const LookupKeyT &Val) {
    return Iterator(TheMap.find_as(Val));
  }
  template <class LookupKeyT>
  const_iterator find_as(const LookupKeyT &Val) const {
    return ConstIterator(TheMap.find_as(Val));
  }

  void erase(Iterator I) { return TheMap.erase(I.I); }
  void erase(ConstIterator CI) { return TheMap.erase(CI.I); }

  std::pair<iterator, bool> insert(const ValueT &V) {
    detail::DenseSetEmpty Empty;
    return TheMap.try_emplace(V, Empty);
  }

  std::pair<iterator, bool> insert(ValueT &&V) {
    detail::DenseSetEmpty Empty;
    return TheMap.try_emplace(std::move(V), Empty);
  }

  /// Alternative version of insert that uses a different (and possibly less
  /// expensive) key type.
  template <typename LookupKeyT>
  std::pair<iterator, bool> insert_as(const ValueT &V,
                                      const LookupKeyT &LookupKey) {
    return TheMap.insert_as({V, detail::DenseSetEmpty()}, LookupKey);
  }
  template <typename LookupKeyT>
  std::pair<iterator, bool> insert_as(ValueT &&V, const LookupKeyT &LookupKey) {
    return TheMap.insert_as({std::move(V), detail::DenseSetEmpty()}, LookupKey);
  }

  // Range insertion of values.
  template<typename InputIt>
  void insert(InputIt I, InputIt E) {
    for (; I != E; ++I)
      insert(*I);
  }
};

} // namespace detail

/// Implements a dense probed hash-table based set.
template <typename ValueT, typename ValueInfoT = DenseMapInfo<ValueT>>
class DenseSet : public detail::DenseSetImpl<
                     ValueT, DenseMap<ValueT, detail::DenseSetEmpty, ValueInfoT,
                                      detail::DenseSetPair<ValueT>>,
                     ValueInfoT> {
  using BaseT =
      detail::DenseSetImpl<ValueT,
                           DenseMap<ValueT, detail::DenseSetEmpty, ValueInfoT,
                                    detail::DenseSetPair<ValueT>>,
                           ValueInfoT>;

public:
  using BaseT::BaseT;
};

/// Implements a dense probed hash-table based set with some number of buckets
/// stored inline.
template <typename ValueT, unsigned InlineBuckets = 4,
          typename ValueInfoT = DenseMapInfo<ValueT>>
class SmallDenseSet
    : public detail::DenseSetImpl<
          ValueT, SmallDenseMap<ValueT, detail::DenseSetEmpty, InlineBuckets,
                                ValueInfoT, detail::DenseSetPair<ValueT>>,
          ValueInfoT> {
  using BaseT = detail::DenseSetImpl<
      ValueT, SmallDenseMap<ValueT, detail::DenseSetEmpty, InlineBuckets,
                            ValueInfoT, detail::DenseSetPair<ValueT>>,
      ValueInfoT>;

public:
  using BaseT::BaseT;
};

} // end namespace llvm

#endif<|MERGE_RESOLUTION|>--- conflicted
+++ resolved
@@ -127,13 +127,9 @@
 
     ConstIterator(const typename MapTy::const_iterator &i) : I(i) {}
 
-<<<<<<< HEAD
-    const ValueT &operator*() const { return I->getFirst(); }
-=======
     const ValueT &operator*() { return I->getFirst(); }
     const ValueT &operator*() const { return I->getFirst(); }
     const ValueT *operator->() { return &I->getFirst(); }
->>>>>>> 7b1ecc9f
     const ValueT *operator->() const { return &I->getFirst(); }
 
     ConstIterator& operator++() { ++I; return *this; }
