//===-- llvm/Target/TargetCallingConv.h - Calling Convention ----*- C++ -*-===//
//
//                     The LLVM Compiler Infrastructure
//
// This file is distributed under the University of Illinois Open Source
// License. See LICENSE.TXT for details.
//
//===----------------------------------------------------------------------===//
//
// This file defines types for working with calling-convention information.
//
//===----------------------------------------------------------------------===//

#ifndef LLVM_TARGET_TARGETCALLINGCONV_H
#define LLVM_TARGET_TARGETCALLINGCONV_H

#include "llvm/CodeGen/ValueTypes.h"
#include "llvm/Support/DataTypes.h"
#include "llvm/Support/MathExtras.h"
#include <string>
#include <climits>

namespace llvm {

namespace ISD {
  struct ArgFlagsTy {
  private:
    static const uint64_t NoFlagSet      = 0ULL;
    static const uint64_t ZExt           = 1ULL<<0;  ///< Zero extended
    static const uint64_t ZExtOffs       = 0;
    static const uint64_t SExt           = 1ULL<<1;  ///< Sign extended
    static const uint64_t SExtOffs       = 1;
    static const uint64_t InReg          = 1ULL<<2;  ///< Passed in register
    static const uint64_t InRegOffs      = 2;
    static const uint64_t SRet           = 1ULL<<3;  ///< Hidden struct-ret ptr
    static const uint64_t SRetOffs       = 3;
    static const uint64_t ByVal          = 1ULL<<4;  ///< Struct passed by value
    static const uint64_t ByValOffs      = 4;
    static const uint64_t Nest           = 1ULL<<5;  ///< Nested fn static chain
    static const uint64_t NestOffs       = 5;
    static const uint64_t Returned       = 1ULL<<6;  ///< Always returned
    static const uint64_t ReturnedOffs   = 6;
    static const uint64_t ByValAlign     = 0xFULL<<7; ///< Struct alignment
    static const uint64_t ByValAlignOffs = 7;
    static const uint64_t Split          = 1ULL<<11;
    static const uint64_t SplitOffs      = 11;
    static const uint64_t InAlloca       = 1ULL<<12; ///< Passed with inalloca
    static const uint64_t InAllocaOffs   = 12;
    static const uint64_t SplitEnd       = 1ULL<<13; ///< Last part of a split
    static const uint64_t SplitEndOffs   = 13;
    static const uint64_t SwiftSelf      = 1ULL<<14; ///< Swift self parameter
    static const uint64_t SwiftSelfOffs  = 14;
<<<<<<< HEAD
    static const uint64_t SwiftError     = 1ULL<<15; ///< Swift error parameter
    static const uint64_t SwiftErrorOffs = 15;
=======
>>>>>>> 5826030c
    static const uint64_t OrigAlign      = 0x1FULL<<27;
    static const uint64_t OrigAlignOffs  = 27;
    static const uint64_t ByValSize      = 0x3fffffffULL<<32; ///< Struct size
    static const uint64_t ByValSizeOffs  = 32;
    static const uint64_t InConsecutiveRegsLast      = 0x1ULL<<62; ///< Struct size
    static const uint64_t InConsecutiveRegsLastOffs  = 62;
    static const uint64_t InConsecutiveRegs      = 0x1ULL<<63; ///< Struct size
    static const uint64_t InConsecutiveRegsOffs  = 63;

    static const uint64_t One            = 1ULL; ///< 1 of this type, for shifts

    uint64_t Flags;

  public:
    ArgFlagsTy() : Flags(0) { }

    bool isZExt()      const { return Flags & ZExt; }
    void setZExt()     { Flags |= One << ZExtOffs; }

    bool isSExt()      const { return Flags & SExt; }
    void setSExt()     { Flags |= One << SExtOffs; }

    bool isInReg()     const { return Flags & InReg; }
    void setInReg()    { Flags |= One << InRegOffs; }

    bool isSRet()      const { return Flags & SRet; }
    void setSRet()     { Flags |= One << SRetOffs; }

    bool isByVal()     const { return Flags & ByVal; }
    void setByVal()    { Flags |= One << ByValOffs; }

    bool isInAlloca()  const { return Flags & InAlloca; }
    void setInAlloca() { Flags |= One << InAllocaOffs; }

    bool isSwiftSelf() const { return Flags & SwiftSelf; }
<<<<<<< HEAD
    void setSwiftSelf() { Flags = One << SwiftSelfOffs; }

    bool isSwiftError() const { return Flags & SwiftError; }
    void setSwiftError() { Flags = One << SwiftErrorOffs; }
=======
    void setSwiftSelf() { Flags |= One << SwiftSelfOffs; }
>>>>>>> 5826030c

    bool isNest()      const { return Flags & Nest; }
    void setNest()     { Flags |= One << NestOffs; }

    bool isReturned()  const { return Flags & Returned; }
    void setReturned() { Flags |= One << ReturnedOffs; }

    bool isInConsecutiveRegs()  const { return Flags & InConsecutiveRegs; }
    void setInConsecutiveRegs() { Flags |= One << InConsecutiveRegsOffs; }

    bool isInConsecutiveRegsLast()  const { return Flags & InConsecutiveRegsLast; }
    void setInConsecutiveRegsLast() { Flags |= One << InConsecutiveRegsLastOffs; }

    unsigned getByValAlign() const {
      return (unsigned)
        ((One << ((Flags & ByValAlign) >> ByValAlignOffs)) / 2);
    }
    void setByValAlign(unsigned A) {
      Flags = (Flags & ~ByValAlign) |
        (uint64_t(Log2_32(A) + 1) << ByValAlignOffs);
    }

    bool isSplit()   const { return Flags & Split; }
    void setSplit()  { Flags |= One << SplitOffs; }

    bool isSplitEnd()   const { return Flags & SplitEnd; }
    void setSplitEnd()  { Flags |= One << SplitEndOffs; }

    unsigned getOrigAlign() const {
      return (unsigned)
        ((One << ((Flags & OrigAlign) >> OrigAlignOffs)) / 2);
    }
    void setOrigAlign(unsigned A) {
      Flags = (Flags & ~OrigAlign) |
        (uint64_t(Log2_32(A) + 1) << OrigAlignOffs);
    }

    unsigned getByValSize() const {
      return (unsigned)((Flags & ByValSize) >> ByValSizeOffs);
    }
    void setByValSize(unsigned S) {
      Flags = (Flags & ~ByValSize) | (uint64_t(S) << ByValSizeOffs);
    }

    /// getRawBits - Represent the flags as a bunch of bits.
    uint64_t getRawBits() const { return Flags; }
  };

  /// InputArg - This struct carries flags and type information about a
  /// single incoming (formal) argument or incoming (from the perspective
  /// of the caller) return value virtual register.
  ///
  struct InputArg {
    ArgFlagsTy Flags;
    MVT VT;
    EVT ArgVT;
    bool Used;

    /// Index original Function's argument.
    unsigned OrigArgIndex;
    /// Sentinel value for implicit machine-level input arguments.
    static const unsigned NoArgIndex = UINT_MAX;

    /// Offset in bytes of current input value relative to the beginning of
    /// original argument. E.g. if argument was splitted into four 32 bit
    /// registers, we got 4 InputArgs with PartOffsets 0, 4, 8 and 12.
    unsigned PartOffset;

    InputArg() : VT(MVT::Other), Used(false) {}
    InputArg(ArgFlagsTy flags, EVT vt, EVT argvt, bool used,
             unsigned origIdx, unsigned partOffs)
      : Flags(flags), Used(used), OrigArgIndex(origIdx), PartOffset(partOffs) {
      VT = vt.getSimpleVT();
      ArgVT = argvt;
    }

    bool isOrigArg() const {
      return OrigArgIndex != NoArgIndex;
    }

    unsigned getOrigArgIndex() const {
      assert(OrigArgIndex != NoArgIndex && "Implicit machine-level argument");
      return OrigArgIndex;
    }
  };

  /// OutputArg - This struct carries flags and a value for a
  /// single outgoing (actual) argument or outgoing (from the perspective
  /// of the caller) return value virtual register.
  ///
  struct OutputArg {
    ArgFlagsTy Flags;
    MVT VT;
    EVT ArgVT;

    /// IsFixed - Is this a "fixed" value, ie not passed through a vararg "...".
    bool IsFixed;

    /// Index original Function's argument.
    unsigned OrigArgIndex;

    /// Offset in bytes of current output value relative to the beginning of
    /// original argument. E.g. if argument was splitted into four 32 bit
    /// registers, we got 4 OutputArgs with PartOffsets 0, 4, 8 and 12.
    unsigned PartOffset;

    OutputArg() : IsFixed(false) {}
    OutputArg(ArgFlagsTy flags, EVT vt, EVT argvt, bool isfixed,
              unsigned origIdx, unsigned partOffs)
      : Flags(flags), IsFixed(isfixed), OrigArgIndex(origIdx),
        PartOffset(partOffs) {
      VT = vt.getSimpleVT();
      ArgVT = argvt;
    }
  };
} // end namespace ISD

} // end llvm namespace

#endif // LLVM_TARGET_TARGETCALLINGCONV_H<|MERGE_RESOLUTION|>--- conflicted
+++ resolved
@@ -50,11 +50,8 @@
     static const uint64_t SplitEndOffs   = 13;
     static const uint64_t SwiftSelf      = 1ULL<<14; ///< Swift self parameter
     static const uint64_t SwiftSelfOffs  = 14;
-<<<<<<< HEAD
     static const uint64_t SwiftError     = 1ULL<<15; ///< Swift error parameter
     static const uint64_t SwiftErrorOffs = 15;
-=======
->>>>>>> 5826030c
     static const uint64_t OrigAlign      = 0x1FULL<<27;
     static const uint64_t OrigAlignOffs  = 27;
     static const uint64_t ByValSize      = 0x3fffffffULL<<32; ///< Struct size
@@ -90,14 +87,10 @@
     void setInAlloca() { Flags |= One << InAllocaOffs; }
 
     bool isSwiftSelf() const { return Flags & SwiftSelf; }
-<<<<<<< HEAD
-    void setSwiftSelf() { Flags = One << SwiftSelfOffs; }
+    void setSwiftSelf() { Flags |= One << SwiftSelfOffs; }
 
     bool isSwiftError() const { return Flags & SwiftError; }
     void setSwiftError() { Flags = One << SwiftErrorOffs; }
-=======
-    void setSwiftSelf() { Flags |= One << SwiftSelfOffs; }
->>>>>>> 5826030c
 
     bool isNest()      const { return Flags & Nest; }
     void setNest()     { Flags |= One << NestOffs; }
